//===--- Types.h - Swift Language Type ASTs ---------------------*- C++ -*-===//
//
// This source file is part of the Swift.org open source project
//
// Copyright (c) 2014 - 2018 Apple Inc. and the Swift project authors
// Licensed under Apache License v2.0 with Runtime Library Exception
//
// See https://swift.org/LICENSE.txt for license information
// See https://swift.org/CONTRIBUTORS.txt for the list of Swift project authors
//
//===----------------------------------------------------------------------===//
//
// This file defines the TypeBase class and subclasses, which describe the Swift
// and SIL ASTs. See also: Type.h.
//
//===----------------------------------------------------------------------===//

#ifndef SWIFT_TYPES_H
#define SWIFT_TYPES_H

#include "swift/AST/AutoDiff.h"
#include "swift/AST/DeclContext.h"
#include "swift/AST/ExtInfo.h"
#include "swift/AST/GenericParamKey.h"
#include "swift/AST/Identifier.h"
#include "swift/AST/Ownership.h"
#include "swift/AST/ProtocolConformanceRef.h"
#include "swift/AST/Requirement.h"
#include "swift/AST/SubstitutionMap.h"
#include "swift/AST/Type.h"
#include "swift/AST/TypeAlignments.h"
#include "swift/AST/TypeExpansionContext.h"
#include "swift/Basic/ArrayRefView.h"
#include "swift/Basic/Debug.h"
#include "swift/Basic/InlineBitfield.h"
#include "swift/Basic/UUID.h"
#include "llvm/ADT/ArrayRef.h"
#include "llvm/ADT/DenseMapInfo.h"
#include "llvm/ADT/FoldingSet.h"
#include "llvm/ADT/PointerEmbeddedInt.h"
#include "llvm/ADT/PointerUnion.h"
#include "llvm/ADT/SmallBitVector.h"
#include "llvm/Support/Error.h"
#include "llvm/Support/ErrorHandling.h"
#include "llvm/Support/TrailingObjects.h"

namespace llvm {
struct fltSemantics;
} // namespace llvm

namespace swift {

enum class AllocationArena;
class ArchetypeType;
class AssociatedTypeDecl;
class ASTContext;
enum BufferPointerTypeKind : unsigned;
class ClassDecl;
class ClangModuleLoader;
class DependentMemberType;
class GenericTypeParamDecl;
class GenericTypeParamType;
class GenericParamList;
class GenericSignature;
class GenericSignatureBuilder;
class Identifier;
class InOutType;
class OpaqueTypeDecl;
class OpenedArchetypeType;
enum class ReferenceCounting : uint8_t;
enum class ResilienceExpansion : unsigned;
class SILModule;
class SILType;
class TypeAliasDecl;
class TypeDecl;
class NominalTypeDecl;
class GenericTypeDecl;
class EnumDecl;
class EnumElementDecl;
class SILFunctionType;
class StructDecl;
class ProtocolDecl;
class TypeVariableType;
class ValueDecl;
class ModuleDecl;
class ModuleType;
class ProtocolConformance;
enum PointerTypeKind : unsigned;
struct ValueOwnershipKind;

typedef CanTypeWrapper<SILFunctionType> CanSILFunctionType;

enum class TypeKind : uint8_t {
#define TYPE(id, parent) id,
#define LAST_TYPE(id) Last_Type = id,
#define TYPE_RANGE(Id, FirstId, LastId) \
  First_##Id##Type = FirstId, Last_##Id##Type = LastId,
#include "swift/AST/TypeNodes.def"
};

enum : unsigned {
  NumTypeKindBits = countBitsUsed(static_cast<unsigned>(TypeKind::Last_Type))
};

enum class BuiltinTypeKind : std::underlying_type<TypeKind>::type;

/// Various properties of types that are primarily defined recursively
/// on structural types.
class RecursiveTypeProperties {
public:
  /// A single property.
  ///
  /// Note that the property polarities should be chosen so that 0 is
  /// the correct default value and bitwise-or correctly merges things.
  enum Property : unsigned {
    /// This type expression contains a TypeVariableType.
    HasTypeVariable      = 0x01,

    /// This type expression contains a context-dependent archetype, either a
    /// PrimaryArchetypeType or OpenedArchetypeType.
    HasArchetype         = 0x02,

    /// This type expression contains a GenericTypeParamType.
    HasTypeParameter     = 0x04,

    /// This type expression contains an UnresolvedType.
    HasUnresolvedType    = 0x08,
    
    /// Whether this type expression contains an unbound generic type.
    HasUnboundGeneric    = 0x10,

    /// This type expression contains an LValueType other than as a
    /// function input, and can be loaded to convert to an rvalue.
    IsLValue             = 0x20,

    /// This type expression contains an opened existential ArchetypeType.
    HasOpenedExistential = 0x40,

    /// This type expression contains a DynamicSelf type.
    HasDynamicSelf       = 0x80,

    /// This type contains an Error type.
    HasError             = 0x100,

    /// This type contains a DependentMemberType.
    HasDependentMember   = 0x200,
    
    /// This type contains an OpaqueTypeArchetype.
    HasOpaqueArchetype   = 0x400,

    /// This type contains a type hole.
    HasTypeHole          = 0x800,

    Last_Property = HasTypeHole
  };
  enum { BitWidth = countBitsUsed(Property::Last_Property) };

private:
  unsigned Bits;

public:
  RecursiveTypeProperties() : Bits(0) {}
  RecursiveTypeProperties(Property prop) : Bits(prop) {}
  explicit RecursiveTypeProperties(unsigned bits) : Bits(bits) {}

  /// Return these properties as a bitfield.
  unsigned getBits() const { return Bits; }

  /// Does a type with these properties structurally contain a type
  /// variable?
  bool hasTypeVariable() const { return Bits & HasTypeVariable; }

  /// Does a type with these properties structurally contain a
  /// context-dependent archetype (that is, a Primary- or OpenedArchetype)?
  bool hasArchetype() const { return Bits & HasArchetype; }

  /// Does a type with these properties structurally contain an
  /// archetype from an opaque type declaration?
  bool hasOpaqueArchetype() const { return Bits & HasOpaqueArchetype; }
  
  /// Does a type with these properties have a type parameter somewhere in it?
  bool hasTypeParameter() const { return Bits & HasTypeParameter; }

  /// Does a type with these properties have an unresolved type somewhere in it?
  bool hasUnresolvedType() const { return Bits & HasUnresolvedType; }

  /// Is a type with these properties an lvalue?
  bool isLValue() const { return Bits & IsLValue; }

  /// Does this type contain an error?
  bool hasError() const { return Bits & HasError; }

  /// Does this type contain a dependent member type, possibly with a
  /// non-type parameter base, such as a type variable or concrete type?
  bool hasDependentMember() const { return Bits & HasDependentMember; }

  /// Does a type with these properties structurally contain an
  /// archetype?
  bool hasOpenedExistential() const { return Bits & HasOpenedExistential; }

  /// Does a type with these properties structurally contain a
  /// reference to DynamicSelf?
  bool hasDynamicSelf() const { return Bits & HasDynamicSelf; }

  /// Does a type with these properties structurally contain an unbound
  /// generic type?
  bool hasUnboundGeneric() const { return Bits & HasUnboundGeneric; }

  /// Does a type with these properties structurally contain a
  /// type hole?
  bool hasTypeHole() const { return Bits & HasTypeHole; }

  /// Returns the set of properties present in either set.
  friend RecursiveTypeProperties operator|(Property lhs, Property rhs) {
    return RecursiveTypeProperties(unsigned(lhs) | unsigned(rhs));
  }
  friend RecursiveTypeProperties operator|(RecursiveTypeProperties lhs,
                                           RecursiveTypeProperties rhs) {
    return RecursiveTypeProperties(lhs.Bits | rhs.Bits);
  }

  /// Add any properties in the right-hand set to this set.
  RecursiveTypeProperties &operator|=(RecursiveTypeProperties other) {
    Bits |= other.Bits;
    return *this;
  }
  /// Restrict this to only the properties in the right-hand set.
  RecursiveTypeProperties &operator&=(RecursiveTypeProperties other) {
    Bits &= other.Bits;
    return *this;
  }

  /// Remove the HasTypeParameter property from this set.
  void removeHasTypeParameter() {
    Bits &= ~HasTypeParameter;
  }

  /// Remove the HasDependentMember property from this set.
  void removeHasDependentMember() {
    Bits &= ~HasDependentMember;
  }

  /// Test for a particular property in this set.
  bool operator&(Property prop) const {
    return Bits & prop;
  }
};

inline RecursiveTypeProperties operator~(RecursiveTypeProperties::Property P) {
  return RecursiveTypeProperties(~unsigned(P));
}
  
/// The result of a type trait check.
enum class TypeTraitResult {
  /// The type cannot have the trait.
  IsNot,
  /// The generic type can be bound to a type that has the trait.
  CanBe,
  /// The type has the trait irrespective of generic substitutions.
  Is,
};

/// Specifies which normally-unsafe type mismatches should be accepted when
/// checking overrides.
enum class TypeMatchFlags {
  /// Allow properly-covariant overrides.
  AllowOverride = 1 << 0,
  /// Allow a parameter with IUO type to be overridden by a parameter with non-
  /// optional type.
  AllowNonOptionalForIUOParam = 1 << 1,
  /// Allow any mismatches of Optional or ImplicitlyUnwrappedOptional at the
  /// top level of a type.
  ///
  /// This includes function parameters and result types as well as tuple
  /// elements, but excludes generic parameters.
  AllowTopLevelOptionalMismatch = 1 << 2,
  /// Allow any ABI-compatible types to be considered matching.
  AllowABICompatible = 1 << 3,
  /// Allow escaping function parameters to override optional non-escaping ones.
  ///
  /// This is necessary because Objective-C allows optional function paramaters
  /// to be non-escaping, but Swift currently does not.
  IgnoreNonEscapingForOptionalFunctionParam = 1 << 4,
  /// Allow compatible opaque archetypes.
  AllowCompatibleOpaqueTypeArchetypes = 1 << 5
};
using TypeMatchOptions = OptionSet<TypeMatchFlags>;

/// Base class for all types which describe the Swift and SIL ASTs.
///
/// See TypeNodes.def for a succinct description of the full class hierarchy.
class alignas(1 << TypeAlignInBits) TypeBase {
  
  friend class ASTContext;
  TypeBase(const TypeBase&) = delete;
  void operator=(const TypeBase&) = delete;
  
  /// This union contains to the ASTContext for canonical types, and is
  /// otherwise lazily populated by ASTContext when the canonical form of a
  /// non-canonical type is requested. The disposition of the union is stored
  /// outside of the union for performance. See Bits.TypeBase.IsCanonical.
  union {
    CanType CanonicalType;
    const ASTContext *Context;
  };

  /// Returns true if the given type is a sugared type.
  ///
  /// Only intended for use in compile-time assertions.
  // Specializations of this are at the end of the file.
  template <typename T>
  static constexpr bool isSugaredType() {
    return false;
  }

protected:
  enum { NumAFTExtInfoBits = 9 };
  enum { NumSILExtInfoBits = 9 };
  union { uint64_t OpaqueBits;

  SWIFT_INLINE_BITFIELD_BASE(TypeBase, bitmax(NumTypeKindBits,8) +
                             RecursiveTypeProperties::BitWidth + 1,
    /// Kind - The discriminator that indicates what subclass of type this is.
    Kind : bitmax(NumTypeKindBits,8),

    Properties : RecursiveTypeProperties::BitWidth,

    /// Whether this type is canonical or not.
    IsCanonical : 1
  );

  SWIFT_INLINE_BITFIELD(ErrorType, TypeBase, 1,
    /// Whether there is an original type.
    HasOriginalType : 1
  );

  SWIFT_INLINE_BITFIELD(SugarType, TypeBase, 1,
    HasCachedType : 1
  );

  enum { NumFlagBits = 8 };
  SWIFT_INLINE_BITFIELD(ParenType, SugarType, NumFlagBits,
    /// Whether there is an original type.
    Flags : NumFlagBits
  );

  SWIFT_INLINE_BITFIELD_FULL(AnyFunctionType, TypeBase, NumAFTExtInfoBits+1+16,
    /// Extra information which affects how the function is called, like
    /// regparm and the calling convention.
    ExtInfoBits : NumAFTExtInfoBits,
    HasClangTypeInfo : 1,
    : NumPadBits,
    NumParams : 16
  );

  SWIFT_INLINE_BITFIELD_FULL(ArchetypeType, TypeBase, 1+1+1+16,
    ExpandedNestedTypes : 1,
    HasSuperclass : 1,
    HasLayoutConstraint : 1,
    : NumPadBits,
    NumProtocols : 16
  );

  SWIFT_INLINE_BITFIELD_FULL(TypeVariableType, TypeBase, 5+32,
    /// Type variable options.
    Options : 5,
    : NumPadBits,
    /// The unique number assigned to this type variable.
    ID : 32
  );

  SWIFT_INLINE_BITFIELD(SILFunctionType, TypeBase, NumSILExtInfoBits+1+3+1+2+1+1,
    ExtInfoBits : NumSILExtInfoBits,
    HasClangTypeInfo : 1,
    CalleeConvention : 3,
    HasErrorResult : 1,
    CoroutineKind : 2,
    HasInvocationSubs : 1,
    HasPatternSubs : 1
  );

  SWIFT_INLINE_BITFIELD(AnyMetatypeType, TypeBase, 2,
    /// The representation of the metatype.
    ///
    /// Zero indicates that no representation has been set; otherwise,
    /// the value is the representation + 1
    Representation : 2
  );

  SWIFT_INLINE_BITFIELD_FULL(ProtocolCompositionType, TypeBase, 1+32,
    /// Whether we have an explicitly-stated class constraint not
    /// implied by any of our members.
    HasExplicitAnyObject : 1,

    : NumPadBits,

    /// The number of protocols being composed.
    Count : 32
  );

  SWIFT_INLINE_BITFIELD_FULL(TupleType, TypeBase, 1+32,
    /// Whether an element of the tuple is inout, __shared or __owned.
    /// Values cannot have such tuple types in the language.
    HasElementWithOwnership : 1,

    : NumPadBits,

    /// The number of elements of the tuple.
    Count : 32
  );

  SWIFT_INLINE_BITFIELD_FULL(BoundGenericType, TypeBase, 32,
    : NumPadBits,

    /// The number of generic arguments.
    GenericArgCount : 32
  );

  SWIFT_INLINE_BITFIELD_FULL(TypeAliasType, SugarType, 1+1,
    : NumPadBits,

    /// Whether we have a parent type.
    HasParent : 1,

    /// Whether we have a substitution map.
    HasSubstitutionMap : 1
  );

  } Bits;

protected:
  TypeBase(TypeKind kind, const ASTContext *CanTypeCtx,
           RecursiveTypeProperties properties)
    : Context(nullptr) {
    Bits.OpaqueBits = 0;
    Bits.TypeBase.Kind = static_cast<unsigned>(kind);
    Bits.TypeBase.IsCanonical = false;
    // If this type is canonical, switch the CanonicalType union to ASTContext.
    if (CanTypeCtx) {
      Bits.TypeBase.IsCanonical = true;
      Context = CanTypeCtx;
    }
    setRecursiveProperties(properties);
  }

  void setRecursiveProperties(RecursiveTypeProperties properties) {
    Bits.TypeBase.Properties = properties.getBits();
    assert(Bits.TypeBase.Properties == properties.getBits() && "Bits dropped!");
  }

public:
  /// getKind - Return what kind of type this is.
  TypeKind getKind() const { return static_cast<TypeKind>(Bits.TypeBase.Kind); }

  /// isCanonical - Return true if this is a canonical type.
  bool isCanonical() const { return Bits.TypeBase.IsCanonical; }
  
  /// hasCanonicalTypeComputed - Return true if we've already computed a
  /// canonical version of this type.
  bool hasCanonicalTypeComputed() const { return !CanonicalType.isNull(); }

private:
  CanType computeCanonicalType();

public:
  /// getCanonicalType - Return the canonical version of this type, which has
  /// sugar from all levels stripped off.
  CanType getCanonicalType() const {
    if (isCanonical())
      return CanType(const_cast<TypeBase*>(this));
    if (hasCanonicalTypeComputed())
      return CanonicalType;
    return const_cast<TypeBase*>(this)->computeCanonicalType();
  }

  /// getCanonicalType - Stronger canonicalization which folds away equivalent
  /// associated types, or type parameters that have been made concrete.
  CanType getCanonicalType(GenericSignature sig);

  /// Reconstitute type sugar, e.g., for array types, dictionary
  /// types, optionals, etc.
  TypeBase *reconstituteSugar(bool Recursive);

  // If this type is a syntax sugar type, desugar it. Also desugar any nested
  // syntax sugar types.
  TypeBase *getWithoutSyntaxSugar();

  /// getASTContext - Return the ASTContext that this type belongs to.
  ASTContext &getASTContext() {
    // If this type is canonical, it has the ASTContext in it.
    if (isCanonical())
      return *const_cast<ASTContext*>(Context);
    // If not, canonicalize it to get the Context.
    return *const_cast<ASTContext*>(getCanonicalType()->Context);
  }
  
  /// isEqual - Return true if these two types are equal, ignoring sugar.
  ///
  /// To compare sugar, check for pointer equality of the underlying TypeBase *
  /// values, obtained by calling getPointer().
  bool isEqual(Type Other);
  
  /// getDesugaredType - If this type is a sugared type, remove all levels of
  /// sugar until we get down to a non-sugar type.
  TypeBase *getDesugaredType();
  
  /// If this type is a (potentially sugared) type of the specified kind, remove
  /// the minimal amount of sugar required to get a pointer to the type.
  template <typename T>
  T *getAs() {
    static_assert(!isSugaredType<T>(), "getAs desugars types");
    auto Ty = getDesugaredType();
    SWIFT_ASSUME(Ty != nullptr);
    return dyn_cast<T>(Ty);
  }

  template <typename T>
  bool is() {
    static_assert(!isSugaredType<T>(), "isa desugars types");
    return isa<T>(getDesugaredType());
  }
  
  template <typename T>
  T *castTo() {
    static_assert(!isSugaredType<T>(), "castTo desugars types");
    return cast<T>(getDesugaredType());
  }

  /// getRecursiveProperties - Returns the properties defined on the
  /// structure of this type.
  RecursiveTypeProperties getRecursiveProperties() const {
    return RecursiveTypeProperties(Bits.TypeBase.Properties);
  }

  /// hasReferenceSemantics() - Do objects of this type have reference
  /// semantics?
  bool hasReferenceSemantics();

  /// Is this a nominally uninhabited type, such as 'Never'?
  bool isUninhabited();

  /// Is this an uninhabited type, such as 'Never' or '(Never, Int)'?
  bool isStructurallyUninhabited();
  
  /// Is this the 'Any' type?
  bool isAny();

  bool isHole();

  /// Does the type have outer parenthesis?
  bool hasParenSugar() const { return getKind() == TypeKind::Paren; }

  /// Are values of this type essentially just class references,
  /// possibly with some sort of additional information?
  ///
  ///   - any of the builtin reference types
  ///   - a class type
  ///   - a bound generic class type
  ///   - a class-bounded archetype type
  ///   - a class-bounded existential type
  ///   - a dynamic Self type
  bool isAnyClassReferenceType();
  
  /// allowsOwnership() - Are variables of this type permitted to have
  /// ownership attributes?
  bool allowsOwnership(const GenericSignatureImpl *sig = nullptr);

  /// Determine whether this type involves a type variable.
  bool hasTypeVariable() const {
    return getRecursiveProperties().hasTypeVariable();
  }

  /// Determine where this type is a type variable or a dependent
  /// member root in a type variable.
  bool isTypeVariableOrMember();

  /// Determine whether this type involves a UnresolvedType.
  bool hasUnresolvedType() const {
    return getRecursiveProperties().hasUnresolvedType();
  }

  /// Determine whether this type involves a hole.
  bool hasHole() const { return getRecursiveProperties().hasTypeHole(); }

  /// Determine whether the type involves a context-dependent archetype.
  bool hasArchetype() const {
    return getRecursiveProperties().hasArchetype();
  }
  
  /// Determine whether the type involves an opened existential archetype.
  bool hasOpenedExistential() const {
    return getRecursiveProperties().hasOpenedExistential();
  }

  /// Determine whether the type involves the given opened existential
  /// archetype.
  bool hasOpenedExistential(OpenedArchetypeType *opened);

  /// Determine whether the type involves an opaque type.
  bool hasOpaqueArchetype() const {
    return getRecursiveProperties().hasOpaqueArchetype();
  }
  /// Determine whether the type has any stored properties or enum cases that
  /// involve an opaque type.
  bool hasOpaqueArchetypePropertiesOrCases();

  /// Determine whether the type is an opened existential type.
  ///
  /// To determine whether there is an opened existential type
  /// anywhere in the type, use \c hasOpenedExistential.
  bool isOpenedExistential() const;

  /// Determine whether the type is an opened existential type with Error inside
  bool isOpenedExistentialWithError();

  /// Retrieve the set of opened existential archetypes that occur
  /// within this type.
  void getOpenedExistentials(SmallVectorImpl<OpenedArchetypeType *> &opened);

  /// Erase the given opened existential type by replacing it with its
  /// existential type throughout the given type.
  Type eraseOpenedExistential(OpenedArchetypeType *opened);

  /// Given a declaration context, returns a function type with the 'self'
  /// type curried as the input if the declaration context describes a type.
  /// Otherwise, returns the type itself.
  Type addCurriedSelfType(const DeclContext *dc);

  /// Map a contextual type to an interface type.
  Type mapTypeOutOfContext();

  /// Compute and return the set of type variables that occur within this
  /// type.
  ///
  /// \param typeVariables This vector is populated with the set of
  /// type variables referenced by this type.
  void getTypeVariables(SmallVectorImpl<TypeVariableType *> &typeVariables);

  /// Determine whether this type is a type parameter, which is either a
  /// GenericTypeParamType or a DependentMemberType.
  ///
  /// Note that this routine will return \c false for types that include type
  /// parameters in nested positions, e.g, \c T is a type parameter but
  /// \c X<T> is not a type parameter. Use \c hasTypeParameter to determine
  /// whether a type parameter exists at any position.
  bool isTypeParameter();

  /// Determine whether this type can dynamically be an optional type.
  ///
  /// \param includeExistential Whether an existential type should be considered
  /// such a type.
  bool canDynamicallyBeOptionalType(bool includeExistential);

  /// Determine whether this type contains a type parameter somewhere in it.
  bool hasTypeParameter() {
    return getRecursiveProperties().hasTypeParameter();
  }

  /// Find any unresolved dependent member type within this type.
  ///
  /// "Unresolved" dependent member types have no known associated type,
  /// and are only used transiently in the type checker.
  const DependentMemberType *findUnresolvedDependentMemberType();

  /// Return the root generic parameter of this type parameter type.
  GenericTypeParamType *getRootGenericParam();

  /// Determines whether this type is an lvalue. This includes both straight
  /// lvalue types as well as tuples or optionals of lvalues.
  bool hasLValueType() {
    return getRecursiveProperties().isLValue();
  }
  
  /// Is this a first-class value type, meaning it is not an InOutType or a
  /// tuple type containing an InOutType?
  bool isMaterializable();

  /// Is this a non-escaping type, that is, a non-escaping function type or a
  /// tuple type containing a non-escaping type?
  bool isNoEscape() const;

  /// Determine whether the type is dependent on DynamicSelf.
  bool hasDynamicSelfType() const {
    return getRecursiveProperties().hasDynamicSelf();
  }

  /// Determine whether the type contains an unbound generic type.
  bool hasUnboundGenericType() const {
    return getRecursiveProperties().hasUnboundGeneric();
  }

  /// Determine whether this type contains an error type.
  bool hasError() const {
    return getRecursiveProperties().hasError();
  }

  /// Does this type contain a dependent member type, possibly with a
  /// non-type parameter base, such as a type variable or concrete type?
  bool hasDependentMember() const {
    return getRecursiveProperties().hasDependentMember();
  }

  /// isExistentialType - Determines whether this type is an existential type,
  /// whose real (runtime) type is unknown but which is known to conform to
  /// some set of protocols. Protocol and protocol-conformance types are
  /// existential types.
  bool isExistentialType();

  /// isAnyExistentialType - Determines whether this type is any kind of
  /// existential type: a protocol type, a protocol composition type, or
  /// an existential metatype.
  bool isAnyExistentialType();

  /// isObjCExistentialType - Determines whether this type is an
  /// class-bounded existential type whose required conformances are
  /// all @objc.  Such types are compatible with ObjC.
  bool isObjCExistentialType();

  // // Is this an ObjC generic class.
  bool isTypeErasedGenericClassType();

  /// Determines whether this type is an existential type with a class protocol
  /// bound.
  bool isClassExistentialType();

  /// Opens an existential instance or meta-type and returns the opened type.
  Type openAnyExistentialType(OpenedArchetypeType *&opened);

  /// Break an existential down into a set of constraints.
  ExistentialLayout getExistentialLayout();

  /// Determines the element type of a known
  /// [Autoreleasing]Unsafe[Mutable][Raw]Pointer variant, or returns null if the
  /// type is not a pointer.
  Type getAnyPointerElementType(PointerTypeKind &PTK);
  Type getAnyPointerElementType() {
    PointerTypeKind Ignore;
    return getAnyPointerElementType(Ignore);
  }

  /// Returns a type representing a pointer to \c this.
  ///
  /// \p kind must not be a raw pointer kind, since that would discard the
  /// current type.
  Type wrapInPointer(PointerTypeKind kind);
  
  /// Determines the element type of a known Unsafe[Mutable][Raw]BufferPointer
  /// variant, or returns null if the type is not a buffer pointer.
  Type getAnyBufferPointerElementType(BufferPointerTypeKind &BPTK);
  Type getAnyBufferPointerElementType() {
    BufferPointerTypeKind Ignore;
    return getAnyBufferPointerElementType(Ignore);
  }

  /// Determine whether the given type is "specialized", meaning that
  /// it involves generic types for which generic arguments have been provided.
  /// For example, the types Vector<Int> and Vector<Int>.Element are both
  /// specialized, but the type Vector is not.
  bool isSpecialized();

  /// Determine whether this type is a legal, lowered SIL type.
  ///
  /// A type is SIL-illegal if it is:
  ///   - an l-value type,
  ///   - a metatype without a representation,
  ///   - an AST function type (i.e. subclasses of AnyFunctionType),
  ///   - an optional whose object type is SIL-illegal, or
  ///   - a tuple type with a SIL-illegal element type.
  bool isLegalSILType();

  /// Determine whether this type is a legal formal type.
  ///
  /// A type is illegal as a formal type if it is:
  ///   - an l-value type,
  ///   - a reference storage type,
  ///   - a metatype with a representation,
  ///   - a lowered function type (i.e. SILFunctionType),
  ///   - an optional whose object type is not a formal type, or
  ///   - a tuple type with an element that is not a formal type.
  ///
  /// These are the types of the Swift type system.
  bool isLegalFormalType();

  /// Check if this type is equal to the empty tuple type.
  bool isVoid();

  /// Check if this type is equal to Swift.Bool.
  bool isBool();

  /// Check if this type is equal to Builtin.IntN.
  bool isBuiltinIntegerType(unsigned bitWidth);
  
  /// Check if this is a nominal type defined at the top level of the Swift module
  bool isStdlibType();
  
  /// Check if this is either an Array, Set or Dictionary collection type defined
  /// at the top level of the Swift module
  bool isKnownStdlibCollectionType();

  /// If this is a class type or a bound generic class type, returns the
  /// (possibly generic) class.
  ClassDecl *getClassOrBoundGenericClass();
  
  /// If this is a struct type or a bound generic struct type, returns
  /// the (possibly generic) class.
  StructDecl *getStructOrBoundGenericStruct();
  
  /// If this is an enum or a bound generic enum type, returns the
  /// (possibly generic) enum.
  EnumDecl *getEnumOrBoundGenericEnum();
  
  /// Determine whether this type may have a superclass, which holds for
  /// classes, bound generic classes, and archetypes that are only instantiable
  /// with a class type.
  bool mayHaveSuperclass();

  /// Determine whether this type satisfies a class layout constraint, written
  /// `T: AnyObject` in the source.
  ///
  /// A class layout constraint is satisfied when we have a single retainable
  /// pointer as the representation, which includes:
  /// - @objc existentials
  /// - class constrained archetypes
  /// - classes
  bool satisfiesClassConstraint();

  /// Determine whether this type can be used as a base type for AST
  /// name lookup, which is the case for nominal types, protocol compositions
  /// and archetypes.
  ///
  /// Generally, the static vs instance and mutating vs nonmutating distinction
  /// is handled elsewhere, so metatypes, lvalue types and inout types are not
  /// allowed here.
  ///
  /// Similarly, tuples formally have members, but this does not go through
  /// name lookup.
  bool mayHaveMembers() {
    return (is<ArchetypeType>() ||
            is<ModuleType>() ||
            isExistentialType() ||
            getAnyNominal());
  }

  /// Checks whether this is a type that supports being called through the
  /// implementation of a \c callAsFunction method. Note that this does not
  /// check access control.
  bool isCallableNominalType(DeclContext *dc);

  /// Return true if the specified type or a super-class/super-protocol has the
  /// @dynamicMemberLookup attribute on it.
  bool hasDynamicMemberLookupAttribute();
  
  /// Return true if the specified type or a super-class/super-protocol has the
  /// @dynamicCallable attribute on it.
  bool hasDynamicCallableAttribute();

  /// Retrieve the superclass of this type.
  ///
  /// \param useArchetypes Whether to use context archetypes for outer generic
  /// parameters if the class is nested inside a generic function.
  ///
  /// \returns The superclass of this type, or a null type if it has no
  ///          superclass.
  Type getSuperclass(bool useArchetypes = true);

  /// Retrieve the root class of this type by repeatedly retrieving the
  /// superclass.
  ///
  /// \param useArchetypes Whether to use context archetypes for outer generic
  /// parameters if the class is nested inside a generic function.
  ///
  /// \returns The base class of this type, or this type itself if it has no
  ///          superclasses.
  Type getRootClass(bool useArchetypes = true);

  /// True if this type is the exact superclass of another type.
  ///
  /// \param ty       The potential subclass.
  ///
  /// \returns True if this type is \c ty or a superclass of \c ty.
  ///
  /// If this type is a bound generic class \c Foo<T>, the method only
  /// returns true if the generic parameters of \c ty exactly match the
  /// superclass of \c ty. For instance, if \c ty is a
  /// class DerivedClass: Base<Int>, then \c Base<T> (where T is an archetype)
  /// will return false. `isBindableToSuperclassOf` should be used
  /// for queries that care whether a generic class type can be substituted into
  /// a type's subclass.
  bool isExactSuperclassOf(Type ty);

  /// Get the substituted base class type, starting from a base class
  /// declaration and a substituted derived class type.
  ///
  /// For example, given the following declarations:
  ///
  /// class A<T, U> {}
  /// class B<V> : A<Int, V> {}
  /// class C<X, Y> : B<Y> {}
  ///
  /// Calling `C<String, NSObject>`->getSuperclassForDecl(`A`) will return
  /// `A<Int, NSObject>`.
  ///
  /// \param useArchetypes Whether to use context archetypes for outer generic
  /// parameters if the class is nested inside a generic function.
  Type getSuperclassForDecl(const ClassDecl *classDecl,
                            bool useArchetypes = true);

  /// True if this type is the superclass of another type, or a generic
  /// type that could be bound to the superclass.
  ///
  /// \param ty       The potential subclass.
  ///
  /// \returns True if this type is \c ty, a superclass of \c ty, or an
  ///          archetype-parameterized type that can be bound to a superclass
  ///          of \c ty.
  bool isBindableToSuperclassOf(Type ty);

  /// True if this type contains archetypes that could be substituted with
  /// concrete types to form the argument type.
  bool isBindableTo(Type ty);
  
  /// Visit this type and the argument type in parallel, invoking the callback
  /// function with each archetype-to-substituted-type binding. The callback
  /// may return a new type to substitute into the result type, or return
  /// CanType() to error out of the operation. Each invocation of the callback
  /// receives three arguments:
  /// - The `orig` archetype from a position in `this` type.
  /// - The `subst` type in the same structural position of `ty` that is trying to be bound
  ///  to `orig`.
  /// - The `upperBound` archetype, which if set, indicates the minimum set of constraints
  ///  that any type substituted in this structural position must conform to. May be null,
  ///  indicating an unconstrained context.
  /// - If `upperBound` is set, then the `substConformances` array will contain the
  ///  protocol conformances for `subst` to each of the protocol requirements
  ///  on `upperBound` in `getConformsTo` order.
  ///
  /// Returns the substituted type, or a null CanType() if this type
  /// is not bindable to the substituted type, or the callback returns
  /// CanType().
  CanType substituteBindingsTo(Type ty,
         llvm::function_ref<CanType(ArchetypeType *orig,
                CanType subst,
                ArchetypeType *upperBound,
                ArrayRef<ProtocolConformanceRef> substConformances)> substFn);
  
  /// Determines whether this type is similar to \p other as defined by
  /// \p matchOptions.
  bool matches(Type other, TypeMatchOptions matchOptions);

  bool matchesParameter(Type other, TypeMatchOptions matchMode);

  /// Determines whether this function type is similar to \p
  /// other as defined by \p matchOptions and the callback \p
  /// paramsAndResultMatch which determines in a client-specific way
  /// whether the parameters and result of the types match.
  bool matchesFunctionType(Type other, TypeMatchOptions matchOptions,
                           llvm::function_ref<bool()> paramsAndResultMatch);

  /// Determines whether this type has a retainable pointer
  /// representation, i.e. whether it is representable as a single,
  /// possibly nil pointer that can be unknown-retained and
  /// unknown-released.
  bool hasRetainablePointerRepresentation();

  /// Given that this type is a reference type, which kind of reference
  /// counting does it use?
  ReferenceCounting getReferenceCounting();

  /// Determines whether this type has a bridgeable object
  /// representation, i.e., whether it is always represented as a single
  /// (non-nil) pointer that can be unknown-retained and
  /// unknown-released.
  ///
  /// This predicate covers all types that can be placed into an
  /// AnyObject without ever requiring a representation change. Note that this
  /// excludes ObjC class metatypes, which may need to be wrapped or unwrapped
  /// when converting from native representation to AnyObject representation.
  bool isBridgeableObjectType();

  /// Determine whether this type is a potentially-bridged value type.
  ///
  /// This predicate doesn't guarantee that the type is bridged, but rather is
  /// a quick way to check whether the type is a value type that could
  /// conceivably be bridged to an Objective-C class type.
  bool isPotentiallyBridgedValueType();

  /// If this is a nominal type or a bound generic nominal type,
  /// returns the (possibly generic) nominal type declaration.
  NominalTypeDecl *getNominalOrBoundGenericNominal();

  /// If this is a nominal type, bound generic nominal type, or
  /// unbound generic nominal type, return the (possibly generic) nominal type
  /// declaration.
  NominalTypeDecl *getAnyNominal();

  /// Determine whether the given type is representable in the given
  /// foreign language.
  std::pair<ForeignRepresentableKind, ProtocolConformance *>
  getForeignRepresentableIn(ForeignLanguage language, const DeclContext *dc);

  /// Determines whether the given Swift type is representable within
  /// the given foreign language.
  ///
  /// A given Swift type is representable in the given foreign
  /// language if the Swift type can be used from source code written
  /// in that language.
  bool isRepresentableIn(ForeignLanguage language, const DeclContext *dc);

  /// Determines whether the type is trivially representable within
  /// the foreign language, meaning that it is both representable in
  /// that language and that the runtime representations are
  /// equivalent.
  bool isTriviallyRepresentableIn(ForeignLanguage language,
                                  const DeclContext *dc);

  /// Given that this is a nominal type or bound generic nominal
  /// type, return its parent type; this will be a null type if the type
  /// is not a nested type.
  Type getNominalParent();

  /// If this is a GenericType, bound generic nominal type, or
  /// unbound generic nominal type, return the (possibly generic) nominal type
  /// declaration.
  GenericTypeDecl *getAnyGeneric();

  /// removeArgumentLabels -  Retrieve a version of this type with all
  /// argument labels removed.
  Type removeArgumentLabels(unsigned numArgumentLabels);

  /// Retrieve the type without any parentheses around it.
  Type getWithoutParens();

  /// Replace the base type of the result type of the given function
  /// type with a new result type, as per a DynamicSelf or other
  /// covariant return transformation.  The optionality of the
  /// existing result will be preserved.
  ///
  /// \param newResultType The new result type.
  ///
  /// \param uncurryLevel The number of uncurry levels to apply before
  /// replacing the type. With uncurry level == 0, this simply
  /// replaces the current type with the new result type.
  Type replaceCovariantResultType(Type newResultType,
                                  unsigned uncurryLevel);

  /// Returns a new function type exactly like this one but with the self
  /// parameter replaced. Only makes sense for function members of types.
  Type replaceSelfParameterType(Type newSelf);

  /// getRValueType - For an @lvalue type, retrieves the underlying object type.
  /// Otherwise, returns the type itself.
  Type getRValueType();

  /// getInOutObjectType - For an inout type, retrieves the underlying object
  /// type.  Otherwise, returns the type itself.
  Type getInOutObjectType();

  /// getWithoutSpecifierType - For a non-materializable type
  /// e.g. @lvalue or inout, retrieves the underlying object type.
  /// Otherwise, returns the type itself.
  Type getWithoutSpecifierType();

  /// getMetatypeInstanceType - Looks through metatypes.
  Type getMetatypeInstanceType();

  /// For a ReferenceStorageType like @unowned, this returns the referent.
  /// Otherwise, it returns the type itself.
  Type getReferenceStorageReferent();

  /// Determine the set of substitutions that should be applied to a
  /// type spelled within the given DeclContext to treat it as a
  /// member of this type.
  ///
  /// For example, given:
  /// \code
  /// struct X<T, U> { }
  /// extension X {
  ///   typealias SomeArray = [T]
  /// }
  /// \endcode
  ///
  /// Asking for the member substitutions of \c X<Int,String> within
  /// the context of the extension above will produce substitutions T
  /// -> Int and U -> String suitable for mapping the type of
  /// \c SomeArray.
  ///
  /// \param genericEnv If non-null and the type is nested inside of a
  /// generic function, generic parameters of the outer context are
  /// mapped to context archetypes of this generic environment.
  SubstitutionMap getContextSubstitutionMap(ModuleDecl *module,
                                            const DeclContext *dc,
                                            GenericEnvironment *genericEnv=nullptr);

  /// Deprecated version of the above.
  TypeSubstitutionMap getContextSubstitutions(const DeclContext *dc,
                                              GenericEnvironment *genericEnv=nullptr);

  /// Get the substitutions to apply to the type of the given member as seen
  /// from this base type.
  ///
  /// \param genericEnv If non-null, generic parameters of the member are
  /// mapped to context archetypes of this generic environment.
  SubstitutionMap getMemberSubstitutionMap(ModuleDecl *module,
                                           const ValueDecl *member,
                                           GenericEnvironment *genericEnv=nullptr);

  /// Deprecated version of the above.
  TypeSubstitutionMap getMemberSubstitutions(const ValueDecl *member,
                                             GenericEnvironment *genericEnv=nullptr);

  /// Retrieve the type of the given member as seen through the given base
  /// type, substituting generic arguments where necessary.
  ///
  /// This routine allows one to take a concrete type (the "this" type) and
  /// and a member of that type (or one of its superclasses), then determine
  /// what type an access to that member through the base type will have.
  /// For example, given:
  ///
  /// \code
  /// class Vector<T> {
  ///   func add(value : T) { }
  /// }
  /// \endcode
  ///
  /// Given the type \c Vector<Int> and the member \c add, the resulting type
  /// of the member will be \c (self : Vector<Int>) -> (value : Int) -> ().
  ///
  /// \param module The module in which the substitution occurs.
  ///
  /// \param member The member whose type we are substituting.
  ///
  /// \param memberType The type of the member, in which archetypes will be
  /// replaced by the generic arguments provided by the base type. If null,
  /// the member's type will be used.
  ///
  /// \returns the resulting member type.
  Type getTypeOfMember(ModuleDecl *module, const ValueDecl *member,
                       Type memberType = Type());

  /// Get the type of a superclass member as seen from the subclass,
  /// substituting generic parameters, dynamic Self return, and the
  /// 'self' argument type as appropriate.
  Type adjustSuperclassMemberDeclType(const ValueDecl *baseDecl,
                                      const ValueDecl *derivedDecl,
                                      Type memberType);

  /// Return T if this type is Optional<T>; otherwise, return the null type.
  Type getOptionalObjectType();

  // Return type underlying type of a swift_newtype annotated imported struct;
  // otherwise, return the null type.
  Type getSwiftNewtypeUnderlyingType();

  /// Return the type T after looking through at most one optional type.
  Type lookThroughSingleOptionalType();

  /// Return the type T after looking through all of the optional
  /// types.
  Type lookThroughAllOptionalTypes();

  /// Return the type T after looking through all of the optional
  /// types.
  Type lookThroughAllOptionalTypes(SmallVectorImpl<Type> &optionals);

  /// Whether this is the AnyObject type.
  bool isAnyObject();

  /// Whether this is an existential composition containing
  /// Error.
  bool isExistentialWithError();

  SWIFT_DEBUG_DUMP;
  void dump(raw_ostream &os, unsigned indent = 0) const;

  SWIFT_DEBUG_DUMPER(dumpPrint());
  void print(raw_ostream &OS,
             const PrintOptions &PO = PrintOptions()) const;
  void print(ASTPrinter &Printer, const PrintOptions &PO) const;

  /// Can this type be written in source at all?
  ///
  /// If not, it shouldn't be shown in fix-its, for instance. The primary
  /// example is opaque result types, which are written `some P` at the point
  /// of definition but cannot be uttered anywhere else.
  bool hasTypeRepr() const;

  /// Does this type have grammatically simple syntax?
  bool hasSimpleTypeRepr() const;

  /// Return the name of the type as a string, for use in diagnostics only.
  std::string getString(const PrintOptions &PO = PrintOptions()) const;

  /// Return the name of the type, adding parens in cases where
  /// appending or prepending text to the result would cause that text
  /// to be appended to only a portion of the returned type. For
  /// example for a function type "Int -> Float", adding text after
  /// the type would make it appear that it's appended to "Float" as
  /// opposed to the entire type.
  std::string
  getStringAsComponent(const PrintOptions &PO = PrintOptions()) const;

  /// Return whether this type is or can be substituted for a bridgeable
  /// object type.
  TypeTraitResult canBeClass();

  Type replaceSubstitutedSILFunctionTypesWithUnsubstituted(SILModule &M) const; // in SILType.cpp
  
  /// Return the tangent space of the given type, if it exists. Otherwise,
  /// return `None`.
  Optional<TangentSpace>
  getAutoDiffTangentSpace(LookupConformanceFn lookupConformance);

private:
  // Make vanilla new/delete illegal for Types.
  void *operator new(size_t Bytes) throw() = delete;
  void operator delete(void *Data) throw() = delete;
public:
  // Only allow allocation of Types using the allocator in ASTContext
  // or by doing a placement new.
  void *operator new(size_t bytes, const ASTContext &ctx,
                     AllocationArena arena, unsigned alignment = 8);
  void *operator new(size_t Bytes, void *Mem) throw() { return Mem; }
};

/// AnyGenericType - This abstract class helps types ensure that fields
/// exist at the same offset in memory to improve code generation of the
/// compiler itself.
class AnyGenericType : public TypeBase {
  friend class NominalOrBoundGenericNominalType;

  /// TheDecl - This is the TypeDecl which declares the given type. It
  /// specifies the name and other useful information about this type.
  union {
    GenericTypeDecl *GenDecl;
    NominalTypeDecl *NomDecl;
  };

  /// The type of the parent, in which this type is nested.
  Type Parent;

  template <typename... Args>
  AnyGenericType(NominalTypeDecl *TheDecl, Type Parent, Args &&...args)
    : TypeBase(std::forward<Args>(args)...), NomDecl(TheDecl), Parent(Parent) {}

protected:
  template <typename... Args>
  AnyGenericType(GenericTypeDecl *TheDecl, Type Parent, Args &&...args)
    : TypeBase(std::forward<Args>(args)...), GenDecl(TheDecl), Parent(Parent) {}

public:

  /// Returns the declaration that declares this type.
  GenericTypeDecl *getDecl() const { return GenDecl; }

  /// Returns the type of the parent of this type. This will
  /// be null for top-level types or local types, and for non-generic types
  /// will simply be the same as the declared type of the declaration context
  /// of TheDecl. For types nested within generic types, however, this will
  /// involve \c BoundGenericType nodes that provide context for the nested
  /// type, e.g., the type Dictionary<String, Int>.ItemRange would be
  /// represented as a NominalType with Dictionary<String, Int> as its parent
  /// type.
  Type getParent() const { return Parent; }

  // Implement isa/cast/dyncast/etc.
  static bool classof(const TypeBase *T) {
    return T->getKind() >= TypeKind::First_AnyGenericType &&
           T->getKind() <= TypeKind::Last_AnyGenericType;
  }
};
BEGIN_CAN_TYPE_WRAPPER(AnyGenericType, Type)
  PROXY_CAN_TYPE_SIMPLE_GETTER(getParent)
END_CAN_TYPE_WRAPPER(AnyGenericType, Type)

/// NominalOrBoundGenericNominal - This abstract class helps types ensure that
/// fields exist at the same offset in memory to improve code generation of the
/// compiler itself.
class NominalOrBoundGenericNominalType : public AnyGenericType {
public:
  template <typename... Args>
  NominalOrBoundGenericNominalType(Args &&...args)
    : AnyGenericType(std::forward<Args>(args)...) {}

  /// Returns the declaration that declares this type.
  NominalTypeDecl *getDecl() const { return NomDecl; }

  // Implement isa/cast/dyncast/etc.
  static bool classof(const TypeBase *T) {
    return T->getKind() >= TypeKind::First_NominalOrBoundGenericNominalType &&
           T->getKind() <= TypeKind::Last_NominalOrBoundGenericNominalType;
  }
};
DEFINE_EMPTY_CAN_TYPE_WRAPPER(NominalOrBoundGenericNominalType, AnyGenericType)

/// ErrorType - Represents the type of an erroneously constructed declaration,
/// expression, or type. When creating ErrorTypes, an associated error
/// diagnostic should always be emitted. That way when later stages of
/// compilation encounter an ErrorType installed by earlier phases they do not
/// have to emit further diagnostics to abort compilation.
class ErrorType final : public TypeBase {
  friend class ASTContext;
  // The Error type is always canonical.
  ErrorType(ASTContext &C, Type originalType,
            RecursiveTypeProperties properties)
      : TypeBase(TypeKind::Error, &C, properties) {
    assert(properties.hasError());
    if (originalType) {
      Bits.ErrorType.HasOriginalType = true;
      *reinterpret_cast<Type *>(this + 1) = originalType;
    } else {
      Bits.ErrorType.HasOriginalType = false;
    }
  }

public:
  static Type get(const ASTContext &C);

  /// Produce an error type which records the original type we were trying to
  /// substitute when we ran into a problem.
  static Type get(Type originalType);

  /// Retrieve the original type that this error type replaces, or none if
  /// there is no such type.
  Type getOriginalType() const {
    if (Bits.ErrorType.HasOriginalType)
      return *reinterpret_cast<const Type *>(this + 1);

    return Type();
  }

  // Implement isa/cast/dyncast/etc.
  static bool classof(const TypeBase *T) {
    return T->getKind() == TypeKind::Error;
  }
};
DEFINE_EMPTY_CAN_TYPE_WRAPPER(ErrorType, Type)

/// UnresolvedType - This represents a type variable that cannot be resolved to
/// a concrete type because the expression is ambiguous.  This is produced when
/// parsing expressions and producing diagnostics.  Any instance of this should
/// cause the entire expression to be ambiguously typed.
class UnresolvedType : public TypeBase {
  friend class ASTContext;
  // The Unresolved type is always canonical.
  UnresolvedType(ASTContext &C)
    : TypeBase(TypeKind::Unresolved, &C,
       RecursiveTypeProperties(RecursiveTypeProperties::HasUnresolvedType)) { }
public:
  // Implement isa/cast/dyncast/etc.
  static bool classof(const TypeBase *T) {
    return T->getKind() == TypeKind::Unresolved;
  }
};
DEFINE_EMPTY_CAN_TYPE_WRAPPER(UnresolvedType, Type)

  
/// BuiltinType - An abstract class for all the builtin types.
class BuiltinType : public TypeBase {
protected:
  BuiltinType(TypeKind kind, const ASTContext &canTypeCtx)
  : TypeBase(kind, &canTypeCtx, RecursiveTypeProperties()) {}
public:
  static bool classof(const TypeBase *T) {
    return T->getKind() >= TypeKind::First_BuiltinType &&
           T->getKind() <= TypeKind::Last_BuiltinType;
  }

  /// Return the "canonical" name for this builtin. E.x.:
  ///
  ///   BuiltinRawPointerType -> BUILTIN_TYPE_NAME_RAWPOINTER ->
  ///   Builtin.RawPointer.
  ///
  /// If \p prependBuiltinNamespace is set to true, "Builtin." is left as a
  /// prefix on the name. This is the default behavior. If the user asks, we
  /// strip off the builtin prefix.
  StringRef getTypeName(SmallVectorImpl<char> &result,
                        bool prependBuiltinNamespace = true) const;

  BuiltinTypeKind getBuiltinTypeKind() const;
};
DEFINE_EMPTY_CAN_TYPE_WRAPPER(BuiltinType, Type)

/// BuiltinRawPointerType - The builtin raw (and dangling) pointer type.  This
/// pointer is completely unmanaged and is equivalent to i8* in LLVM IR.
class BuiltinRawPointerType : public BuiltinType {
  friend class ASTContext;
  BuiltinRawPointerType(const ASTContext &C)
    : BuiltinType(TypeKind::BuiltinRawPointer, C) {}
public:
  static bool classof(const TypeBase *T) {
    return T->getKind() == TypeKind::BuiltinRawPointer;
  }
};
DEFINE_EMPTY_CAN_TYPE_WRAPPER(BuiltinRawPointerType, BuiltinType);

/// BuiltinNativeObjectType - The builtin opaque object-pointer type.
/// Useful for keeping an object alive when it is otherwise being
/// manipulated via an unsafe pointer type.
class BuiltinNativeObjectType : public BuiltinType {
  friend class ASTContext;
  BuiltinNativeObjectType(const ASTContext &C)
    : BuiltinType(TypeKind::BuiltinNativeObject, C) {}
public:
  static bool classof(const TypeBase *T) {
    return T->getKind() == TypeKind::BuiltinNativeObject;
  }
};
DEFINE_EMPTY_CAN_TYPE_WRAPPER(BuiltinNativeObjectType, BuiltinType);

/// A type that contains an owning reference to a heap object packed with
/// additional bits. The type uses a bit to discriminate native Swift objects
/// from Objective-C object pointers or tagged pointers.
class BuiltinBridgeObjectType : public BuiltinType {
  friend class ASTContext;
  BuiltinBridgeObjectType(const ASTContext &C)
    : BuiltinType(TypeKind::BuiltinBridgeObject, C) {}
public:
  static bool classof(const TypeBase *T) {
    return T->getKind() == TypeKind::BuiltinBridgeObject;
  }
};
DEFINE_EMPTY_CAN_TYPE_WRAPPER(BuiltinBridgeObjectType, BuiltinType);

/// BuiltinUnsafeValueBufferType - The builtin opaque fixed-size value
/// buffer type, into which storage for an arbitrary value can be
/// allocated using Builtin.allocateValueBuffer.
///
/// This type is unsafe because it does not permit ordinary value
/// operations.  It is essentially an Any without any type
/// information.  It should only be used in narrow circumstances in
/// carefully-written SIL.
class BuiltinUnsafeValueBufferType : public BuiltinType {
  friend class ASTContext;
  BuiltinUnsafeValueBufferType(const ASTContext &C)
    : BuiltinType(TypeKind::BuiltinUnsafeValueBuffer, C) {}
public:
  static bool classof(const TypeBase *T) {
    return T->getKind() == TypeKind::BuiltinUnsafeValueBuffer;
  }
};
DEFINE_EMPTY_CAN_TYPE_WRAPPER(BuiltinUnsafeValueBufferType, BuiltinType);

/// A builtin vector type.
class BuiltinVectorType : public BuiltinType, public llvm::FoldingSetNode {
  Type elementType;
  unsigned numElements;

  friend class ASTContext;

  BuiltinVectorType(const ASTContext &context, Type elementType,
                    unsigned numElements)
    : BuiltinType(TypeKind::BuiltinVector, context),
      elementType(elementType), numElements(numElements) { }

public:
  static BuiltinVectorType *get(const ASTContext &context, Type elementType,
                                unsigned numElements);

  /// Retrieve the type of this vector's elements.
  Type getElementType() const { return elementType; }

  /// Retrieve the number of elements in this vector.
  unsigned getNumElements() const { return numElements; }

  void Profile(llvm::FoldingSetNodeID &ID) {
    Profile(ID, getElementType(), getNumElements());
  }
  static void Profile(llvm::FoldingSetNodeID &ID, Type elementType,
                      unsigned numElements) {
    ID.AddPointer(elementType.getPointer());
    ID.AddInteger(numElements);
  }

  static bool classof(const TypeBase *T) {
    return T->getKind() == TypeKind::BuiltinVector;
  }
};
BEGIN_CAN_TYPE_WRAPPER(BuiltinVectorType, BuiltinType)
  PROXY_CAN_TYPE_SIMPLE_GETTER(getElementType)
END_CAN_TYPE_WRAPPER(BuiltinVectorType, BuiltinType)

/// Size descriptor for a builtin integer type. This is either a fixed bit
/// width or an abstract target-dependent value such as "size of a pointer".
class BuiltinIntegerWidth {
  /// Tag values for abstract integer sizes.
  enum : unsigned {
    /// Inhabitants stolen for use as DenseMap special values.
    DenseMapEmpty = ~0U,
    DenseMapTombstone = ~1U,

    /// An arbitrary-precision integer.
    ArbitraryWidth = ~2U,

    /// The size of a pointer on the target system.
    PointerWidth = ~3U,
    
    Least_SpecialValue = ~3U,
  };
  
  unsigned RawValue;
  
  friend struct llvm::DenseMapInfo<swift::BuiltinIntegerWidth>;
  
  /// Private constructor from a raw symbolic value.
  explicit BuiltinIntegerWidth(unsigned RawValue) : RawValue(RawValue) {}
public:
  BuiltinIntegerWidth() : RawValue(0) {}
  
  static BuiltinIntegerWidth fixed(unsigned bitWidth) {
    assert(bitWidth < Least_SpecialValue && "invalid bit width");
    return BuiltinIntegerWidth(bitWidth);
  }
  
  static BuiltinIntegerWidth pointer() {
    return BuiltinIntegerWidth(PointerWidth);
  }

  static BuiltinIntegerWidth arbitrary() {
    return BuiltinIntegerWidth(ArbitraryWidth);
  }
  
  /// Is this a fixed width?
  bool isFixedWidth() const { return RawValue < Least_SpecialValue; }

  /// Get the fixed width value. Fails if the width is abstract.
  unsigned getFixedWidth() const {
    assert(isFixedWidth() && "not fixed-width");
    return RawValue;
  }
  
  /// Is this the abstract target pointer width?
  bool isPointerWidth() const { return RawValue == PointerWidth; }

  /// Is this the abstract arbitrary-width value?
  bool isArbitraryWidth() const { return RawValue == ArbitraryWidth; }
  
  /// Get the least supported value for the width.
  ///
  /// FIXME: This should be build-configuration-dependent.
  unsigned getLeastWidth() const {
    if (isFixedWidth())
      return getFixedWidth();
    if (isPointerWidth())
      return 32;
    if (isArbitraryWidth())
      return 1;
    llvm_unreachable("impossible width value");
  }
  
  /// Get the greatest supported value for the width.
  ///
  /// FIXME: This should be build-configuration-dependent.
  unsigned getGreatestWidth() const {
    if (isFixedWidth())
      return getFixedWidth();
    if (isPointerWidth())
      return 64;
    if (isArbitraryWidth())
      return ~0U;
    llvm_unreachable("impossible width value");
  }

  /// Parse a value of this bit-width.
  ///
  /// If the radix is 0, it is autosensed.
  APInt parse(StringRef text, unsigned radix, bool negate,
              bool *hadError = nullptr) const;
  
  friend bool operator==(BuiltinIntegerWidth a, BuiltinIntegerWidth b) {
    return a.RawValue == b.RawValue;
  }
  friend bool operator!=(BuiltinIntegerWidth a, BuiltinIntegerWidth b) {
    return a.RawValue != b.RawValue;
  }
};

/// An abstract base class for the two integer types.
class AnyBuiltinIntegerType : public BuiltinType {
protected:
  AnyBuiltinIntegerType(TypeKind kind, const ASTContext &C)
    : BuiltinType(kind, C) {}

public:
  static bool classof(const TypeBase *T) {
    return T->getKind() >= TypeKind::First_AnyBuiltinIntegerType &&
           T->getKind() <= TypeKind::Last_AnyBuiltinIntegerType;
  }

  BuiltinIntegerWidth getWidth() const; // defined inline below
};
DEFINE_EMPTY_CAN_TYPE_WRAPPER(AnyBuiltinIntegerType, BuiltinType)

/// The builtin integer types.  These directly correspond
/// to LLVM IR integer types.  They lack signedness and have an arbitrary
/// bitwidth.
class BuiltinIntegerType : public AnyBuiltinIntegerType {
  friend class ASTContext;
private:
  BuiltinIntegerWidth Width;
  BuiltinIntegerType(BuiltinIntegerWidth BitWidth, const ASTContext &C)
    : AnyBuiltinIntegerType(TypeKind::BuiltinInteger, C), Width(BitWidth) {}
  
public:
  /// Get a builtin integer type.
  static BuiltinIntegerType *get(BuiltinIntegerWidth BitWidth,
                                 const ASTContext &C);
  
  /// Get a builtin integer type of fixed width.
  static BuiltinIntegerType *get(unsigned BitWidth, const ASTContext &C) {
    return get(BuiltinIntegerWidth::fixed(BitWidth), C);
  }
  
  /// Get the target-pointer-width builtin integer type.
  static BuiltinIntegerType *getWordType(const ASTContext &C) {
    return get(BuiltinIntegerWidth::pointer(), C);
  }
  
  /// Return the bit width of the integer.  Always returns a non-arbitrary
  /// width.
  BuiltinIntegerWidth getWidth() const {
    return Width;
  }
  
  /// Is the integer fixed-width?
  bool isFixedWidth() const {
    return Width.isFixedWidth();
  }
  
  /// Is the integer fixed-width with the given width?
  bool isFixedWidth(unsigned width) const {
    return Width.isFixedWidth() && Width.getFixedWidth() == width;
  }
  
  /// Get the fixed integer width. Fails if the integer has abstract width.
  unsigned getFixedWidth() const {
    return Width.getFixedWidth();
  }
  
  /// Return the least supported width of the integer.
  ///
  /// FIXME: This should be build-configuration-dependent.
  unsigned getLeastWidth() const {
    return Width.getLeastWidth();
  }
  
  /// Return the greatest supported width of the integer.
  ///
  /// FIXME: This should be build-configuration-dependent.
  unsigned getGreatestWidth() const {
    return Width.getGreatestWidth();
  }

  static bool classof(const TypeBase *T) {
    return T->getKind() == TypeKind::BuiltinInteger;
  }
};
DEFINE_EMPTY_CAN_TYPE_WRAPPER(BuiltinIntegerType, AnyBuiltinIntegerType)

/// BuiltinIntegerLiteralType - The builtin arbitrary-precision integer type.
/// Useful for constructing integer literals.
class BuiltinIntegerLiteralType : public AnyBuiltinIntegerType {
  friend class ASTContext;
  BuiltinIntegerLiteralType(const ASTContext &C)
    : AnyBuiltinIntegerType(TypeKind::BuiltinIntegerLiteral, C) {}
public:
  static bool classof(const TypeBase *T) {
    return T->getKind() == TypeKind::BuiltinIntegerLiteral;
  }

  BuiltinIntegerWidth getWidth() const = delete;
};
DEFINE_EMPTY_CAN_TYPE_WRAPPER(BuiltinIntegerLiteralType, AnyBuiltinIntegerType);

inline BuiltinIntegerWidth AnyBuiltinIntegerType::getWidth() const {
  if (auto intTy = dyn_cast<BuiltinIntegerType>(this)) {
    return intTy->getWidth();
  } else {
    return BuiltinIntegerWidth::arbitrary();
  }
}

class BuiltinFloatType : public BuiltinType {
  friend class ASTContext;
public:
  enum FPKind {
    IEEE16, IEEE32, IEEE64, IEEE80, IEEE128, /// IEEE floating point types.
    PPC128   /// PowerPC "double double" type.
  };
private:
  FPKind Kind;
  
  BuiltinFloatType(FPKind Kind, const ASTContext &C)
    : BuiltinType(TypeKind::BuiltinFloat, C), Kind(Kind) {}
public:
  
  /// getFPKind - Get the 
  FPKind getFPKind() const {
    return Kind;
  }

  const llvm::fltSemantics &getAPFloatSemantics() const;

  unsigned getBitWidth() const {
    switch (Kind) {
    case IEEE16: return 16;
    case IEEE32: return 32;
    case IEEE64: return 64;
    case IEEE80: return 80;
    case IEEE128:
    case PPC128: return 128;
    }
    llvm_unreachable("bad FPKind");
  }

  static bool classof(const TypeBase *T) {
    return T->getKind() == TypeKind::BuiltinFloat;
  }
};
DEFINE_EMPTY_CAN_TYPE_WRAPPER(BuiltinFloatType, BuiltinType)
  
/// An abstract type for all sugared types to make getDesugaredType() fast by
/// sharing field offsets and logic for the fast path.
class SugarType : public TypeBase {
  // The state of this union is known via Bits.SugarType.HasCachedType so that
  // we can avoid masking the pointer on the fast path.
  union {
    TypeBase *UnderlyingType;
    const ASTContext *Context;
  };

protected:
  // Sugar types are never canonical.
  SugarType(TypeKind K, const ASTContext *ctx,
            RecursiveTypeProperties properties)
      : TypeBase(K, nullptr, properties), Context(ctx) {
    assert(ctx != nullptr &&
           "Context for SugarType should not be null");
    Bits.SugarType.HasCachedType = false;
  }

  // Sugar types are never canonical.
  SugarType(TypeKind K, Type type, RecursiveTypeProperties properties)
      : TypeBase(K, nullptr, properties), UnderlyingType(type.getPointer()) {
    Bits.SugarType.HasCachedType = true;
  }

  void setUnderlyingType(Type type) {
    assert(!Bits.SugarType.HasCachedType && "Cached type already set");
    Bits.SugarType.HasCachedType = true;
    UnderlyingType = type.getPointer();
  }

public:
  /// Remove one level of top-level sugar from this type.
  Type getSinglyDesugaredTypeSlow();
  TypeBase *getSinglyDesugaredType() const {
    if (LLVM_LIKELY(Bits.SugarType.HasCachedType))
      return UnderlyingType;
    auto Ty = const_cast<SugarType*>(this);
    return Ty->getSinglyDesugaredTypeSlow().getPointer();
  }

  static bool classof(const TypeBase *T) {
    // Workaround: http://llvm.org/PR35906
    if (TypeKind::Last_Type == TypeKind::Last_SugarType)
      return T->getKind() >= TypeKind::First_SugarType;
    return T->getKind() >= TypeKind::First_SugarType &&
           T->getKind() <= TypeKind::Last_SugarType;
  }
};

/// A reference to a type alias that is somehow generic, along with the
/// set of substitutions to apply to make the type concrete.
class TypeAliasType final
  : public SugarType, public llvm::FoldingSetNode,
    llvm::TrailingObjects<TypeAliasType, Type, SubstitutionMap>
{
  TypeAliasDecl *typealias;

  friend class ASTContext;
  friend TrailingObjects;

  TypeAliasType(TypeAliasDecl *typealias, Type parent,
                SubstitutionMap substitutions, Type underlying,
                RecursiveTypeProperties properties);

  size_t numTrailingObjects(OverloadToken<Type>) const {
    return Bits.TypeAliasType.HasParent ? 1 : 0;
  }

  size_t numTrailingObjects(OverloadToken<SubstitutionMap>) const {
    return Bits.TypeAliasType.HasSubstitutionMap ? 1 : 0;
  }

public:
  /// Retrieve the generic signature used for substitutions.
  GenericSignature getGenericSignature() const {
    return getSubstitutionMap().getGenericSignature();
  }

  static TypeAliasType *get(TypeAliasDecl *typealias, Type parent,
                            SubstitutionMap substitutions, Type underlying);

  /// Returns the declaration that declares this type.
  TypeAliasDecl *getDecl() const {
    // Avoid requiring the definition of TypeAliasDecl.
    return typealias;
  }

  /// Retrieve the parent of this type as written, e.g., the part that was
  /// written before ".", if provided.
  Type getParent() const {
    return Bits.TypeAliasType.HasParent ? *getTrailingObjects<Type>()
                                        : Type();
  }

  /// Retrieve the substitution map applied to the declaration's underlying
  /// to produce the described type.
  SubstitutionMap getSubstitutionMap() const {
    if (!Bits.TypeAliasType.HasSubstitutionMap)
      return SubstitutionMap();

    return *getTrailingObjects<SubstitutionMap>();
  }

  /// Get the direct generic arguments, which correspond to the generic
  /// arguments that are directly applied to the typealias declaration
  /// this type references.
  ArrayRef<Type> getDirectGenericArgs() const;

  // Support for FoldingSet.
  void Profile(llvm::FoldingSetNodeID &id) const;

  static void Profile(llvm::FoldingSetNodeID &id, TypeAliasDecl *typealias,
                      Type parent, SubstitutionMap substitutions,
                      Type underlying);

  // Implement isa/cast/dyncast/etc.
  static bool classof(const TypeBase *T) {
    return T->getKind() == TypeKind::TypeAlias;
  }
};

// TODO: As part of AST modernization, replace with a proper
// 'ParameterTypeElt' or similar, and have FunctionTypes only have a list
// of 'ParameterTypeElt's. Then, this information can be removed from
// TupleTypeElt.
//
/// Provide parameter type relevant flags, i.e. variadic, autoclosure, and
/// escaping.
class ParameterTypeFlags {
  enum ParameterFlags : uint8_t {
    None         = 0,
    Variadic     = 1 << 0,
    AutoClosure  = 1 << 1,
    NonEphemeral = 1 << 2,
    OwnershipShift = 3,
    Ownership    = 7 << OwnershipShift,
    NoDerivative = 1 << 7,
    NumBits = 7
  };
  OptionSet<ParameterFlags> value;
  static_assert(NumBits < 8*sizeof(OptionSet<ParameterFlags>), "overflowed");

  ParameterTypeFlags(OptionSet<ParameterFlags, uint8_t> val) : value(val) {}

public:
  ParameterTypeFlags() = default;
  static ParameterTypeFlags fromRaw(uint8_t raw) {
    return ParameterTypeFlags(OptionSet<ParameterFlags>(raw));
  }

  ParameterTypeFlags(bool variadic, bool autoclosure, bool nonEphemeral,
                     ValueOwnership ownership, bool noDerivative)
      : value((variadic ? Variadic : 0) | (autoclosure ? AutoClosure : 0) |
              (nonEphemeral ? NonEphemeral : 0) |
              uint8_t(ownership) << OwnershipShift |
              (noDerivative ? NoDerivative : 0)) {}

  /// Create one from what's present in the parameter type
  inline static ParameterTypeFlags
  fromParameterType(Type paramTy, bool isVariadic, bool isAutoClosure,
                    bool isNonEphemeral, ValueOwnership ownership,
                    bool isNoDerivative);

  bool isNone() const { return !value; }
  bool isVariadic() const { return value.contains(Variadic); }
  bool isAutoClosure() const { return value.contains(AutoClosure); }
  bool isNonEphemeral() const { return value.contains(NonEphemeral); }
  bool isInOut() const { return getValueOwnership() == ValueOwnership::InOut; }
  bool isShared() const { return getValueOwnership() == ValueOwnership::Shared;}
  bool isOwned() const { return getValueOwnership() == ValueOwnership::Owned; }
  bool isNoDerivative() const { return value.contains(NoDerivative); }

  ValueOwnership getValueOwnership() const {
    return ValueOwnership((value.toRaw() & Ownership) >> OwnershipShift);
  }

  ParameterTypeFlags withVariadic(bool variadic) const {
    return ParameterTypeFlags(variadic ? value | ParameterTypeFlags::Variadic
                                       : value - ParameterTypeFlags::Variadic);
  }

  ParameterTypeFlags withInOut(bool isInout) const {
    return withValueOwnership(isInout ? ValueOwnership::InOut
                                      : ValueOwnership::Default);
  }
  
  ParameterTypeFlags withShared(bool isShared) const {
    return withValueOwnership(isShared ? ValueOwnership::Shared
                                       : ValueOwnership::Default);
  }

  ParameterTypeFlags withOwned(bool isOwned) const {
    return withValueOwnership(isOwned ? ValueOwnership::Owned
                                      : ValueOwnership::Default);
  }

  ParameterTypeFlags withValueOwnership(ValueOwnership ownership) const {
    return (value - ParameterTypeFlags::Ownership)
            | ParameterFlags(uint8_t(ownership) << OwnershipShift);
  }

  ParameterTypeFlags withAutoClosure(bool isAutoClosure) const {
    return ParameterTypeFlags(isAutoClosure
                                  ? value | ParameterTypeFlags::AutoClosure
                                  : value - ParameterTypeFlags::AutoClosure);
  }

  ParameterTypeFlags withNonEphemeral(bool isNonEphemeral) const {
    return ParameterTypeFlags(isNonEphemeral
                                  ? value | ParameterTypeFlags::NonEphemeral
                                  : value - ParameterTypeFlags::NonEphemeral);
  }

  ParameterTypeFlags withNoDerivative(bool noDerivative) const {
    return ParameterTypeFlags(noDerivative
                                  ? value | ParameterTypeFlags::NoDerivative
                                  : value - ParameterTypeFlags::NoDerivative);
  }

  bool operator ==(const ParameterTypeFlags &other) const {
    return value.toRaw() == other.value.toRaw();
  }

  bool operator!=(const ParameterTypeFlags &other) const {
    return value.toRaw() != other.value.toRaw();
  }

  uint8_t toRaw() const { return value.toRaw(); }
};

class YieldTypeFlags {
  enum YieldFlags : uint8_t {
    None        = 0,
    Ownership   = 7,
    OwnershipShift = 0,

    NumBits = 3
  };
  OptionSet<YieldFlags> value;

  static_assert(NumBits < 8 * sizeof(OptionSet<YieldFlags>), "overflowed");

  YieldTypeFlags(OptionSet<YieldFlags, uint8_t> val) : value(val) {}

public:
  YieldTypeFlags() = default;
  static YieldTypeFlags fromRaw(uint8_t raw) {
    return YieldTypeFlags(OptionSet<YieldFlags>(raw));
  }

  YieldTypeFlags(ValueOwnership ownership)
      : value(uint8_t(ownership) << OwnershipShift) {}

  bool isInOut() const { return getValueOwnership() == ValueOwnership::InOut; }
  bool isShared() const { return getValueOwnership() == ValueOwnership::Shared;}
  bool isOwned() const { return getValueOwnership() == ValueOwnership::Owned; }

  ValueOwnership getValueOwnership() const {
    return ValueOwnership((value.toRaw() & Ownership) >> OwnershipShift);
  }

  YieldTypeFlags withInOut(bool isInout) const {
    return withValueOwnership(isInout ? ValueOwnership::InOut
                                      : ValueOwnership::Default);
  }
  
  YieldTypeFlags withShared(bool isShared) const {
    return withValueOwnership(isShared ? ValueOwnership::Shared
                                       : ValueOwnership::Default);
  }

  YieldTypeFlags withOwned(bool isOwned) const {
    return withValueOwnership(isOwned ? ValueOwnership::Owned
                                      : ValueOwnership::Default);
  }

  YieldTypeFlags withValueOwnership(ValueOwnership ownership) const {
    return (value - YieldTypeFlags::Ownership)
            | YieldFlags(uint8_t(ownership) << OwnershipShift);
  }

  /// Return these flags interpreted as parameter flags.
  ParameterTypeFlags asParamFlags() const {
    return ParameterTypeFlags(/*variadic*/ false,
                              /*autoclosure*/ false,
                              /*nonEphemeral*/ false, getValueOwnership(),
                              /*noDerivative*/ false);
  }

  bool operator ==(const YieldTypeFlags &other) const {
    return value.toRaw() == other.value.toRaw();
  }

  bool operator!=(const YieldTypeFlags &other) const {
    return value.toRaw() != other.value.toRaw();
  }

  uint8_t toRaw() const { return value.toRaw(); }
};

/// ParenType - A paren type is a type that's been written in parentheses.
class ParenType : public SugarType {
  friend class ASTContext;
  
  ParenType(Type UnderlyingType, RecursiveTypeProperties properties,
            ParameterTypeFlags flags);

public:
  Type getUnderlyingType() const { return getSinglyDesugaredType(); }

  static ParenType *get(const ASTContext &C, Type underlying,
                        ParameterTypeFlags flags = {});

  /// Get the parameter flags
  ParameterTypeFlags getParameterFlags() const {
    return ParameterTypeFlags::fromRaw(Bits.ParenType.Flags);
  }

  // Implement isa/cast/dyncast/etc.
  static bool classof(const TypeBase *T) {
    return T->getKind() == TypeKind::Paren;
  }
};

/// TupleTypeElt - This represents a single element of a tuple.
class TupleTypeElt {
  /// An optional name for the field.
  Identifier Name;

  /// This is the type of the field.
  Type ElementType;

  /// Flags that are specific to and relevant for parameter types
  ParameterTypeFlags Flags;

  friend class TupleType;
  
public:
  TupleTypeElt() = default;
  TupleTypeElt(Type ty, Identifier name = Identifier(),
               ParameterTypeFlags fl = {});
  
  bool hasName() const { return !Name.empty(); }
  Identifier getName() const { return Name; }
  
  Type getRawType() const { return ElementType; }
  Type getType() const;

  ParameterTypeFlags getParameterFlags() const { return Flags; }

  /// Determine whether this field is variadic.
  bool isVararg() const { return Flags.isVariadic(); }

  /// Determine whether this field is an autoclosure parameter closure.
  bool isAutoClosure() const { return Flags.isAutoClosure(); }

  /// Determine whether this field is marked 'inout'.
  bool isInOut() const { return Flags.isInOut(); }
  
  /// Remove the type of this varargs element designator, without the array
  /// type wrapping it.
  Type getVarargBaseTy() const;
  
  /// Retrieve a copy of this tuple type element with the type replaced.
  TupleTypeElt getWithType(Type T) const;

  /// Retrieve a copy of this tuple type element with the name replaced.
  TupleTypeElt getWithName(Identifier name) const;

  /// Retrieve a copy of this tuple type element with no name
  TupleTypeElt getWithoutName() const { return getWithName(Identifier()); }
};

inline Type getTupleEltType(const TupleTypeElt &elt) {
  return elt.getType();
}
typedef ArrayRefView<TupleTypeElt,Type,getTupleEltType> TupleEltTypeArrayRef;

inline CanType getCanTupleEltType(const TupleTypeElt &elt) {
  return CanType(elt.getType());
}
typedef ArrayRefView<TupleTypeElt,CanType,getCanTupleEltType>
  CanTupleEltTypeArrayRef;

/// TupleType - A tuple is a parenthesized list of types where each name has an
/// optional name.
///
class TupleType final : public TypeBase, public llvm::FoldingSetNode,
    private llvm::TrailingObjects<TupleType, TupleTypeElt> {
  friend TrailingObjects;
  
public:
  /// get - Return the uniqued tuple type with the specified elements.
  /// Returns a ParenType instead if there is exactly one element which
  /// is unlabeled and not varargs, so it doesn't accidentally construct
  /// a tuple which is impossible to write.
  static Type get(ArrayRef<TupleTypeElt> Elements, const ASTContext &C);

  /// getEmpty - Return the empty tuple type '()'.
  static CanTypeWrapper<TupleType> getEmpty(const ASTContext &C);

  unsigned getNumElements() const { return Bits.TupleType.Count; }

  /// getElements - Return the elements of this tuple.
  ArrayRef<TupleTypeElt> getElements() const {
    return {getTrailingObjects<TupleTypeElt>(), getNumElements()};
  }

  const TupleTypeElt &getElement(unsigned i) const {
    return getTrailingObjects<TupleTypeElt>()[i];
  }

  /// getElementType - Return the type of the specified element.
  Type getElementType(unsigned ElementNo) const {
    return getTrailingObjects<TupleTypeElt>()[ElementNo].getType();
  }

  TupleEltTypeArrayRef getElementTypes() const {
    return TupleEltTypeArrayRef(getElements());
  }
  
  /// getNamedElementId - If this tuple has an element with the specified name,
  /// return the element index, otherwise return -1.
  int getNamedElementId(Identifier I) const;
  
  /// Returns true if this tuple has inout, __shared or __owned elements.
  bool hasElementWithOwnership() const {
    return static_cast<bool>(Bits.TupleType.HasElementWithOwnership);
  }

  // Implement isa/cast/dyncast/etc.
  static bool classof(const TypeBase *T) {
    return T->getKind() == TypeKind::Tuple;
  }

  void Profile(llvm::FoldingSetNodeID &ID) {
    Profile(ID, getElements());
  }
  static void Profile(llvm::FoldingSetNodeID &ID, 
                      ArrayRef<TupleTypeElt> Elements);
  
private:
  TupleType(ArrayRef<TupleTypeElt> elements, const ASTContext *CanCtx,
            RecursiveTypeProperties properties,
            bool hasElementWithOwnership)
     : TypeBase(TypeKind::Tuple, CanCtx, properties) {
     Bits.TupleType.HasElementWithOwnership = hasElementWithOwnership;
     Bits.TupleType.Count = elements.size();
     std::uninitialized_copy(elements.begin(), elements.end(),
                             getTrailingObjects<TupleTypeElt>());
  }
};
BEGIN_CAN_TYPE_WRAPPER(TupleType, Type)
  CanType getElementType(unsigned elementNo) const {
    return CanType(getPointer()->getElementType(elementNo));
  }
  CanTupleEltTypeArrayRef getElementTypes() const {
    return CanTupleEltTypeArrayRef(getPointer()->getElements());
  }
END_CAN_TYPE_WRAPPER(TupleType, Type)

/// UnboundGenericType - Represents a generic type where the type arguments have
/// not yet been resolved.
///
/// This type is on its way out. Try to avoid introducing new usages.
class UnboundGenericType : public AnyGenericType,
    public llvm::FoldingSetNode {
private:
  UnboundGenericType(GenericTypeDecl *TheDecl, Type Parent, const ASTContext &C,
                     RecursiveTypeProperties properties)
    : AnyGenericType(TheDecl, Parent, TypeKind::UnboundGeneric,
                     (!Parent || Parent->isCanonical()) ? &C : nullptr,
                     properties | RecursiveTypeProperties::HasUnboundGeneric) {}

public:
  static UnboundGenericType* get(GenericTypeDecl *TheDecl, Type Parent,
                                 const ASTContext &C);

  void Profile(llvm::FoldingSetNodeID &ID) {
    Profile(ID, getDecl(), getParent());
  }
  static void Profile(llvm::FoldingSetNodeID &ID, GenericTypeDecl *D,
                      Type Parent);

  // Implement isa/cast/dyncast/etc.
  static bool classof(const TypeBase *T) {
    return T->getKind() == TypeKind::UnboundGeneric;
  }
};
DEFINE_EMPTY_CAN_TYPE_WRAPPER(UnboundGenericType, AnyGenericType)

inline CanType getAsCanType(const Type &type) { return CanType(type); }
typedef ArrayRefView<Type,CanType,getAsCanType> CanTypeArrayRef;

/// BoundGenericType - An abstract class for applying a generic type to the
/// given type arguments.
class BoundGenericType : public NominalOrBoundGenericNominalType,
    public llvm::FoldingSetNode {
  
  /// Retrieve the intrusive pointer storage from the subtype
  const Type *getTrailingObjectsPointer() const;
  Type *getTrailingObjectsPointer() {
    const BoundGenericType *temp = this;
    return const_cast<Type *>(temp->getTrailingObjectsPointer());
  }

protected:
  BoundGenericType(TypeKind theKind, NominalTypeDecl *theDecl, Type parent,
                   ArrayRef<Type> genericArgs, const ASTContext *context,
                   RecursiveTypeProperties properties);

public:
  static BoundGenericType* get(NominalTypeDecl *TheDecl, Type Parent,
                               ArrayRef<Type> GenericArgs);

  /// Retrieve the set of generic arguments provided at this level.
  ArrayRef<Type> getGenericArgs() const {
    return {getTrailingObjectsPointer(), Bits.BoundGenericType.GenericArgCount};
  }

  void Profile(llvm::FoldingSetNodeID &ID) {
    Profile(ID, getDecl(), getParent(), getGenericArgs());
  }
  static void Profile(llvm::FoldingSetNodeID &ID, NominalTypeDecl *TheDecl,
                      Type Parent, ArrayRef<Type> GenericArgs);

  // Implement isa/cast/dyncast/etc.
  static bool classof(const TypeBase *T) {
    return T->getKind() >= TypeKind::First_BoundGenericType &&
           T->getKind() <= TypeKind::Last_BoundGenericType;
  }
};
BEGIN_CAN_TYPE_WRAPPER(BoundGenericType, NominalOrBoundGenericNominalType)
  CanTypeArrayRef getGenericArgs() const {
    return CanTypeArrayRef(getPointer()->getGenericArgs());
  }
END_CAN_TYPE_WRAPPER(BoundGenericType, NominalOrBoundGenericNominalType)


/// BoundGenericClassType - A subclass of BoundGenericType for the case
/// when the nominal type is a generic class type.
class BoundGenericClassType final : public BoundGenericType,
    private llvm::TrailingObjects<BoundGenericClassType, Type> {
  friend TrailingObjects;

private:
  BoundGenericClassType(ClassDecl *theDecl, Type parent,
                        ArrayRef<Type> genericArgs, const ASTContext *context,
                        RecursiveTypeProperties properties)
    : BoundGenericType(TypeKind::BoundGenericClass,
                       reinterpret_cast<NominalTypeDecl*>(theDecl), parent,
                       genericArgs, context, properties) {}
  friend class BoundGenericType;

public:
  static BoundGenericClassType* get(ClassDecl *theDecl, Type parent,
                                    ArrayRef<Type> genericArgs) {
    return cast<BoundGenericClassType>(
             BoundGenericType::get(reinterpret_cast<NominalTypeDecl*>(theDecl),
                                   parent, genericArgs));
  }

  /// Returns the declaration that declares this type.
  ClassDecl *getDecl() const {
    return reinterpret_cast<ClassDecl*>(BoundGenericType::getDecl());
  }

  static bool classof(const TypeBase *T) {
    return T->getKind() == TypeKind::BoundGenericClass;
  }
};
DEFINE_EMPTY_CAN_TYPE_WRAPPER(BoundGenericClassType, BoundGenericType)

/// BoundGenericEnumType - A subclass of BoundGenericType for the case
/// when the nominal type is a generic enum type.
class BoundGenericEnumType final : public BoundGenericType,
    private llvm::TrailingObjects<BoundGenericEnumType, Type> {
  friend TrailingObjects;

private:
  BoundGenericEnumType(EnumDecl *theDecl, Type parent,
                       ArrayRef<Type> genericArgs, const ASTContext *context,
                       RecursiveTypeProperties properties)
    : BoundGenericType(TypeKind::BoundGenericEnum,
                       reinterpret_cast<NominalTypeDecl*>(theDecl), parent,
                       genericArgs, context, properties) {}
  friend class BoundGenericType;

public:
  static BoundGenericEnumType* get(EnumDecl *theDecl, Type parent,
                                    ArrayRef<Type> genericArgs) {
    return cast<BoundGenericEnumType>(
             BoundGenericType::get(reinterpret_cast<NominalTypeDecl*>(theDecl),
                                   parent, genericArgs));
  }

  /// Returns the declaration that declares this type.
  EnumDecl *getDecl() const {
    return reinterpret_cast<EnumDecl*>(BoundGenericType::getDecl());
  }

  static bool classof(const TypeBase *T) {
    return T->getKind() == TypeKind::BoundGenericEnum;
  }
};
DEFINE_EMPTY_CAN_TYPE_WRAPPER(BoundGenericEnumType, BoundGenericType)

/// BoundGenericStructType - A subclass of BoundGenericType for the case
/// when the nominal type is a generic struct type.
class BoundGenericStructType final : public BoundGenericType,
    private llvm::TrailingObjects<BoundGenericStructType, Type> {
  friend TrailingObjects;

private:
  BoundGenericStructType(StructDecl *theDecl, Type parent,
                         ArrayRef<Type> genericArgs, const ASTContext *context,
                         RecursiveTypeProperties properties)
    : BoundGenericType(TypeKind::BoundGenericStruct, 
                       reinterpret_cast<NominalTypeDecl*>(theDecl), parent,
                       genericArgs, context, properties) {}
  friend class BoundGenericType;

public:
  static BoundGenericStructType* get(StructDecl *theDecl, Type parent,
                                    ArrayRef<Type> genericArgs) {
    return cast<BoundGenericStructType>(
             BoundGenericType::get(reinterpret_cast<NominalTypeDecl*>(theDecl),
                                   parent, genericArgs));
  }

  /// Returns the declaration that declares this type.
  StructDecl *getDecl() const {
    return reinterpret_cast<StructDecl*>(BoundGenericType::getDecl());
  }

  static bool classof(const TypeBase *T) {
    return T->getKind() == TypeKind::BoundGenericStruct;
  }
};
DEFINE_EMPTY_CAN_TYPE_WRAPPER(BoundGenericStructType, BoundGenericType)

/// NominalType - Represents a type with a name that is significant, such that
/// the name distinguishes it from other structurally-similar types that have
/// different names. Nominal types are always canonical.
class NominalType : public NominalOrBoundGenericNominalType {

protected:
  NominalType(TypeKind K, const ASTContext *C, NominalTypeDecl *TheDecl,
              Type Parent, RecursiveTypeProperties properties)
    : NominalOrBoundGenericNominalType(TheDecl, Parent, K,
               (!Parent || Parent->isCanonical())? C : nullptr, properties) {}

public:
  static NominalType *get(NominalTypeDecl *D, Type Parent, const ASTContext &C);

  // Implement isa/cast/dyncast/etc.
  static bool classof(const TypeBase *T) {
    return T->getKind() >= TypeKind::First_NominalType &&
           T->getKind() <= TypeKind::Last_NominalType;
  }
};
DEFINE_EMPTY_CAN_TYPE_WRAPPER(NominalType, NominalOrBoundGenericNominalType)

/// EnumType - This represents the type declared by an EnumDecl.
class EnumType : public NominalType {
public:
  /// getDecl() - Returns the decl which declares this type.
  EnumDecl *getDecl() const {
    return reinterpret_cast<EnumDecl *>(NominalType::getDecl());
  }

  /// Retrieve the type when we're referencing the given enum
  /// declaration in the parent type \c Parent.
  static EnumType *get(EnumDecl *D, Type Parent, const ASTContext &C);

  // Implement isa/cast/dyncast/etc.
  static bool classof(const TypeBase *T) {
    return T->getKind() == TypeKind::Enum;
  }

private:
  EnumType(EnumDecl *TheDecl, Type Parent, const ASTContext &Ctx,
            RecursiveTypeProperties properties);
};
DEFINE_EMPTY_CAN_TYPE_WRAPPER(EnumType, NominalType)

/// StructType - This represents the type declared by a StructDecl.
class StructType : public NominalType {
public:
  /// getDecl() - Returns the decl which declares this type.
  StructDecl *getDecl() const {
    return reinterpret_cast<StructDecl *>(NominalType::getDecl());
  }

  /// Retrieve the type when we're referencing the given struct
  /// declaration in the parent type \c Parent.
  static StructType *get(StructDecl *D, Type Parent, const ASTContext &C);

  // Implement isa/cast/dyncast/etc.
  static bool classof(const TypeBase *T) {
    return T->getKind() == TypeKind::Struct;
  }
  
private:
  StructType(StructDecl *TheDecl, Type Parent, const ASTContext &Ctx,
             RecursiveTypeProperties properties);
};
DEFINE_EMPTY_CAN_TYPE_WRAPPER(StructType, NominalType)

/// ClassType - This represents the type declared by a ClassDecl.
class ClassType : public NominalType {
public:
  /// getDecl() - Returns the decl which declares this type.
  ClassDecl *getDecl() const {
    return reinterpret_cast<ClassDecl *>(NominalType::getDecl());
  }

  /// Retrieve the type when we're referencing the given class
  /// declaration in the parent type \c Parent.
  static ClassType *get(ClassDecl *D, Type Parent, const ASTContext &C);

  // Implement isa/cast/dyncast/etc.
  static bool classof(const TypeBase *T) {
    return T->getKind() == TypeKind::Class;
  }
  
private:
  ClassType(ClassDecl *TheDecl, Type Parent, const ASTContext &Ctx,
            RecursiveTypeProperties properties);
};
DEFINE_EMPTY_CAN_TYPE_WRAPPER(ClassType, NominalType)

/// Describes the representation of a metatype.
///
/// There are several potential representations for metatypes within
/// SIL, which are distinguished by the metatype representation. This
/// enumeration captures the different representations. Some
/// conversions between representations are possible: for example, one
/// can convert a thin representation to a thick one (but not
/// vice-versa), and different representations are required in
/// different places.
enum class MetatypeRepresentation : char {
  /// A thin metatype requires no runtime information, because the
  /// type itself provides no dynamic behavior.
  ///
  /// Struct and enum metatypes are thin, because dispatch to static
  /// struct and enum members is completely static.
  Thin,
  /// A thick metatype refers to a complete metatype representation
  /// that allows introspection and dynamic dispatch. 
  ///
  /// Thick metatypes are used for class and existential metatypes,
  /// which permit dynamic behavior.
  Thick,
  /// An Objective-C metatype refers to an Objective-C class object.
  ObjC,

  Last_MetatypeRepresentation = ObjC
};

/// AnyMetatypeType - A common parent class of MetatypeType and
/// ExistentialMetatypeType.
class AnyMetatypeType : public TypeBase {
  Type InstanceType;
protected:
  AnyMetatypeType(TypeKind kind, const ASTContext *C,
                  RecursiveTypeProperties properties,
                  Type instanceType,
                  Optional<MetatypeRepresentation> repr);


public:
  Type getInstanceType() const { return InstanceType; }

  /// Does this metatype have a representation?
  ///
  /// Only SIL metatype types have a representation.
  bool hasRepresentation() const {
    return Bits.AnyMetatypeType.Representation > 0;
  }
  
  /// Retrieve the metatype representation.
  ///
  /// The metatype representation is a SIL-only property. Thin
  /// metatypes can be lowered away to empty types in IR, unless a
  /// metatype value is required at an abstraction level.
  MetatypeRepresentation getRepresentation() const {
    assert(Bits.AnyMetatypeType.Representation &&
           "metatype has no representation");
    return static_cast<MetatypeRepresentation>(
             Bits.AnyMetatypeType.Representation - 1);
  }

  // Implement isa/cast/dyncast/etc.
  static bool classof(const TypeBase *T) {
    return T->getKind() == TypeKind::Metatype ||
           T->getKind() == TypeKind::ExistentialMetatype;
  }
};
BEGIN_CAN_TYPE_WRAPPER(AnyMetatypeType, Type)
  PROXY_CAN_TYPE_SIMPLE_GETTER(getInstanceType)
END_CAN_TYPE_WRAPPER(AnyMetatypeType, Type)

/// MetatypeType - This is the type given to a metatype value.  When a type is
/// declared, a 'metatype' value is injected into the value namespace to
/// resolve references to the type.  An example:
///
///  struct x { ... }  // declares type 'x' and metatype 'x'.
///  x.a()             // use of the metatype value since its a value context.
///
/// In general, this is spelled X.Type, unless X is an existential
/// type, in which case the ordinary metatype is spelled X.Protocol
/// and X.Type connotes the ExistentialMetatypeType.
class MetatypeType : public AnyMetatypeType {
  static MetatypeType *get(Type T, Optional<MetatypeRepresentation> Repr,
                           const ASTContext &C);

public:
  /// Return the MetatypeType for the specified type declaration.
  ///
  /// This leaves the 'representation' property unavailable.
  static MetatypeType *get(Type T, const ASTContext &C) {
    return get(T, None, C);
  }
  
  /// Return the MetatypeType for the specified type declaration with
  /// the given representation.
  ///
  /// Metatype representation is a SIL-only property. Thin metatypes
  /// can be lowered away to empty types in IR.
  static MetatypeType *get(Type T,
                           Optional<MetatypeRepresentation> repr = None) {
    return get(T, repr, T->getASTContext());
  }

  // Implement isa/cast/dyncast/etc.
  static bool classof(const TypeBase *T) {
    return T->getKind() == TypeKind::Metatype;
  }
  
private:
  MetatypeType(Type T, const ASTContext *C,
               RecursiveTypeProperties properties,
               Optional<MetatypeRepresentation> repr);
  friend class TypeDecl;
};
BEGIN_CAN_TYPE_WRAPPER(MetatypeType, AnyMetatypeType)
  static CanMetatypeType get(CanType type) {
    return CanMetatypeType(MetatypeType::get(type));
  }
  static CanMetatypeType get(CanType type, MetatypeRepresentation repr) {
    return CanMetatypeType(MetatypeType::get(type, repr));
  }
END_CAN_TYPE_WRAPPER(MetatypeType, AnyMetatypeType)

/// ExistentialMetatypeType - This is the type given to an existential
/// metatype value, i.e. the type of the dynamic type of an
/// existential value.  The instance type must be an existential type
/// of some sort.
///
/// Formally, this type is \exists t : T... . t.Type.  In contrast,
/// the MetatypeType for a ProtocolType is a singleton.
///
/// This is spelled X.Type, where X is an existential type.
///
/// The representation of an existential metatype cannot be thin.
class ExistentialMetatypeType : public AnyMetatypeType {
public:
  static ExistentialMetatypeType *get(Type T,
                                      Optional<MetatypeRepresentation> Repr,
                                      const ASTContext &C);

  /// Return the ExistentialMetatypeType for the specified type
  /// with the given representation.
  ///
  /// Metatype representation is a SIL-only property. Existential
  /// metatypes cannot be thin.
  static ExistentialMetatypeType *get(Type T,
                                      Optional<MetatypeRepresentation> repr
                                        = None) {
    return get(T, repr, T->getASTContext());
  }

  // Implement isa/cast/dyncast/etc.
  static bool classof(const TypeBase *T) {
    return T->getKind() == TypeKind::ExistentialMetatype;
  }
  
private:
  ExistentialMetatypeType(Type T, const ASTContext *C,
                          RecursiveTypeProperties properties,
                          Optional<MetatypeRepresentation> repr);
  friend class TypeDecl;
};
BEGIN_CAN_TYPE_WRAPPER(ExistentialMetatypeType, AnyMetatypeType)
  static CanExistentialMetatypeType get(CanType type) {
    return CanExistentialMetatypeType(ExistentialMetatypeType::get(type));
  }
  static CanExistentialMetatypeType get(CanType type,
                                        MetatypeRepresentation repr) {
    return CanExistentialMetatypeType(ExistentialMetatypeType::get(type, repr));
  }
END_CAN_TYPE_WRAPPER(ExistentialMetatypeType, AnyMetatypeType)
  
/// ModuleType - This is the type given to a module value, e.g. the "Builtin" in
/// "Builtin.int".  This is typically given to a ModuleExpr, but can also exist
/// on ParenExpr, for example.
class ModuleType : public TypeBase {
  ModuleDecl *const TheModule;
  
public:
  /// get - Return the ModuleType for the specified module.
  static ModuleType *get(ModuleDecl *M);

  ModuleDecl *getModule() const { return TheModule; }

  // Implement isa/cast/dyncast/etc.
  static bool classof(const TypeBase *T) {
    return T->getKind() == TypeKind::Module;
  }
  
private:
  ModuleType(ModuleDecl *M, const ASTContext &Ctx)
    : TypeBase(TypeKind::Module, &Ctx, // Always canonical
               RecursiveTypeProperties()),
      TheModule(M) {
  }
};
DEFINE_EMPTY_CAN_TYPE_WRAPPER(ModuleType, Type)
  
/// The type given to a dynamic \c Self return type.
///
/// Example:
/// \code
/// class X {
///   class func factory() -> Self { ... }
/// };
/// \endcode
///
/// In this example, \c Self is represented by a 
/// \c DynamicSelfType node whose self type is \c X.
class DynamicSelfType : public TypeBase {
  Type SelfType;

public:
  /// Return the DynamicSelf for the specified self type.
  static DynamicSelfType *get(Type selfType, const ASTContext &ctx);

  /// Retrieve the (static) self type for this dynamic self type.
  Type getSelfType() const { return SelfType; }

  // Implement isa/cast/dyncast/etc.
  static bool classof(const TypeBase *T) {
    return T->getKind() == TypeKind::DynamicSelf;
  }
  
private:
  DynamicSelfType(Type selfType, const ASTContext &ctx,
                  RecursiveTypeProperties properties)
    : TypeBase(TypeKind::DynamicSelf, selfType->isCanonical()? &ctx : 0,
               properties | RecursiveTypeProperties(
                 RecursiveTypeProperties::HasDynamicSelf)),
      SelfType(selfType) { }

  friend class TypeDecl;
};
BEGIN_CAN_TYPE_WRAPPER(DynamicSelfType, Type)
  PROXY_CAN_TYPE_SIMPLE_GETTER(getSelfType)

  static CanDynamicSelfType get(CanType selfType, const ASTContext &ctx) {
    return CanDynamicSelfType(DynamicSelfType::get(selfType, ctx));
  }
END_CAN_TYPE_WRAPPER(DynamicSelfType, Type)

/// AnyFunctionType - A function type has zero or more input parameters and a
/// single result. The result type may be a tuple. For example:
///   "(int) -> int" or "(a : int, b : int) -> (int, int)".
///
/// There are two kinds of function types:  monomorphic (FunctionType) and
/// polymorphic (GenericFunctionType). Both type families additionally can
/// be 'thin', indicating that a function value has no capture context and can be
/// represented at the binary level as a single function pointer.
class AnyFunctionType : public TypeBase {
  const Type ThrowsType;
  const Type Output;
  const Type ThrowsType;
  
public:
  using Representation = FunctionTypeRepresentation;

  class Param {
  public:
    explicit Param(Type t,
                   Identifier l = Identifier(),
                   ParameterTypeFlags f = ParameterTypeFlags())
        : Ty(t), Label(l), Flags(f) {
      assert(t && "param type must be non-null");
      assert(!t->is<InOutType>() && "set flags instead");
    }

  private:
    /// The type of the parameter. For a variadic parameter, this is the
    /// element type.
    Type Ty;
    
    // The label associated with the parameter, if any.
    Identifier Label;
    
    /// Parameter specific flags.
    ParameterTypeFlags Flags = {};
    
  public:
    /// FIXME: Remove this. Return the formal type of the parameter in the
    /// function type, including the InOutType if there is one.
    ///
    /// For example, 'inout Int' => 'inout Int', 'Int...' => 'Int'.
    Type getOldType() const;

    /// Return the formal type of the parameter.
    ///
    /// For example, 'inout Int' => 'Int', 'Int...' => 'Int'.
    Type getPlainType() const { return Ty; }

    /// The type of the parameter when referenced inside the function body
    /// as an rvalue.
    ///
    /// For example, 'inout Int' => 'Int', 'Int...' => '[Int]'.
    Type getParameterType(bool forCanonical = false,
                          ASTContext *ctx = nullptr) const;

    bool hasLabel() const { return !Label.empty(); }
    Identifier getLabel() const { return Label; }
    
    ParameterTypeFlags getParameterFlags() const { return Flags; }

    /// Whether the parameter is varargs
    bool isVariadic() const { return Flags.isVariadic(); }
    
    /// Whether the parameter is marked '@autoclosure'
    bool isAutoClosure() const { return Flags.isAutoClosure(); }
    
    /// Whether the parameter is marked 'inout'
    bool isInOut() const { return Flags.isInOut(); }
    
    /// Whether the parameter is marked 'shared'
    bool isShared() const { return Flags.isShared(); }

    /// Whether the parameter is marked 'owned'
    bool isOwned() const { return Flags.isOwned(); }

    /// Whether the parameter is marked '@_nonEphemeral'
    bool isNonEphemeral() const { return Flags.isNonEphemeral(); }

    /// Whether the parameter is marked '@noDerivative'.
    bool isNoDerivative() const { return Flags.isNoDerivative(); }

    ValueOwnership getValueOwnership() const {
      return Flags.getValueOwnership();
    }

    bool operator==(Param const &b) const {
      return (Label == b.Label &&
              getPlainType()->isEqual(b.getPlainType()) &&
              Flags == b.Flags);
    }
    bool operator!=(Param const &b) const { return !(*this == b); }

    Param getWithoutLabel() const { return Param(Ty, Identifier(), Flags); }

    Param withLabel(Identifier newLabel) const {
      return Param(Ty, newLabel, Flags);
    }

    Param withType(Type newType) const { return Param(newType, Label, Flags); }

    Param withFlags(ParameterTypeFlags flags) const {
      return Param(Ty, Label, flags);
    }
  };

  class CanParam : public Param {
    explicit CanParam(const Param &param) : Param(param) {}
  public:
    static CanParam getFromParam(const Param &param) { return CanParam(param); }

    CanType getOldType() const { return CanType(Param::getOldType()); }
    CanType getPlainType() const { return CanType(Param::getPlainType()); }
    CanType getParameterType() const {
      return CanType(Param::getParameterType(/*forCanonical*/ true));
    }
  };

  using ExtInfo = swift::ASTExtInfo;
  using ExtInfoBuilder = swift::ASTExtInfoBuilder;
  using CanParamArrayRef =
    ArrayRefView<Param,CanParam,CanParam::getFromParam,/*AccessOriginal*/true>;
  
  class CanYield;
  class Yield {
    Type Ty;
    YieldTypeFlags Flags;
  public:
    explicit Yield(Type type, YieldTypeFlags flags)
      : Ty(type), Flags(flags) {}

    Type getType() const { return Ty; }

    YieldTypeFlags getFlags() const { return Flags; }
    ValueOwnership getValueOwnership() const {
      return getFlags().getValueOwnership();
    }
    bool isInOut() const { return getFlags().isInOut(); }

    CanYield getCanonical() const;

    /// There are a number of places where it's convenient to re-use
    /// the call machinery, processing yields as if they were
    /// parameters of a call.  Return this reinterpreted as a parameter.
    Param asParam() const {
      return Param(getType(), Identifier(), getFlags().asParamFlags());
    }

    Yield subst(SubstitutionMap subs, SubstOptions options=None) const {
      return Yield(getType().subst(subs, options), getFlags());
    }

    bool operator==(const Yield &other) const {
      return getType()->isEqual(other.getType()) &&
             getFlags() == other.getFlags();
    }
    bool operator!=(const Yield &other) const {
      return !operator==(other);
    }
  };

  class CanYield : public Yield {
  public:
    explicit CanYield(CanType type, YieldTypeFlags flags)
      : Yield(type, flags) {}

    CanType getType() const { return CanType(Yield::getType()); }
    CanParam asParam() const { return CanParam::getFromParam(Yield::asParam());}

    CanYield subst(SubstitutionMap subs, SubstOptions options=None) const {
      return CanYield(getType().subst(subs, options)->getCanonicalType(),
                      getFlags());
    }
  };

protected:
  /// Create an AnyFunctionType.
  ///
  /// Subclasses are responsible for storing and retrieving the
  /// ClangTypeInfo value if one is present.
  AnyFunctionType(TypeKind Kind, const ASTContext *CanTypeContext,
<<<<<<< HEAD
                  Type Output, Type ThrowsType, RecursiveTypeProperties properties,
                  unsigned NumParams, ExtInfo Info)
  : TypeBase(Kind, CanTypeContext, properties), ThrowsType(ThrowsType), Output(Output) {
=======
                  Type Output, Type ThrowsType,
                  RecursiveTypeProperties properties,
                  unsigned NumParams, ExtInfo Info)
  : TypeBase(Kind, CanTypeContext, properties), Output(Output),
    ThrowsType(ThrowsType) {
>>>>>>> 158a725e
    Bits.AnyFunctionType.ExtInfoBits = Info.getBits();
    Bits.AnyFunctionType.HasClangTypeInfo = !Info.getClangTypeInfo().empty();
    Bits.AnyFunctionType.NumParams = NumParams;
    assert(Bits.AnyFunctionType.NumParams == NumParams && "Params dropped!");
    // The use of both assert() and static_assert() is intentional.
    assert(Bits.AnyFunctionType.ExtInfoBits == Info.getBits() &&
           "Bits were dropped!");
    static_assert(
        ASTExtInfoBuilder::NumMaskBits == NumAFTExtInfoBits,
        "ExtInfo and AnyFunctionTypeBitfields must agree on bit size");
  }

public:
  /// Break an input type into an array of \c AnyFunctionType::Params.
  static void decomposeInput(Type type,
                             SmallVectorImpl<Param> &result);

  /// Take an array of parameters and turn it into an input type.
  ///
  /// The result type is only there as a way to extract the ASTContext when
  /// needed.
  static Type composeInput(ASTContext &ctx, ArrayRef<Param> params,
                           bool canonicalVararg);
  static Type composeInput(ASTContext &ctx, CanParamArrayRef params,
                           bool canonicalVararg) {
    return composeInput(ctx, params.getOriginalArray(), canonicalVararg);
  }

  /// Given two arrays of parameters determine if they are equal.
  static bool equalParams(ArrayRef<Param> a, ArrayRef<Param> b);

  /// Given two arrays of parameters determine if they are equal.
  static bool equalParams(CanParamArrayRef a, CanParamArrayRef b);

  /// Given an array of parameters and an array of labels of the
  /// same length, update each parameter to have the corresponding label.
  static void relabelParams(MutableArrayRef<Param> params,
                            ArrayRef<Identifier> labels);

  Type getResult() const { return Output; }
  Type getThrowsType() const { return ThrowsType; }
  ArrayRef<Param> getParams() const;
  unsigned getNumParams() const { return Bits.AnyFunctionType.NumParams; }

  GenericSignature getOptGenericSignature() const;
  
  bool hasClangTypeInfo() const {
    return Bits.AnyFunctionType.HasClangTypeInfo;
  }

  ClangTypeInfo getClangTypeInfo() const;
  ClangTypeInfo getCanonicalClangTypeInfo() const;

  ExtInfo getExtInfo() const {
    return ExtInfo(Bits.AnyFunctionType.ExtInfoBits, getClangTypeInfo());
  }

  /// Get the canonical ExtInfo for the function type.
  ///
  /// The parameter useClangFunctionType is present only for staging purposes.
  /// In the future, we will always use the canonical clang function type.
  ExtInfo getCanonicalExtInfo(bool useClangFunctionType) const {
    return ExtInfo(Bits.AnyFunctionType.ExtInfoBits,
                   useClangFunctionType ? getCanonicalClangTypeInfo()
                                        : ClangTypeInfo());
  }

  bool hasSameExtInfoAs(const AnyFunctionType *otherFn);

  /// Get the representation of the function type.
  Representation getRepresentation() const {
    return getExtInfo().getRepresentation();
  }

  /// Appends the parameters indicated by `parameterIndices` to `results`.
  ///
  /// For curried function types: if `reverseCurryLevels` is true, append
  /// the `self` parameter last instead of first.
  ///
  /// TODO(TF-874): Simplify logic and remove the `reverseCurryLevels` flag.
  void getSubsetParameters(IndexSubset *parameterIndices,
                           SmallVectorImpl<AnyFunctionType::Param> &results,
                           bool reverseCurryLevels = false);

  /// Returns the derivative function type for the given parameter indices,
  /// result index, derivative function kind, derivative function generic
  /// signature (optional), and other auxiliary parameters.
  ///
  /// Preconditions:
  /// - Parameters corresponding to parameter indices must conform to
  ///   `Differentiable`.
  /// - There is one semantic function result type: either the formal original
  ///   result or an `inout` parameter. It must conform to `Differentiable`.
  ///
  /// Typing rules, given:
  /// - Original function type. Three cases:
  ///   - Top-level function: `(T0, T1, ...) -> R`
  ///   - Static method: `(Self.Type) -> (T0, T1, ...) -> R`
  ///   - Instance method: `(Self) -> (T0, T1, ...) -> R`
  ///
  /// Terminology:
  /// - The derivative of a `Differentiable`-conforming type has the
  ///   `TangentVector` associated type. `TangentVector` is abbreviated as `Tan`
  ///   below.
  /// - "wrt" parameters refers to differentiability parameters, identified by
  ///   the parameter indices.
  /// - "wrt" result refers to the result identified by the result index.
  ///
  /// JVP derivative type:
  /// - Takes original parameters.
  /// - Returns original result, followed by a differential function, which
  ///   takes "wrt" parameter derivatives and returns a "wrt" result derivative.
  ///
  /// \verbatim
  ///   (T0, T1, ...) -> (R,       (T0.Tan, T1.Tan, ...) -> R.Tan)
  ///                     ^         ^~~~~~~~~~~~~~~~~~~     ^~~~~
  ///           original result | derivatives wrt params | derivative wrt result
  ///
  ///   (Self) -> (T0, ...) -> (R, (Self.Tan, T0.Tan, ...) -> R.Tan)
  ///                           ^   ^~~~~~~~~~~~~~~~~~~~~     ^~~~~
  ///             original result  |  deriv. wrt params  |  deriv. wrt result
  /// \endverbatim
  ///
  /// VJP derivative type:
  /// - Takes original parameters.
  /// - Returns original result, followed by a pullback function, which
  ///   takes a "wrt" result derivative and returns "wrt" parameter derivatives.
  ///
  /// \verbatim
  ///   (T0, T1, ...) -> (R,           (R.Tan)    ->     (T0.Tan, T1.Tan, ...))
  ///                     ^             ^~~~~             ^~~~~~~~~~~~~~~~~~~
  ///          original result | derivative wrt result | derivatives wrt params
  ///
  ///   (Self) -> (T0, ...) -> (R,     (R.Tan)    ->    (Self.Tan, T0.Tan, ...))
  ///                           ^       ^~~~~            ^~~~~~~~~~~~~~~~~~~~~
  ///              original result | deriv. wrt result | deriv. wrt params
  /// \endverbatim
  ///
  /// The original type may have `inout` parameters. If so, the
  /// differential/pullback typing rules are more nuanced: see documentation for
  /// `getAutoDiffDerivativeFunctionLinearMapType` for details. Semantically,
  /// `inout` parameters behave as both parameters and results.
  ///
  /// By default, if the original type has a `self` parameter list and parameter
  /// indices include `self`, the computed derivative function type will return
  /// a linear map taking/returning self's tangent *last* instead of first, for
  /// consistency with SIL.
  ///
  /// If `makeSelfParamFirst` is true, `self`'s tangent is reordered to appear
  /// first. `makeSelfParamFirst` should be true when working with user-facing
  /// derivative function types, e.g. when type-checking `@differentiable` and
  /// `@derivative` attributes.
  AnyFunctionType *getAutoDiffDerivativeFunctionType(
      IndexSubset *parameterIndices, AutoDiffDerivativeFunctionKind kind,
      LookupConformanceFn lookupConformance,
      GenericSignature derivativeGenericSignature = GenericSignature(),
      bool makeSelfParamFirst = false);

  /// Returns the corresponding linear map function type for the given parameter
  /// indices, linear map function kind, and other auxiliary parameters.
  ///
  /// Preconditions:
  /// - Parameters corresponding to parameter indices must conform to
  ///   `Differentiable`.
  /// - There is one semantic function result type: either the formal original
  ///   result or an `inout` parameter. It must conform to `Differentiable`.
  ///
  /// Differential typing rules: takes "wrt" parameter derivatives and returns a
  /// "wrt" result derivative.
  ///
  /// - Case 1: original function has no `inout` parameters.
  ///   - Original:     `(T0, T1, ...) -> R`
  ///   - Differential: `(T0.Tan, T1.Tan, ...) -> R.Tan`
  /// - Case 2: original function has a non-wrt `inout` parameter.
  ///   - Original:     `(T0, inout T1, ...) -> Void`
  ///   - Differential: `(T0.Tan, ...) -> T1.Tan`
  /// - Case 3: original function has a wrt `inout` parameter.
  ///   - Original:     `(T0, inout T1, ...) -> Void`
  ///   - Differential: `(T0.Tan, inout T1.Tan, ...) -> Void`
  ///
  /// Pullback typing rules: takes a "wrt" result derivative and returns "wrt"
  /// parameter derivatives.
  ///
  /// - Case 1: original function has no `inout` parameters.
  ///   - Original: `(T0, T1, ...) -> R`
  ///   - Pullback: `R.Tan -> (T0.Tan, T1.Tan, ...)`
  /// - Case 2: original function has a non-wrt `inout` parameter.
  ///   - Original: `(T0, inout T1, ...) -> Void`
  ///   - Pullback: `(T1.Tan) -> (T0.Tan, ...)`
  /// - Case 3: original function has a wrt `inout` parameter.
  ///   - Original: `(T0, inout T1, ...) -> Void`
  ///   - Pullback: `(inout T1.Tan) -> (T0.Tan, ...)`
  ///
  /// If `makeSelfParamFirst` is true, `self`'s tangent is reordered to appear
  /// first. `makeSelfParamFirst` should be true when working with user-facing
  /// derivative function types, e.g. when type-checking `@differentiable` and
  /// `@derivative` attributes.
  llvm::Expected<AnyFunctionType *> getAutoDiffDerivativeFunctionLinearMapType(
      IndexSubset *parameterIndices, AutoDiffLinearMapKind kind,
      LookupConformanceFn lookupConformance, bool makeSelfParamFirst = false);

  AnyFunctionType *getWithoutDifferentiability() const;

  /// True if the parameter declaration it is attached to is guaranteed
  /// to not persist the closure for longer than the duration of the call.
  bool isNoEscape() const {
    return getExtInfo().isNoEscape();
  }

  bool isAsync() const { return getExtInfo().isAsync(); }

  bool isThrowing() const { return getExtInfo().isThrowing(); }

  bool isDifferentiable() const { return getExtInfo().isDifferentiable(); }
  DifferentiabilityKind getDifferentiabilityKind() const {
    return getExtInfo().getDifferentiabilityKind();
  }

  /// Returns a new function type exactly like this one but with the ExtInfo
  /// replaced.
  AnyFunctionType *withExtInfo(ExtInfo info) const;

  static void printParams(ArrayRef<Param> Params, raw_ostream &OS,
                          const PrintOptions &PO = PrintOptions());
  static void printParams(ArrayRef<Param> Params, ASTPrinter &Printer,
                          const PrintOptions &PO);

  static std::string getParamListAsString(ArrayRef<Param> Params,
                                          const PrintOptions &PO = PrintOptions());

  // Implement isa/cast/dyncast/etc.
  static bool classof(const TypeBase *T) {
    return T->getKind() >= TypeKind::First_AnyFunctionType &&
           T->getKind() <= TypeKind::Last_AnyFunctionType;
  }
};
BEGIN_CAN_TYPE_WRAPPER(AnyFunctionType, Type)
  using ExtInfo = AnyFunctionType::ExtInfo;
  using ExtInfoBuilder = AnyFunctionType::ExtInfoBuilder;
  using CanParamArrayRef = AnyFunctionType::CanParamArrayRef;

  static CanAnyFunctionType get(CanGenericSignature signature,
                                CanParamArrayRef params,
                                CanType result, CanType throwsType,
                                ExtInfo info = ExtInfo());

  CanGenericSignature getOptGenericSignature() const;

  CanParamArrayRef getParams() const {
    return CanParamArrayRef(getPointer()->getParams());
  }

  PROXY_CAN_TYPE_SIMPLE_GETTER(getResult)
  PROXY_CAN_TYPE_SIMPLE_GETTER(getThrowsType)
  
  CanAnyFunctionType withExtInfo(ExtInfo info) const {
    return CanAnyFunctionType(getPointer()->withExtInfo(info));
  }
END_CAN_TYPE_WRAPPER(AnyFunctionType, Type)

inline AnyFunctionType::CanYield AnyFunctionType::Yield::getCanonical() const {
  return CanYield(getType()->getCanonicalType(), getFlags());
}
/// FunctionType - A monomorphic function type, specified with an arrow.
///
/// For example:
///   let x : (Float, Int) -> Int
class FunctionType final
    : public AnyFunctionType,
      public llvm::FoldingSetNode,
      private llvm::TrailingObjects<FunctionType, AnyFunctionType::Param,
                                    ClangTypeInfo> {
  friend TrailingObjects;


  size_t numTrailingObjects(OverloadToken<AnyFunctionType::Param>) const {
    return getNumParams();
  }

  size_t numTrailingObjects(OverloadToken<ClangTypeInfo>) const {
    return hasClangTypeInfo() ? 1 : 0;
  }

public:
  /// 'Constructor' Factory Function
<<<<<<< HEAD
  static FunctionType *get(ArrayRef<Param> params,
                           Type result, Type throwsType,
=======
  static FunctionType *get(ArrayRef<Param> params, Type result, Type throwsType,
>>>>>>> 158a725e
                           ExtInfo info = ExtInfo());

  // Retrieve the input parameters of this function type.
  ArrayRef<Param> getParams() const {
    return {getTrailingObjects<Param>(), getNumParams()};
  }

  ClangTypeInfo getClangTypeInfo() const {
    if (!hasClangTypeInfo())
      return ClangTypeInfo();
    auto *info = getTrailingObjects<ClangTypeInfo>();
    assert(!info->empty() &&
           "If the ClangTypeInfo was empty, we shouldn't have stored it.");
    return *info;
  }

  void Profile(llvm::FoldingSetNodeID &ID) {
    Profile(ID, getParams(), getResult(), getExtInfo());
  }
  static void Profile(llvm::FoldingSetNodeID &ID,
                      ArrayRef<Param> params,
                      Type result,
                      ExtInfo info);

  // Implement isa/cast/dyncast/etc.
  static bool classof(const TypeBase *T) {
    return T->getKind() == TypeKind::Function;
  }
      
private:
<<<<<<< HEAD
  FunctionType(ArrayRef<Param> params, Type result, Type throwsType, ExtInfo info,
               const ASTContext *ctx, RecursiveTypeProperties properties);
};
BEGIN_CAN_TYPE_WRAPPER(FunctionType, AnyFunctionType)
  static CanFunctionType get(CanParamArrayRef params, CanType result, CanType throwsType,
                             ExtInfo info = ExtInfo()) {
    auto fnType = FunctionType::get(params.getOriginalArray(), result, throwsType, info);
=======
  FunctionType(ArrayRef<Param> params, Type result, Type throwsType,
               ExtInfo info, const ASTContext *ctx,
               RecursiveTypeProperties properties);
};
BEGIN_CAN_TYPE_WRAPPER(FunctionType, AnyFunctionType)
  static CanFunctionType get(CanParamArrayRef params, CanType result,
                             CanType throwsType, ExtInfo info = ExtInfo()) {
    auto fnType = FunctionType::get(params.getOriginalArray(), result,
                                    throwsType, info);
>>>>>>> 158a725e
    return cast<FunctionType>(fnType->getCanonicalType());
  }

  CanFunctionType withExtInfo(ExtInfo info) const {
    return CanFunctionType(cast<FunctionType>(getPointer()->withExtInfo(info)));
  }
END_CAN_TYPE_WRAPPER(FunctionType, AnyFunctionType)

/// Provides information about the parameter list of a given declaration, including whether each parameter
/// has a default argument.
struct ParameterListInfo {
  SmallBitVector defaultArguments;
  SmallBitVector acceptsUnlabeledTrailingClosures;

public:
  ParameterListInfo() { }

  ParameterListInfo(ArrayRef<AnyFunctionType::Param> params,
                    const ValueDecl *paramOwner, bool skipCurriedSelf);

  /// Whether the parameter at the given index has a default argument.
  bool hasDefaultArgument(unsigned paramIdx) const;

  /// Whether the parameter accepts an unlabeled trailing closure argument
  /// according to the "forward-scan" rule.
  bool acceptsUnlabeledTrailingClosureArgument(unsigned paramIdx) const;

  /// Retrieve the number of non-defaulted parameters.
  unsigned numNonDefaultedParameters() const {
    return defaultArguments.count();
  }

  /// Retrieve the number of parameters for which we have information.
  unsigned size() const { return defaultArguments.size(); }
};

/// Turn a param list into a symbolic and printable representation that does not
/// include the types, something like (: , b:, c:)
std::string getParamListAsString(ArrayRef<AnyFunctionType::Param> parameters);

/// Describes a generic function type.
///
/// A generic function type describes a function that is polymorphic with
/// respect to some set of generic parameters and the requirements placed
/// on those parameters and dependent member types thereof. The input and
/// output types of the generic function can be expressed in terms of those
/// generic parameters.
class GenericFunctionType final : public AnyFunctionType,
    public llvm::FoldingSetNode,
    private llvm::TrailingObjects<GenericFunctionType, AnyFunctionType::Param> {
  friend TrailingObjects;
      
  GenericSignature Signature;

  /// Construct a new generic function type.
  GenericFunctionType(GenericSignature sig,
                      ArrayRef<Param> params,
<<<<<<< HEAD
                      Type result,
                      Type throwsType,
=======
                      Type result, Type throwsType,
>>>>>>> 158a725e
                      ExtInfo info,
                      const ASTContext *ctx,
                      RecursiveTypeProperties properties);
      
public:
  /// Create a new generic function type.
  static GenericFunctionType *get(GenericSignature sig,
                                  ArrayRef<Param> params,
<<<<<<< HEAD
                                  Type result,
                                  Type throwsType,
=======
                                  Type result, Type throwsType,
>>>>>>> 158a725e
                                  ExtInfo info = ExtInfo());

  // Retrieve the input parameters of this function type.
  ArrayRef<Param> getParams() const {
    return {getTrailingObjects<Param>(), getNumParams()};
  }
      
  /// Retrieve the generic signature of this function type.
  GenericSignature getGenericSignature() const {
    return Signature;
  }
  
  /// Retrieve the generic parameters of this polymorphic function type.
  TypeArrayView<GenericTypeParamType> getGenericParams() const;

  /// Retrieve the requirements of this polymorphic function type.
  ArrayRef<Requirement> getRequirements() const;
                              
  /// Substitute the given generic arguments into this generic
  /// function type and return the resulting non-generic type.
  FunctionType *substGenericArgs(SubstitutionMap subs);
  FunctionType *substGenericArgs(llvm::function_ref<Type(Type)> substFn) const;

  void Profile(llvm::FoldingSetNodeID &ID) {
    Profile(ID, getGenericSignature(), getParams(), getResult(),
            getExtInfo());
  }
  static void Profile(llvm::FoldingSetNodeID &ID,
                      GenericSignature sig,
                      ArrayRef<Param> params,
                      Type result,
                      ExtInfo info);

  // Implement isa/cast/dyncast/etc.
  static bool classof(const TypeBase *T) {
    return T->getKind() == TypeKind::GenericFunction;
  }
};

BEGIN_CAN_TYPE_WRAPPER(GenericFunctionType, AnyFunctionType)
  /// Create a new generic function type.
  static CanGenericFunctionType get(CanGenericSignature sig,
                                    CanParamArrayRef params,
<<<<<<< HEAD
                                    CanType result,
                                    CanType throwsType,
=======
                                    CanType result, CanType throwsType,
>>>>>>> 158a725e
                                    ExtInfo info = ExtInfo()) {
    // Knowing that the argument types are independently canonical is
    // not sufficient to guarantee that the function type will be canonical.
    auto fnType = GenericFunctionType::get(sig, params.getOriginalArray(),
                                           result, throwsType, info);
    return cast<GenericFunctionType>(fnType->getCanonicalType());
  }

  CanFunctionType substGenericArgs(SubstitutionMap subs) const;

  CanGenericSignature getGenericSignature() const {
    return CanGenericSignature(getPointer()->getGenericSignature());
  }
  
  ArrayRef<CanTypeWrapper<GenericTypeParamType>> getGenericParams() const {
    return getGenericSignature().getGenericParams();
  }

  CanGenericFunctionType withExtInfo(ExtInfo info) const {
    return CanGenericFunctionType(
                    cast<GenericFunctionType>(getPointer()->withExtInfo(info)));
  }
END_CAN_TYPE_WRAPPER(GenericFunctionType, AnyFunctionType)

inline CanAnyFunctionType
CanAnyFunctionType::get(CanGenericSignature signature, CanParamArrayRef params,
                        CanType result, CanType throwsType, ExtInfo extInfo) {
  if (signature) {
<<<<<<< HEAD
    return CanGenericFunctionType::get(signature, params, result, throwsType, extInfo);
=======
    return CanGenericFunctionType::get(signature, params, result, throwsType,
                                       extInfo);
>>>>>>> 158a725e
  } else {
    return CanFunctionType::get(params, result, throwsType, extInfo);
  }
}

inline GenericSignature AnyFunctionType::getOptGenericSignature() const {
  if (auto genericFn = dyn_cast<GenericFunctionType>(this)) {
    return genericFn->getGenericSignature();
  } else {
    return nullptr;
  }
}

inline CanGenericSignature CanAnyFunctionType::getOptGenericSignature() const {
  if (auto genericFn = dyn_cast<GenericFunctionType>(*this)) {
    return genericFn.getGenericSignature();
  } else {
    return CanGenericSignature();
  }
}

/// Conventions for passing arguments as parameters.
enum class ParameterConvention : uint8_t {
  /// This argument is passed indirectly, i.e. by directly passing the address
  /// of an object in memory.  The callee is responsible for destroying the
  /// object.  The callee may assume that the address does not alias any valid
  /// object.
  Indirect_In,

  /// This argument is passed indirectly, i.e. by directly passing the address
  /// of an object in memory.  The callee must treat the object as read-only
  /// The callee may assume that the address does not alias any valid object.
  Indirect_In_Constant,

  /// This argument is passed indirectly, i.e. by directly passing the address
  /// of an object in memory.  The callee may not modify and does not destroy
  /// the object.
  Indirect_In_Guaranteed,

  /// This argument is passed indirectly, i.e. by directly passing the address
  /// of an object in memory.  The object is always valid, but the callee may
  /// assume that the address does not alias any valid object and reorder loads
  /// stores to the parameter as long as the whole object remains valid. Invalid
  /// single-threaded aliasing may produce inconsistent results, but should
  /// remain memory safe.
  Indirect_Inout,

  /// This argument is passed indirectly, i.e. by directly passing the address
  /// of an object in memory. The object is allowed to be aliased by other
  /// well-typed references, but is not allowed to be escaped. This is the
  /// convention used by mutable captures in @noescape closures.
  Indirect_InoutAliasable,

  /// This argument is passed directly.  Its type is non-trivial, and the callee
  /// is responsible for destroying it.
  Direct_Owned,

  /// This argument is passed directly.  Its type may be trivial, or it may
  /// simply be that the callee is not responsible for destroying it.  Its
  /// validity is guaranteed only at the instant the call begins.
  Direct_Unowned,

  /// This argument is passed directly.  Its type is non-trivial, and the caller
  /// guarantees its validity for the entirety of the call.
  Direct_Guaranteed,
};
// Check that the enum values fit inside Bits.SILFunctionType.
static_assert(unsigned(ParameterConvention::Direct_Guaranteed) < (1<<3),
              "fits in Bits.SILFunctionType");

// Does this parameter convention require indirect storage? This reflects a
// SILFunctionType's formal (immutable) conventions, as opposed to the transient
// SIL conventions that dictate SILValue types.
inline bool isIndirectFormalParameter(ParameterConvention conv) {
  switch (conv) {
  case ParameterConvention::Indirect_In:
  case ParameterConvention::Indirect_In_Constant:
  case ParameterConvention::Indirect_Inout:
  case ParameterConvention::Indirect_InoutAliasable:
  case ParameterConvention::Indirect_In_Guaranteed:
    return true;

  case ParameterConvention::Direct_Unowned:
  case ParameterConvention::Direct_Guaranteed:
  case ParameterConvention::Direct_Owned:
    return false;
  }
  llvm_unreachable("covered switch isn't covered?!");
}
inline bool isConsumedParameter(ParameterConvention conv) {
  switch (conv) {
  case ParameterConvention::Indirect_In:
  case ParameterConvention::Indirect_In_Constant:
  case ParameterConvention::Direct_Owned:
    return true;

  case ParameterConvention::Indirect_Inout:
  case ParameterConvention::Indirect_InoutAliasable:
  case ParameterConvention::Direct_Unowned:
  case ParameterConvention::Direct_Guaranteed:
  case ParameterConvention::Indirect_In_Guaranteed:
    return false;
  }
  llvm_unreachable("bad convention kind");
}

/// Returns true if conv is a guaranteed parameter. This may look unnecessary
/// but this will allow code to generalize to handle Indirect_Guaranteed
/// parameters when they are added.
inline bool isGuaranteedParameter(ParameterConvention conv) {
  switch (conv) {
  case ParameterConvention::Direct_Guaranteed:
  case ParameterConvention::Indirect_In_Guaranteed:
    return true;

  case ParameterConvention::Indirect_Inout:
  case ParameterConvention::Indirect_InoutAliasable:
  case ParameterConvention::Indirect_In:
  case ParameterConvention::Indirect_In_Constant:
  case ParameterConvention::Direct_Unowned:
  case ParameterConvention::Direct_Owned:
    return false;
  }
  llvm_unreachable("bad convention kind");
}

/// The differentiability of a SIL function type parameter.
enum class SILParameterDifferentiability : bool {
  /// Either differentiable or not applicable.
  ///
  /// - If the function type is not `@differentiable`, parameter
  ///   differentiability is not applicable. This case is the default value.
  /// - If the function type is `@differentiable`, the function is
  ///   differentiable with respect to this parameter.
  DifferentiableOrNotApplicable,

  /// Not differentiable: a `@noDerivative` parameter.
  ///
  /// May be applied only to parameters of `@differentiable` function types.
  /// The function type is not differentiable with respect to this parameter.
  NotDifferentiable,
};

/// A parameter type and the rules for passing it.
class SILParameterInfo {
  CanType Type;
  ParameterConvention Convention;
  SILParameterDifferentiability Differentiability;

public:
  SILParameterInfo() = default;//: Ty(), Convention((ParameterConvention)0) {}
  SILParameterInfo(
      CanType type, ParameterConvention conv,
      SILParameterDifferentiability differentiability =
          SILParameterDifferentiability::DifferentiableOrNotApplicable)
      : Type(type), Convention(conv), Differentiability(differentiability) {
    assert(type->isLegalSILType() && "SILParameterInfo has illegal SIL type");
  }

  /// Return the unsubstituted parameter type that describes the abstract
  /// calling convention of the parameter.
  ///
  /// For most purposes, you probably want \c getArgumentType .
  CanType getInterfaceType() const {
    return Type;
  }
  
  /// Return the type of a call argument matching this parameter.
  ///
  /// \c t must refer back to the function type this is a parameter for.
  CanType getArgumentType(SILModule &M, const SILFunctionType *t, TypeExpansionContext context) const;
  ParameterConvention getConvention() const {
    return Convention;
  }
  // Does this parameter convention require indirect storage? This reflects a
  // SILFunctionType's formal (immutable) conventions, as opposed to the
  // transient SIL conventions that dictate SILValue types.
  bool isFormalIndirect() const {
    return isIndirectFormalParameter(getConvention());
  }

  bool isDirectGuaranteed() const {
    return getConvention() == ParameterConvention::Direct_Guaranteed;
  }

  bool isIndirectInGuaranteed() const {
    return getConvention() == ParameterConvention::Indirect_In_Guaranteed;
  }

  bool isIndirectInOut() const {
    return getConvention() == ParameterConvention::Indirect_Inout;
  }
  bool isIndirectMutating() const {
    return getConvention() == ParameterConvention::Indirect_Inout
        || getConvention() == ParameterConvention::Indirect_InoutAliasable;
  }

  /// True if this parameter is consumed by the callee, either
  /// indirectly or directly.
  bool isConsumed() const {
    return isConsumedParameter(getConvention());
  }

  /// Returns true if this parameter is guaranteed, either indirectly or
  /// directly.
  bool isGuaranteed() const {
    return isGuaranteedParameter(getConvention());
  }

  SILParameterDifferentiability getDifferentiability() const {
    return Differentiability;
  }

  SILParameterInfo getWithDifferentiability(
      SILParameterDifferentiability differentiability) const {
    return SILParameterInfo(getInterfaceType(), getConvention(),
                            differentiability);
  }

  /// The SIL storage type determines the ABI for arguments based purely on the
  /// formal parameter conventions. The actual SIL type for the argument values
  /// may differ in canonical SIL. In particular, opaque values require indirect
  /// storage. Therefore they will be passed using an indirect formal
  /// convention, and this method will return an address type. However, in
  /// canonical SIL the opaque arguments might not have an address type.
  SILType getSILStorageType(
      SILModule &M, const SILFunctionType *t,
      TypeExpansionContext context) const; // in SILFunctionConventions.h
  SILType getSILStorageInterfaceType() const;

  /// Return a version of this parameter info with the type replaced.
  SILParameterInfo getWithInterfaceType(CanType type) const {
    return SILParameterInfo(type, getConvention(), getDifferentiability());
  }

  /// Return a version of this parameter info with the convention replaced.
  SILParameterInfo getWithConvention(ParameterConvention c) const {
    return SILParameterInfo(getInterfaceType(), c, getDifferentiability());
  }

  /// Transform this SILParameterInfo by applying the user-provided
  /// function to its type.
  ///
  /// Note that this does not perform a recursive transformation like
  /// Type::transform does.
  template<typename F>
  SILParameterInfo map(const F &fn) const {
    return getWithInterfaceType(fn(getInterfaceType()));
  }

  SILParameterInfo mapTypeOutOfContext() const {
    return getWithInterfaceType(getInterfaceType()->mapTypeOutOfContext()
                                                  ->getCanonicalType());
  }

  /// Treating this parameter info as a component of the given function
  /// type, apply any substitutions from the function type to it to
  /// get a substituted version of it, as you would get from
  /// SILFunctionType::getUnsubstitutedType.
  SILParameterInfo getUnsubstituted(SILModule &M, const SILFunctionType *fnType,
                                    TypeExpansionContext context) const {
    return getWithInterfaceType(getArgumentType(M, fnType, context));
  }

  void profile(llvm::FoldingSetNodeID &id) {
    id.AddPointer(getInterfaceType().getPointer());
    id.AddInteger((unsigned)getConvention());
    id.AddInteger((unsigned)getDifferentiability());
  }

  SWIFT_DEBUG_DUMP;
  void print(llvm::raw_ostream &out,
             const PrintOptions &options = PrintOptions()) const;
  void print(ASTPrinter &Printer, const PrintOptions &Options) const;
  friend llvm::raw_ostream &operator<<(llvm::raw_ostream &out,
                                       SILParameterInfo type) {
    type.print(out);
    return out;
  }

  bool operator==(SILParameterInfo rhs) const {
    return getInterfaceType() == rhs.getInterfaceType() &&
           getConvention() == rhs.getConvention() &&
           getDifferentiability() == rhs.getDifferentiability();
  }
  bool operator!=(SILParameterInfo rhs) const {
    return !(*this == rhs);
  }
};

/// Conventions for returning values.
enum class ResultConvention : uint8_t {
  /// This result is returned indirectly, i.e. by passing the address
  /// of an uninitialized object in memory.  The callee is responsible
  /// for leaving an initialized object at this address.  The callee
  /// may assume that the address does not alias any valid object.
  Indirect,

  /// The caller is responsible for destroying this return value.
  /// Its type is non-trivial.
  Owned,

  /// The caller is not responsible for destroying this return value.
  /// Its type may be trivial, or it may simply be offered unsafely.
  /// It is valid at the instant of the return, but further operations
  /// may invalidate it.
  Unowned,

  /// The caller is not responsible for destroying this return value.
  /// The validity of the return value is dependent on the 'self' parameter,
  /// so it may be invalidated if that parameter is released.
  UnownedInnerPointer,
  
  /// This value has been (or may have been) returned autoreleased.
  /// The caller should make an effort to reclaim the autorelease.
  /// The type must be a class or class existential type, and this
  /// must be the only return value.
  Autoreleased,
};

// Does this result require indirect storage for the purpose of reabstraction?
inline bool isIndirectFormalResult(ResultConvention convention) {
  return convention == ResultConvention::Indirect;
}

/// The differentiability of a SIL function type result.
enum class SILResultDifferentiability : bool {
  /// Either differentiable or not applicable.
  ///
  /// - If the function type is not `@differentiable`, result
  ///   differentiability is not applicable. This case is the default value.
  /// - If the function type is `@differentiable`, the function is
  ///   differentiable with respect to this result.
  DifferentiableOrNotApplicable,

  /// Not differentiable: a `@noDerivative` result.
  ///
  /// May be applied only to result of `@differentiable` function types.
  /// The function type is not differentiable with respect to this result.
  NotDifferentiable,
};

/// A result type and the rules for returning it.
class SILResultInfo {
  CanType Type;
  ResultConvention Convention;
  SILResultDifferentiability Differentiability;

public:
  SILResultInfo() = default;
  SILResultInfo(CanType type, ResultConvention conv,
                SILResultDifferentiability differentiability =
                    SILResultDifferentiability::DifferentiableOrNotApplicable)
      : Type(type), Convention(conv), Differentiability(differentiability) {
    assert(type->isLegalSILType() && "SILResultInfo has illegal SIL type");
  }

  /// Return the unsubstituted parameter type that describes the abstract
  /// calling convention of the parameter.
  ///
  /// For most purposes, you probably want \c getReturnValueType .
  CanType getInterfaceType() const {
    return Type;
  }
  
  /// The type of a return value corresponding to this result.
  ///
  /// \c t must refer back to the function type this is a parameter for.
  CanType getReturnValueType(SILModule &M, const SILFunctionType *t,
                             TypeExpansionContext context) const;

  ResultConvention getConvention() const {
    return Convention;
  }

  SILResultDifferentiability getDifferentiability() const {
    return Differentiability;
  }

  SILResultInfo
  getWithDifferentiability(SILResultDifferentiability differentiability) const {
    return SILResultInfo(getInterfaceType(), getConvention(),
                         differentiability);
  }

  /// The SIL storage type determines the ABI for arguments based purely on the
  /// formal result conventions. The actual SIL type for the result values may
  /// differ in canonical SIL. In particular, opaque values require indirect
  /// storage. Therefore they will be returned using an indirect formal
  /// convention, and this method will return an address type. However, in
  /// canonical SIL the opaque results might not have an address type.
  SILType getSILStorageType(
      SILModule &M, const SILFunctionType *t,
      TypeExpansionContext context) const; // in SILFunctionConventions.h
  SILType getSILStorageInterfaceType() const;
  /// Return a version of this result info with the type replaced.
  SILResultInfo getWithInterfaceType(CanType type) const {
    return SILResultInfo(type, getConvention());
  }

  /// Return a version of this result info with the convention replaced.
  SILResultInfo getWithConvention(ResultConvention c) const {
    return SILResultInfo(getInterfaceType(), c);
  }

  // Does this result convention require indirect storage? This reflects a
  // SILFunctionType's formal (immutable) conventions, as opposed to the
  // transient SIL conventions that dictate SILValue types.
  bool isFormalIndirect() const {
    return isIndirectFormalResult(getConvention());
  }
  bool isFormalDirect() const {
    return !isIndirectFormalResult(getConvention());
  }

  /// Transform this SILResultInfo by applying the user-provided
  /// function to its type.
  ///
  /// Note that this does not perform a recursive transformation like
  /// Type::transform does.
  template <typename F>
  SILResultInfo map(F &&fn) const {
    return getWithInterfaceType(fn(getInterfaceType()));
  }

  SILResultInfo mapTypeOutOfContext() const {
    return getWithInterfaceType(getInterfaceType()->mapTypeOutOfContext()
                                                  ->getCanonicalType());
  }

  /// Treating this result info as a component of the given function
  /// type, apply any substitutions from the function type to it to
  /// get a substituted version of it, as you would get from
  /// SILFunctionType::getUnsubstitutedType.
  SILResultInfo getUnsubstituted(SILModule &M, const SILFunctionType *fnType,
                                 TypeExpansionContext context) const {
    return getWithInterfaceType(getReturnValueType(M, fnType, context));
  }

  void profile(llvm::FoldingSetNodeID &id) {
    id.AddPointer(Type.getPointer());
    id.AddInteger(unsigned(getConvention()));
    id.AddInteger(unsigned(getDifferentiability()));
  }

  SWIFT_DEBUG_DUMP;
  void print(llvm::raw_ostream &out,
             const PrintOptions &options = PrintOptions()) const;
  void print(ASTPrinter &Printer, const PrintOptions &Options) const;
  friend llvm::raw_ostream &operator<<(llvm::raw_ostream &out,
                                       SILResultInfo type) {
    type.print(out);
    return out;
  }

  ValueOwnershipKind
  getOwnershipKind(SILFunction &, CanSILFunctionType fTy) const; // in SILType.cpp

  bool operator==(SILResultInfo rhs) const {
    return Type == rhs.Type && Convention == rhs.Convention
      && Differentiability == rhs.Differentiability;
  }
  bool operator!=(SILResultInfo rhs) const {
    return !(*this == rhs);
  }
};

using YieldConvention = ParameterConvention;

/// The type and convention of a value yielded from a yield-once or
/// yield-many coroutine.
class SILYieldInfo : public SILParameterInfo {
public:
  SILYieldInfo() {}
  SILYieldInfo(CanType type, YieldConvention conv)
    : SILParameterInfo(type, conv) {
  }

  SILYieldInfo getWithInterfaceType(CanType type) const {
    return SILYieldInfo(type, getConvention());
  }

  /// Return a version of this yield info with the convention replaced.
  SILYieldInfo getWithConvention(YieldConvention c) const {
    return SILYieldInfo(getInterfaceType(), c);
  }

  template<typename F>
  SILYieldInfo map(const F &fn) const {
    return getWithInterfaceType(fn(getInterfaceType()));
  }

  SILYieldInfo mapTypeOutOfContext() const {
    return getWithInterfaceType(getInterfaceType()->mapTypeOutOfContext()
                                                  ->getCanonicalType());
  }

  CanType getYieldValueType(SILModule &M, const SILFunctionType *fnType,
                            TypeExpansionContext context) const {
    return getArgumentType(M, fnType, context);
  }

  /// Treating this yield info as a component of the given function
  /// type, apply any substitutions from the function type to it to
  /// get a substituted version of it, as you would get from
  /// SILFunctionType::getUnsubstitutedType.
  SILYieldInfo getUnsubstituted(SILModule &M, const SILFunctionType *fnType,
                                TypeExpansionContext context) const {
    return getWithInterfaceType(getYieldValueType(M, fnType, context));
  }
};

/// SILCoroutineKind - What kind of coroutine is this SILFunction?
enum class SILCoroutineKind : uint8_t {
  /// This function is not a coroutine.  It may have arbitrary normal
  /// results and may not have yield results.
  None,

  /// This function is a yield-once coroutine (used by e.g. accessors).
  /// It must not have normal results and may have arbitrary yield results.
  YieldOnce,

  /// This function is a yield-many coroutine (used by e.g. generators).
  /// It must not have normal results and may have arbitrary yield results.
  YieldMany,
};
  
class SILFunctionConventions;


CanType substOpaqueTypesWithUnderlyingTypes(CanType type,
                                            TypeExpansionContext context,
                                            bool allowLoweredTypes = false);
ProtocolConformanceRef
substOpaqueTypesWithUnderlyingTypes(ProtocolConformanceRef ref, Type origType,
                                    TypeExpansionContext context);
namespace Lowering {
  class TypeConverter;
};

/// SILFunctionType - The lowered type of a function value, suitable
/// for use by SIL.
///
/// This type is defined by the AST library because it must be capable
/// of appearing in secondary positions, e.g. within tuple and
/// function parameter and result types.
class SILFunctionType final
    : public TypeBase,
      public llvm::FoldingSetNode,
      private llvm::TrailingObjects<SILFunctionType, SILParameterInfo,
                                    SILResultInfo, SILYieldInfo,
                                    SubstitutionMap, CanType> {
  friend TrailingObjects;

  size_t numTrailingObjects(OverloadToken<SILParameterInfo>) const {
    return NumParameters;
  }

  size_t numTrailingObjects(OverloadToken<SILResultInfo>) const {
    return getNumResults() + (hasErrorResult() ? 1 : 0);
  }

  size_t numTrailingObjects(OverloadToken<SILYieldInfo>) const {
    return getNumYields();
  }

  size_t numTrailingObjects(OverloadToken<CanType>) const {
    return hasResultCache() ? 2 : 0;
  }

  size_t numTrailingObjects(OverloadToken<SubstitutionMap>) const {
    return size_t(hasPatternSubstitutions()) +
           size_t(hasInvocationSubstitutions());
  }

public:
  using ExtInfo = SILExtInfo;
  using ExtInfoBuilder = SILExtInfoBuilder;
  using Language = SILExtInfoBuilder::Language;
  using Representation = SILExtInfoBuilder::Representation;

private:
  unsigned NumParameters;

  // These are *normal* results if this is not a coroutine and *yield* results
  // otherwise.
  unsigned NumAnyResults : 16;         // Not including the ErrorResult.
  unsigned NumAnyIndirectFormalResults : 16; // Subset of NumAnyResults.

  // [NOTE: SILFunctionType-layout]
  // The layout of a SILFunctionType in memory is:
  //   SILFunctionType
  //   SILParameterInfo[NumParameters]
  //   SILResultInfo[isCoroutine() ? 0 : NumAnyResults]
  //   SILResultInfo?    // if hasErrorResult()
  //   SILYieldInfo[isCoroutine() ? NumAnyResults : 0]
  //   SubstitutionMap[HasPatternSubs + HasInvocationSubs]
  //   CanType?          // if !isCoro && NumAnyResults > 1, formal result cache
  //   CanType?          // if !isCoro && NumAnyResults > 1, all result cache

  CanGenericSignature InvocationGenericSig;
  ProtocolConformanceRef WitnessMethodConformance;

  MutableArrayRef<SILParameterInfo> getMutableParameters() {
    return {getTrailingObjects<SILParameterInfo>(), NumParameters};
  }

  MutableArrayRef<SILResultInfo> getMutableResults() {
    return {getTrailingObjects<SILResultInfo>(), getNumResults()};
  }

  MutableArrayRef<SILYieldInfo> getMutableYields() {
    return {getTrailingObjects<SILYieldInfo>(), getNumYields()};
  }

  SILResultInfo &getMutableErrorResult() {
    assert(hasErrorResult());
    return *(getTrailingObjects<SILResultInfo>() + getNumResults());
  }

  SubstitutionMap &getMutablePatternSubs() {
    assert(hasPatternSubstitutions());
    return *getTrailingObjects<SubstitutionMap>();
  }

  SubstitutionMap &getMutableInvocationSubs() {
    assert(hasInvocationSubstitutions());
    return *(getTrailingObjects<SubstitutionMap>()
               + unsigned(hasPatternSubstitutions()));
  }

  /// Do we have slots for caches of the normal-result tuple type?
  bool hasResultCache() const {
    return NumAnyResults > 1 && !isCoroutine();
  }

  CanType &getMutableFormalResultsCache() const {
    assert(hasResultCache());
    return *const_cast<SILFunctionType *>(this)->getTrailingObjects<CanType>();
  }

  CanType &getMutableAllResultsCache() const {
    assert(hasResultCache());
    return *(const_cast<SILFunctionType *>(this)->getTrailingObjects<CanType>()
             + 1);
  }

  SILFunctionType(GenericSignature genericSig, ExtInfo ext,
                  SILCoroutineKind coroutineKind,
                  ParameterConvention calleeConvention,
                  ArrayRef<SILParameterInfo> params,
                  ArrayRef<SILYieldInfo> yieldResults,
                  ArrayRef<SILResultInfo> normalResults,
                  Optional<SILResultInfo> errorResult,
                  SubstitutionMap patternSubs,
                  SubstitutionMap invocationSubs,
                  const ASTContext &ctx, RecursiveTypeProperties properties,
                  ProtocolConformanceRef witnessMethodConformance);

public:
  static CanSILFunctionType
  get(GenericSignature genericSig, ExtInfo ext, SILCoroutineKind coroutineKind,
      ParameterConvention calleeConvention,
      ArrayRef<SILParameterInfo> interfaceParams,
      ArrayRef<SILYieldInfo> interfaceYields,
      ArrayRef<SILResultInfo> interfaceResults,
      Optional<SILResultInfo> interfaceErrorResult,
      SubstitutionMap patternSubs, SubstitutionMap invocationSubs,
      const ASTContext &ctx,
      ProtocolConformanceRef witnessMethodConformance =
          ProtocolConformanceRef());

  /// Return a structurally-identical function type with a slightly tweaked
  /// ExtInfo.
  CanSILFunctionType getWithExtInfo(ExtInfo ext);

  /// Return a structurally-identical function type with a slightly tweaked
  /// representation.
  CanSILFunctionType getWithRepresentation(Representation repr);

  /// Given that this function type uses a C-language convention, return its
  /// formal semantic result type.
  ///
  /// C functions represented in SIL are always in one of three cases:
  ///   - no results at all; this corresponds to a void result type;
  ///   - a single direct result and no indirect results; or
  ///   - a single indirect result and no direct results.
  ///
  /// If the result is formally indirect, return the empty tuple.
  SILType getFormalCSemanticResult(SILModule &M);

  /// Return the convention under which the callee is passed, if this
  /// is a thick non-block callee.
  ParameterConvention getCalleeConvention() const {
    return ParameterConvention(Bits.SILFunctionType.CalleeConvention);
  }
  bool isCalleeConsumed() const {
    return getCalleeConvention() == ParameterConvention::Direct_Owned;
  }
  bool isCalleeUnowned() const {
    return getCalleeConvention() == ParameterConvention::Direct_Unowned;
  }
  bool isCalleeGuaranteed() const {
    return getCalleeConvention() == ParameterConvention::Direct_Guaranteed;
  }

  /// Is this some kind of coroutine?
  bool isCoroutine() const {
    return getCoroutineKind() != SILCoroutineKind::None;
  }
  SILCoroutineKind getCoroutineKind() const {
    return SILCoroutineKind(Bits.SILFunctionType.CoroutineKind);
  }

  bool isAsync() const { return getExtInfo().isAsync(); }

  /// Return the array of all the yields.
  ArrayRef<SILYieldInfo> getYields() const {
    return const_cast<SILFunctionType *>(this)->getMutableYields();
  }
  unsigned getNumYields() const { return isCoroutine() ? NumAnyResults : 0; }

  /// Return the array of all result information. This may contain inter-mingled
  /// direct and indirect results.
  ArrayRef<SILResultInfo> getResults() const {
    return const_cast<SILFunctionType *>(this)->getMutableResults();
  }
  unsigned getNumResults() const { return isCoroutine() ? 0 : NumAnyResults; }

  /// Given that this function type has exactly one result, return it.
  /// This is a common situation when working with a function with a known
  /// signature.  It is *not* safe to assume that C functions satisfy
  /// this, because void functions have zero results.
  SILResultInfo getSingleResult() const {
    assert(getNumResults() == 1);
    return getResults()[0];
  }

  /// Given that this function type has exactly one formally direct result,
  /// return it. Some formal calling conventions only apply when a single
  /// direct result is present.
  SILResultInfo getSingleDirectFormalResult() const {
    assert(getNumDirectFormalResults() == 1);
    for (auto &result : getResults()) {
      if (!result.isFormalIndirect())
        return result;
    }
    llvm_unreachable("Missing indirect result");
  }

  // Get the number of results that require a formal indirect calling
  // convention regardless of whether SIL requires address types. Even if the
  // substituted SIL types match, a formal direct argument may not be passed
  // to a formal indirect parameter and vice-versa. Hence, the formally
  // indirect property, not the SIL indirect property, should be consulted to
  // determine whether function reabstraction is necessary.
  unsigned getNumIndirectFormalResults() const {
    return isCoroutine() ? 0 : NumAnyIndirectFormalResults;
  }
  /// Does this function have any formally indirect results?
  bool hasIndirectFormalResults() const {
    return getNumIndirectFormalResults() != 0;
  }
  unsigned getNumDirectFormalResults() const {
    return isCoroutine() ? 0 : NumAnyResults - NumAnyIndirectFormalResults;
  }

  struct IndirectFormalResultFilter {
    bool operator()(SILResultInfo result) const {
      return result.isFormalIndirect();
    }
  };
  using IndirectFormalResultIter =
      llvm::filter_iterator<const SILResultInfo *, IndirectFormalResultFilter>;
  using IndirectFormalResultRange = iterator_range<IndirectFormalResultIter>;

  /// A range of SILResultInfo for all formally indirect results.
  IndirectFormalResultRange getIndirectFormalResults() const {
    return llvm::make_filter_range(getResults(), IndirectFormalResultFilter());
  }

  struct DirectFormalResultFilter {
    bool operator()(SILResultInfo result) const {
      return !result.isFormalIndirect();
    }
  };
  using DirectFormalResultIter =
      llvm::filter_iterator<const SILResultInfo *, DirectFormalResultFilter>;
  using DirectFormalResultRange = iterator_range<DirectFormalResultIter>;

  /// A range of SILResultInfo for all formally direct results.
  DirectFormalResultRange getDirectFormalResults() const {
    return llvm::make_filter_range(getResults(), DirectFormalResultFilter());
  }

  /// Get a single non-address SILType that represents all formal direct
  /// results. The actual SIL result type of an apply instruction that calls
  /// this function depends on the current SIL stage and is known by
  /// SILFunctionConventions. It may be a wider tuple that includes formally
  /// indirect results.
  SILType getDirectFormalResultsType(SILModule &M,
                                     TypeExpansionContext expansion);

  /// Get a single non-address SILType for all SIL results regardless of whether
  /// they are formally indirect. The actual SIL result type of an apply
  /// instruction that calls this function depends on the current SIL stage and
  /// is known by SILFunctionConventions. It may be a narrower tuple that omits
  /// formally indirect results.
  SILType getAllResultsSubstType(SILModule &M, TypeExpansionContext expansion);
  SILType getAllResultsInterfaceType();

  /// Does this function have a blessed Swift-native error result?
  bool hasErrorResult() const {
    return Bits.SILFunctionType.HasErrorResult;
  }
  SILResultInfo getErrorResult() const {
    return const_cast<SILFunctionType*>(this)->getMutableErrorResult();
  }
  Optional<SILResultInfo> getOptionalErrorResult() const {
    if (hasErrorResult()) {
      return getErrorResult();
    } else {
      return None;
    }
  }

  /// Returns the number of function parameters, not including any formally
  /// indirect results.
  unsigned getNumParameters() const { return NumParameters; }

  ArrayRef<SILParameterInfo> getParameters() const {
    return const_cast<SILFunctionType*>(this)->getMutableParameters();
  }

  /// Returns the 'self' parameter, assuming that this is the type of
  /// a method.
  SILParameterInfo getSelfParameter() const {
    return getParameters().back();
  }

  struct IndirectMutatingParameterFilter {
    bool operator()(SILParameterInfo param) const {
      return param.isIndirectMutating();
    }
  };
  using IndirectMutatingParameterIter =
      llvm::filter_iterator<const SILParameterInfo *,
                            IndirectMutatingParameterFilter>;
  using IndirectMutatingParameterRange =
      iterator_range<IndirectMutatingParameterIter>;

  /// A range of SILParameterInfo for all indirect mutating parameters.
  IndirectMutatingParameterRange getIndirectMutatingParameters() const {
    return llvm::make_filter_range(getParameters(),
                                   IndirectMutatingParameterFilter());
  }

  /// Returns the number of indirect mutating parameters.
  unsigned getNumIndirectMutatingParameters() const {
    return llvm::count_if(getParameters(), IndirectMutatingParameterFilter());
  }

  /// Get the generic signature that the component types are specified
  /// in terms of, if any.
  CanGenericSignature getSubstGenericSignature() const {
    if (hasPatternSubstitutions())
      return getPatternGenericSignature();
    return getInvocationGenericSignature();
  }

  /// Return the combined substitutions that need to be applied to the
  /// component types to render their expected types in the context.
  SubstitutionMap getCombinedSubstitutions() const {
    if (hasPatternSubstitutions()) {
      auto subs = getPatternSubstitutions();
      if (hasInvocationSubstitutions())
        subs = subs.subst(getInvocationSubstitutions());
      return subs;
    }
    return getInvocationSubstitutions();
  }

  /// Get the generic signature used by callers to invoke the function.
  CanGenericSignature getInvocationGenericSignature() const {
    return InvocationGenericSig;
  }

  bool hasInvocationSubstitutions() const {
    return Bits.SILFunctionType.HasInvocationSubs;
  }

  /// Return the invocation substitutions.  The presence of invocation
  /// substitutions means that this is an applied or contextualized generic
  /// function type.
  SubstitutionMap getInvocationSubstitutions() const {
    return hasInvocationSubstitutions()
             ? const_cast<SILFunctionType*>(this)->getMutableInvocationSubs()
             : SubstitutionMap();
  }

  bool hasPatternSubstitutions() const {
    return Bits.SILFunctionType.HasPatternSubs;
  }

  /// Return the generic signature which expresses the fine-grained
  /// abstraction of this function.  See the explanation for
  /// `getPatternSubstitutions`.
  ///
  /// The exact structure of this signature is an implementation detail
  /// for many function types, and tools must be careful not to expose
  /// it in ways that must be kept stable.  For example, ptrauth
  /// discrimination does not distinguish between different generic
  /// parameter types in this signature.
  CanGenericSignature getPatternGenericSignature() const  {
    return hasPatternSubstitutions()
             ? CanGenericSignature(
                 getPatternSubstitutions().getGenericSignature())
             : CanGenericSignature();
  }

  /// Return the "pattern" substitutions.  The presence of pattern
  /// substitutions means that the component types of this type are
  /// abstracted in some additional way.
  ///
  /// For example, in the function:
  ///
  /// ```
  ///   func consume<T>(producer: () -> T)
  /// ```
  ///
  /// the argument function `producer` is abstracted differently from
  /// a function of type `() -> Int`, even when `T` is concretely `Int`.
  ///
  /// Similarly, a protocol witness function that returns an `Int` might
  /// return it differently if original requirement is abstract about its
  /// return type.
  ///
  /// The most important abstraction differences are accounted for in
  /// the structure and conventions of the function's component types,
  /// but more subtle differences, like ptrauth discrimination, may
  /// require more precise information.
  SubstitutionMap getPatternSubstitutions() const {
    return hasPatternSubstitutions()
             ? const_cast<SILFunctionType*>(this)->getMutablePatternSubs()
             : SubstitutionMap();
  }

  bool isPolymorphic() const {
    return getInvocationGenericSignature() && !getInvocationSubstitutions();
  }

  CanType getSelfInstanceType(SILModule &M, TypeExpansionContext context) const;

  /// If this is a @convention(witness_method) function with a class
  /// constrained self parameter, return the class constraint for the
  /// Self type.
  ClassDecl *getWitnessMethodClass(SILModule &M,
                                   TypeExpansionContext context) const;

  /// If this is a @convention(witness_method) function, return the conformance
  /// for which the method is a witness. If it isn't that convention, return
  /// an invalid conformance.
  ProtocolConformanceRef getWitnessMethodConformanceOrInvalid() const {
    return WitnessMethodConformance;
  }

  ClangTypeInfo getClangTypeInfo() const;

  bool hasSameExtInfoAs(const SILFunctionType *otherFn);

  /// Given that `this` is a `@differentiable` or `@differentiable(linear)`
  /// function type, returns an `IndexSubset` corresponding to the
  /// differentiability/linearity parameters (e.g. all parameters except the
  /// `@noDerivative` ones).
  IndexSubset *getDifferentiabilityParameterIndices();

  /// Given that `this` is a `@differentiable` or `@differentiable(linear)`
  /// function type, returns an `IndexSubset` corresponding to the
  /// differentiability/linearity results (e.g. all results except the
  /// `@noDerivative` ones).
  IndexSubset *getDifferentiabilityResultIndices();

  /// Returns the `@differentiable` or `@differentiable(linear)` function type
  /// for the given differentiability kind and differentiability/linearity
  /// parameter/result indices.
  CanSILFunctionType getWithDifferentiability(DifferentiabilityKind kind,
                                              IndexSubset *parameterIndices,
                                              IndexSubset *resultIndices);

  /// Returns the SIL function type stripping differentiability kind and
  /// differentiability from all parameters.
  CanSILFunctionType getWithoutDifferentiability();

  /// Returns the type of the derivative function for the given parameter
  /// indices, result indices, derivative function kind, derivative function
  /// generic signature (optional), and other auxiliary parameters.
  ///
  /// Preconditions:
  /// - Parameters corresponding to parameter indices must conform to
  ///   `Differentiable`.
  /// - Results corresponding to result indices must conform to
  ///   `Differentiable`.
  ///
  /// Typing rules, given:
  /// - Original function type: $(T0, T1, ...) -> (R0, R1, ...)
  ///
  /// Terminology:
  /// - The derivative of a `Differentiable`-conforming type has the
  ///   `TangentVector` associated type. `TangentVector` is abbreviated as `Tan`
  ///   below.
  /// - "wrt" parameters refers to parameters indicated by the parameter
  ///   indices.
  /// - "wrt" result refers to the result indicated by the result index.
  ///
  /// JVP derivative type:
  /// - Takes original parameters.
  /// - Returns original results, followed by a differential function, which
  ///   takes "wrt" parameter derivatives and returns a "wrt" result derivative.
  ///
  /// \verbatim
  ///     $(T0, ...) -> (R0, ...,  (T0.Tan, T1.Tan, ...) -> R0.Tan)
  ///                    ^~~~~~~    ^~~~~~~~~~~~~~~~~~~     ^~~~~~
  ///          original results | derivatives wrt params | derivative wrt result
  /// \endverbatim
  ///
  /// VJP derivative type:
  /// - Takes original parameters.
  /// - Returns original results, followed by a pullback function, which
  ///   takes a "wrt" result derivative and returns "wrt" parameter derivatives.
  ///
  /// \verbatim
  ///     $(T0, ...) -> (R0, ...,       (R0.Tan)  ->     (T0.Tan, T1.Tan, ...))
  ///                    ^~~~~~~         ^~~~~~            ^~~~~~~~~~~~~~~~~~~
  ///          original results | derivative wrt result | derivatives wrt params
  /// \endverbatim
  ///
  /// The original type may have `inout` parameters. If so, the
  /// differential/pullback typing rules are more nuanced: see documentation for
  /// `getAutoDiffDerivativeFunctionLinearMapType` for details. Semantically,
  /// `inout` parameters behave as both parameters and results.
  ///
  /// A "constrained derivative generic signature" is computed from
  /// `derivativeFunctionGenericSignature`, if specified. Otherwise, it is
  /// computed from the original generic signature. A "constrained derivative
  /// generic signature" requires all "wrt" parameters to conform to
  /// `Differentiable`; this is important for correctness.
  ///
  /// This "constrained derivative generic signature" is used for
  /// parameter/result type lowering. It is used as the actual generic signature
  /// of the derivative function type iff the original function type has a
  /// generic signature and not all generic parameters are bound to concrete
  /// types. Otherwise, no derivative generic signature is used.
  ///
  /// Other properties of the original function type are copied exactly:
  /// `ExtInfo`, coroutine kind, callee convention, yields, optional error
  /// result, witness method conformance, etc.
  ///
  /// Special cases:
  /// - Reabstraction thunks have special derivative type calculation. The
  ///   original function-typed last parameter is transformed into a
  ///   `@differentiable` function-typed parameter in the derivative type. This
  ///   is necessary for the differentiation transform to support reabstraction
  ///   thunk differentiation because the function argument is opaque and cannot
  ///   be differentiated. Instead, the argument is made `@differentiable` and
  ///   reabstraction thunk JVP/VJP callers are responsible for passing a
  ///   `@differentiable` function.
  ///   - TODO(TF-1036): Investigate more efficient reabstraction thunk
  ///     derivative approaches. The last argument can simply be a
  ///     corresponding derivative function, instead of a `@differentiable`
  ///     function - this is more direct. It may be possible to implement
  ///     reabstraction thunk derivatives using "reabstraction thunks for
  ///     the original function's derivative", avoiding extra code generation.
  CanSILFunctionType getAutoDiffDerivativeFunctionType(
      IndexSubset *parameterIndices, IndexSubset *resultIndices,
      AutoDiffDerivativeFunctionKind kind, Lowering::TypeConverter &TC,
      LookupConformanceFn lookupConformance,
      CanGenericSignature derivativeFunctionGenericSignature = nullptr,
      bool isReabstractionThunk = false);

  /// Returns the type of the transpose function for the given parameter
  /// indices, transpose function generic signature (optional), and other
  /// auxiliary parameters.
  ///
  /// Preconditions:
  /// - Linearity parameters corresponding to parameter indices must conform to
  ///   `Differentiable` and satisfy `Self == Self.TangentVector`.
  ///
  /// Typing rules, given:
  /// - Original function type: $(T0, T1, ...) -> (R0, R1, ...)
  ///
  /// Transpose function type:
  /// - Takes non-linearity parameters, followed by original results, as
  ///   parameters.
  /// - Returns linearity parameters.
  ///
  /// A "constrained transpose generic signature" is computed from
  /// `transposeFunctionGenericSignature`, if specified. Otherwise, it is
  /// computed from the original generic signature. A "constrained transpose
  /// generic signature" requires all linearity parameters to conform to
  /// `Differentiable` and to satisfy `Self == Self.TangentVector`; this is
  /// important for correctness.
  ///
  /// This "constrained transpose generic signature" is used for
  /// parameter/result type lowering. It is used as the actual generic signature
  /// of the transpose function type iff the original function type has a
  /// generic signature and not all generic parameters are bound to concrete
  /// types. Otherwise, no transpose generic signature is used.
  ///
  /// Other properties of the original function type are copied exactly:
  /// `ExtInfo`, callee convention, witness method conformance, etc.
  CanSILFunctionType getAutoDiffTransposeFunctionType(
      IndexSubset *parameterIndices, Lowering::TypeConverter &TC,
      LookupConformanceFn lookupConformance,
      CanGenericSignature transposeFunctionGenericSignature = nullptr);

  ExtInfo getExtInfo() const {
    return ExtInfo(Bits.SILFunctionType.ExtInfoBits, getClangTypeInfo());
  }

  /// Returns the language-level calling convention of the function.
  Language getLanguage() const {
    return getExtInfo().getLanguage();
  }

  bool hasSelfParam() const {
    return getExtInfo().hasSelfParam();
  }

  /// Get the representation of the function type.
  Representation getRepresentation() const {
    return getExtInfo().getRepresentation();
  }

  bool isPseudogeneric() const {
    return getExtInfo().isPseudogeneric();
  }

  bool isNoEscape() const {
    return getExtInfo().isNoEscape();
  }

  /// Thick swift noescape function types are trivial.
  bool isTrivialNoEscape() const {
    return isNoEscape() &&
           getRepresentation() == SILFunctionTypeRepresentation::Thick;
  }

  bool isDifferentiable() const { return getExtInfo().isDifferentiable(); }
  DifferentiabilityKind getDifferentiabilityKind() const {
    return getExtInfo().getDifferentiabilityKind();
  }

  bool isNoReturnFunction(SILModule &M, TypeExpansionContext context)
      const; // Defined in SILType.cpp

  /// Create a SILFunctionType with the same structure as this one,
  /// but with a different (or new) set of invocation substitutions.
  /// The substitutions must have the same generic signature as this.
  CanSILFunctionType
  withInvocationSubstitutions(SubstitutionMap subs) const;

  /// Create a SILFunctionType with the same structure as this one,
  /// but with a different set of pattern substitutions.
  /// This type must already have pattern substitutions, and they
  /// must have the same signature as the new substitutions.
  CanSILFunctionType
  withPatternSubstitutions(SubstitutionMap subs) const;

  /// Create a SILFunctionType with the same structure as this one,
  /// but replacing the invocation generic signature and pattern
  /// substitutions.  This type must either be polymorphic or have
  /// pattern substitutions, and the substitution signature must
  /// match `getSubstGenericSignature()`.
  CanSILFunctionType
  withPatternSpecialization(CanGenericSignature sign,
                            SubstitutionMap subs,
                            ProtocolConformanceRef witnessConformance =
                              ProtocolConformanceRef()) const;

  class ABICompatibilityCheckResult {
    friend class SILFunctionType;

    enum innerty {
      None,
      DifferentFunctionRepresentations,
      ABIEscapeToNoEscapeConversion,
      DifferentNumberOfResults,
      DifferentReturnValueConventions,
      ABIIncompatibleReturnValues,
      DifferentErrorResultConventions,
      ABIIncompatibleErrorResults,
      DifferentNumberOfParameters,
      DifferingParameterConvention,
      ABIIncompatibleParameterType,
    } kind;
    Optional<uintptr_t> payload;

    ABICompatibilityCheckResult(innerty kind) : kind(kind) {}
    ABICompatibilityCheckResult(innerty kind, uintptr_t payload)
        : kind(kind), payload(payload) {}

  public:
    ABICompatibilityCheckResult() = delete;

    bool isCompatible() const { return kind == innerty::None; }
    bool isCompatibleUpToNoEscapeConversion() {
      return kind == innerty::None ||
             kind == innerty::ABIEscapeToNoEscapeConversion;
    }

    bool hasPayload() const { return payload.hasValue(); }
    uintptr_t getPayload() const { return payload.getValue(); }
    StringRef getMessage() const;
  };

  /// Returns no-error if this SILFunctionType is ABI compatible with \p
  /// other. Otherwise, it returns a true error with a message in
  /// std::error_code. This is only meant to be used in assertions. When
  /// assertions are disabled, this just returns true.
  ABICompatibilityCheckResult
  isABICompatibleWith(CanSILFunctionType other,
                      SILFunction &context) const;

  CanSILFunctionType substGenericArgs(SILModule &silModule,
                                      SubstitutionMap subs,
                                      TypeExpansionContext context);
  CanSILFunctionType substGenericArgs(SILModule &silModule,
                                      TypeSubstitutionFn subs,
                                      LookupConformanceFn conformances,
                                      TypeExpansionContext context);
  CanSILFunctionType substituteOpaqueArchetypes(Lowering::TypeConverter &TC,
                                                TypeExpansionContext context);

  SILType substInterfaceType(SILModule &M,
                             SILType interfaceType,
                             TypeExpansionContext context) const;

  /// Return the unsubstituted function type equivalent to this type; that is, the type that has the same
  /// argument and result types as `this` type after substitutions, if any.
  CanSILFunctionType getUnsubstitutedType(SILModule &M) const;
                                    
  void Profile(llvm::FoldingSetNodeID &ID) {
    Profile(ID, getInvocationGenericSignature(),
            getExtInfo(), getCoroutineKind(), getCalleeConvention(),
            getParameters(), getYields(), getResults(),
            getOptionalErrorResult(), getWitnessMethodConformanceOrInvalid(),
            getPatternSubstitutions(), getInvocationSubstitutions());
  }
  static void
  Profile(llvm::FoldingSetNodeID &ID, GenericSignature genericSig, ExtInfo info,
          SILCoroutineKind coroutineKind, ParameterConvention calleeConvention,
          ArrayRef<SILParameterInfo> params, ArrayRef<SILYieldInfo> yields,
          ArrayRef<SILResultInfo> results, Optional<SILResultInfo> errorResult,
          ProtocolConformanceRef conformance,
          SubstitutionMap patternSub, SubstitutionMap invocationSubs);

  // Implement isa/cast/dyncast/etc.
  static bool classof(const TypeBase *T) {
    return T->getKind() == TypeKind::SILFunction;
  }
};
DEFINE_EMPTY_CAN_TYPE_WRAPPER(SILFunctionType, Type)

class SILBoxType;
class SILLayout; // From SIL
class SILModule; // From SIL
typedef CanTypeWrapper<SILBoxType> CanSILBoxType;

/// The SIL-only type for boxes, which represent a reference to a (non-class)
/// refcounted value referencing an aggregate with a given lowered layout.
class SILBoxType final : public TypeBase, public llvm::FoldingSetNode
{
  SILLayout *Layout;
  SubstitutionMap Substitutions;

  SILBoxType(ASTContext &C,
             SILLayout *Layout, SubstitutionMap Substitutions);

public:
  static CanSILBoxType get(ASTContext &C,
                           SILLayout *Layout,
                           SubstitutionMap Substitutions);

  SILLayout *getLayout() const { return Layout; }
  SubstitutionMap getSubstitutions() const { return Substitutions; }

  // TODO: SILBoxTypes should be explicitly constructed in terms of specific
  // layouts. As a staging mechanism, we expose the old single-boxed-type
  // interface.
  
  static CanSILBoxType get(CanType BoxedType);

  static bool classof(const TypeBase *T) {
    return T->getKind() == TypeKind::SILBox;
  }
  
  /// Produce a profile of this box, for use in a folding set.
  static void Profile(llvm::FoldingSetNodeID &id,
                      SILLayout *Layout,
                      SubstitutionMap Args);
  
  /// Produce a profile of this box, for use in a folding set.
  void Profile(llvm::FoldingSetNodeID &id) {
    Profile(id, getLayout(), getSubstitutions());
  }
};
DEFINE_EMPTY_CAN_TYPE_WRAPPER(SILBoxType, Type)

class SILBlockStorageType;
typedef CanTypeWrapper<SILBlockStorageType> CanSILBlockStorageType;
  
/// The SIL-only type @block_storage T, which represents the layout of an
/// on-stack block that captures a value of type T.
///
/// This type does not have to be able to appear positionally, unlike
/// SILFunctionType, so it is only parsed and defined within the SIL library.
class SILBlockStorageType : public TypeBase {
  CanType CaptureType;
  
  SILBlockStorageType(CanType CaptureType)
    : TypeBase(TypeKind::SILBlockStorage,
               &CaptureType->getASTContext(),
               CaptureType->getRecursiveProperties()),
      CaptureType(CaptureType) {}
  
public:
  static CanSILBlockStorageType get(CanType CaptureType);
                      
  CanType getCaptureType() const { return CaptureType; }
  // In SILType.h
  SILType getCaptureAddressType() const;
  
  static bool classof(const TypeBase *T) {
    return T->getKind() == TypeKind::SILBlockStorage;
  }
};
DEFINE_EMPTY_CAN_TYPE_WRAPPER(SILBlockStorageType, Type)

/// A singleton 'token' type, which establishes a formal dependency
/// between two SIL nodes.  A token 'value' cannot be abstracted in
/// SIL: it cannot be returned, yielded, or passed as a function or
/// block argument.
class SILTokenType final : public TypeBase {
  friend class ASTContext;
  SILTokenType(const ASTContext &C)
    : TypeBase(TypeKind::SILToken, &C, RecursiveTypeProperties()) {}
public:
  // The singleton instance of this type is ASTContext::TheSILTokenType.

  static bool classof(const TypeBase *T) {
    return T->getKind() == TypeKind::SILToken;
  }
};
DEFINE_EMPTY_CAN_TYPE_WRAPPER(SILTokenType, Type)

/// A type with a special syntax that is always sugar for a library type. The
/// library type may have multiple base types. For unary syntax sugar, see
/// UnarySyntaxSugarType.
///
/// The prime examples are:
/// Arrays: [T] -> Array<T>
/// Optionals: T? -> Optional<T>
/// Dictionaries: [K : V]  -> Dictionary<K, V>
class SyntaxSugarType : public SugarType {
protected:
  // Syntax sugar types are never canonical.
  SyntaxSugarType(TypeKind K, const ASTContext &ctx,
                  RecursiveTypeProperties properties)
    : SugarType(K, &ctx, properties) {}

public:
  Type getImplementationType() const { return getSinglyDesugaredType(); }

  static bool classof(const TypeBase *T) {
    return T->getKind() >= TypeKind::First_SyntaxSugarType &&
           T->getKind() <= TypeKind::Last_SyntaxSugarType;
  }
};

/// A type with a special syntax that is always sugar for a library type that
/// wraps a single other type.
///
/// The prime examples are arrays ([T] -> Array<T>) and
/// optionals (T? -> Optional<T>).
class UnarySyntaxSugarType : public SyntaxSugarType {
  Type Base;

protected:
  UnarySyntaxSugarType(TypeKind K, const ASTContext &ctx, Type base,
                       RecursiveTypeProperties properties)
    : SyntaxSugarType(K, ctx, properties), Base(base) {}

public:
  Type getBaseType() const {
    return Base;
  }

  static bool classof(const TypeBase *T) {
    return T->getKind() >= TypeKind::First_UnarySyntaxSugarType &&
           T->getKind() <= TypeKind::Last_UnarySyntaxSugarType;
  }
};
  
/// The type [T], which is always sugar for a library type.
class ArraySliceType : public UnarySyntaxSugarType {
  ArraySliceType(const ASTContext &ctx, Type base,
                 RecursiveTypeProperties properties)
    : UnarySyntaxSugarType(TypeKind::ArraySlice, ctx, base, properties) {}

public:
  /// Return a uniqued array slice type with the specified base type.
  static ArraySliceType *get(Type baseTy);

  static bool classof(const TypeBase *T) {
    return T->getKind() == TypeKind::ArraySlice;
  }
};

/// The type T?, which is always sugar for a library type.
class OptionalType : public UnarySyntaxSugarType {
  OptionalType(const ASTContext &ctx,Type base,
               RecursiveTypeProperties properties)
    : UnarySyntaxSugarType(TypeKind::Optional, ctx, base, properties) {}

public:
  /// Return a uniqued optional type with the specified base type.
  static OptionalType *get(Type baseTy);

  // Implement isa/cast/dyncast/etc.
  static bool classof(const TypeBase *T) {
    return T->getKind() == TypeKind::Optional;
  }
};

/// The dictionary type [K : V], which is syntactic sugar for Dictionary<K, V>.
///
/// Example:
/// \code
/// var dict: [String : Int] = ["hello" : 0, "world" : 1]
/// \endcode
class DictionaryType : public SyntaxSugarType {
  Type Key;
  Type Value;

protected:
  // Syntax sugar types are never canonical.
  DictionaryType(const ASTContext &ctx, Type key, Type value,
                 RecursiveTypeProperties properties)
    : SyntaxSugarType(TypeKind::Dictionary, ctx, properties), 
      Key(key), Value(value) {}

public:
  /// Return a uniqued dictionary type with the specified key and value types.
  static DictionaryType *get(Type keyTy, Type valueTy);

  Type getKeyType() const { return Key; }
  Type getValueType() const { return Value; }

  static bool classof(const TypeBase *T) {
    return T->getKind() == TypeKind::Dictionary;
  }

  static bool classof(const DictionaryType *T) {
    return true;
  }
};

/// ProtocolType - A protocol type describes an abstract interface implemented
/// by another type.
class ProtocolType : public NominalType {
public:
  /// Retrieve the type when we're referencing the given protocol.
  /// declaration.
  static ProtocolType *get(ProtocolDecl *D, Type Parent, const ASTContext &C);

  ProtocolDecl *getDecl() const {
    return reinterpret_cast<ProtocolDecl *>(NominalType::getDecl());
  }

  /// True if only classes may conform to the protocol.
  bool requiresClass();

  // Implement isa/cast/dyncast/etc.
  static bool classof(const TypeBase *T) {
    return T->getKind() == TypeKind::Protocol;
  }

  /// Canonicalizes the given set of protocols by eliminating any mentions
  /// of protocols that are already covered by inheritance due to other entries
  /// in the protocol list, then sorting them in some stable order.
  static void canonicalizeProtocols(SmallVectorImpl<ProtocolDecl *> &protocols);

  /// Visit all of the protocols in the given list of protocols, along with their
  ///
  /// \param fn Visitor function called for each protocol (just once). If it
  /// returns \c true, the visit operation will abort and return \c true.
  ///
  /// \returns \c true if any invocation of \c fn returns \c true, and \c false
  /// otherwise.
  static bool visitAllProtocols(ArrayRef<ProtocolDecl *> protocols,
                                llvm::function_ref<bool(ProtocolDecl *)> fn);

private:
  friend class NominalTypeDecl;
  ProtocolType(ProtocolDecl *TheDecl, Type Parent, const ASTContext &Ctx,
               RecursiveTypeProperties properties);
};
BEGIN_CAN_TYPE_WRAPPER(ProtocolType, NominalType)
END_CAN_TYPE_WRAPPER(ProtocolType, NominalType)

/// ProtocolCompositionType - A type that composes some number of protocols
/// together to represent types that conform to all of the named protocols.
///
/// \code
/// protocol P { /* ... */ }
/// protocol Q { /* ... */ }
/// var x : P & Q
/// \endcode
///
/// Here, the type of x is a composition of the protocols 'P' and 'Q'.
///
/// The canonical form of a protocol composition type is based on a sorted (by
/// module and name), minimized (based on redundancy due to protocol
/// inheritance) protocol list. If the sorted, minimized list is a single
/// protocol, then the canonical type is that protocol type. Otherwise, it is
/// a composition of the protocols in that list.
class ProtocolCompositionType final : public TypeBase,
    public llvm::FoldingSetNode,
    private llvm::TrailingObjects<ProtocolCompositionType, Type> {
  friend TrailingObjects;
  
public:
  /// Retrieve an instance of a protocol composition type with the
  /// given set of members.
  static Type get(const ASTContext &C, ArrayRef<Type> Members,
                  bool HasExplicitAnyObject);
  
  /// Retrieve the set of members composed to create this type.
  ///
  /// For non-canonical types, this can contain classes, protocols and
  /// protocol compositions in any order. There can be at most one unique
  /// class constraint, either stated directly or as recursive member.
  ///
  /// In canonical types, this list will contain the superclass first if
  /// any, followed by zero or more protocols in a canonical sorted order,
  /// minimized to remove duplicates or protocols implied by inheritance.
  ///
  /// Note that the list of members is not sufficient to uniquely identify
  /// a protocol composition type; you also have to look at
  /// hasExplicitAnyObject().
  ArrayRef<Type> getMembers() const {
    return {getTrailingObjects<Type>(), Bits.ProtocolCompositionType.Count};
  }

  void Profile(llvm::FoldingSetNodeID &ID) {
    Profile(ID, getMembers(), hasExplicitAnyObject());
  }
  static void Profile(llvm::FoldingSetNodeID &ID,
                      ArrayRef<Type> Members,
                      bool HasExplicitAnyObject);

  /// True if the composition requires the concrete conforming type to
  /// be a class, either via a directly-stated superclass constraint or
  /// one of its member protocols being class-constrained.
  bool requiresClass();

  /// True if the class requirement is stated directly via '& AnyObject'.
  bool hasExplicitAnyObject() const {
    return Bits.ProtocolCompositionType.HasExplicitAnyObject;
  }

  // Implement isa/cast/dyncast/etc.
  static bool classof(const TypeBase *T) {
    return T->getKind() == TypeKind::ProtocolComposition;
  }
  
private:
  static ProtocolCompositionType *build(const ASTContext &C,
                                        ArrayRef<Type> Members,
                                        bool HasExplicitAnyObject);

  ProtocolCompositionType(const ASTContext *ctx, ArrayRef<Type> members,
                          bool hasExplicitAnyObject,
                          RecursiveTypeProperties properties)
    : TypeBase(TypeKind::ProtocolComposition, /*Context=*/ctx, properties) {
    Bits.ProtocolCompositionType.HasExplicitAnyObject = hasExplicitAnyObject;
    Bits.ProtocolCompositionType.Count = members.size();
    std::uninitialized_copy(members.begin(), members.end(),
                            getTrailingObjects<Type>());
  }
};
BEGIN_CAN_TYPE_WRAPPER(ProtocolCompositionType, Type)
END_CAN_TYPE_WRAPPER(ProtocolCompositionType, Type)

/// LValueType - An l-value is a handle to a physical object.  The
/// type of that object uniquely determines the type of an l-value
/// for it.
///
/// L-values are not fully first-class in Swift:
///
///  A type is said to "carry" an l-value if
///   - it is an l-value type or
///   - it is a tuple and at least one of its element types
///     carries an l-value.
///
/// The type of a function argument may carry an l-value.  This is done by
/// annotating the bound variable with InOutType.
///
/// The type of a return value, local variable, or field may not
/// carry an l-value.
///
/// When inferring a value type from an expression whose type
/// carries an l-value, the carried l-value types are converted
/// to their object type.
class LValueType : public TypeBase {
  Type ObjectTy;

  LValueType(Type objectTy, const ASTContext *canonicalContext,
             RecursiveTypeProperties properties)
    : TypeBase(TypeKind::LValue, canonicalContext, properties),
      ObjectTy(objectTy) {}

public:
  static LValueType *get(Type type);

  Type getObjectType() const { return ObjectTy; }

  // Implement isa/cast/dyncast/etc.
  static bool classof(const TypeBase *type) {
    return type->getKind() == TypeKind::LValue;
  }
};
BEGIN_CAN_TYPE_WRAPPER(LValueType, Type)
  PROXY_CAN_TYPE_SIMPLE_GETTER(getObjectType)
  static CanLValueType get(CanType type) {
    return CanLValueType(LValueType::get(type));
  }
END_CAN_TYPE_WRAPPER(LValueType, Type)
  
/// InOutType - An inout qualified type is an argument to a function passed
/// with an explicit "Address of" operator.  It is read in and then written back
/// to after the callee function is done.  This also models the receiver of
/// @mutable methods on value types.
///
class InOutType : public TypeBase {
  Type ObjectTy;
  
  InOutType(Type objectTy, const ASTContext *canonicalContext,
            RecursiveTypeProperties properties)
  : TypeBase(TypeKind::InOut, canonicalContext, properties),
    ObjectTy(objectTy) {}
  
public:
  static InOutType *get(Type type);
  
  Type getObjectType() const { return ObjectTy; }
  
  // Implement isa/cast/dyncast/etc.
  static bool classof(const TypeBase *type) {
    return type->getKind() == TypeKind::InOut;
  }
};
BEGIN_CAN_TYPE_WRAPPER(InOutType, Type)
PROXY_CAN_TYPE_SIMPLE_GETTER(getObjectType)
static CanInOutType get(CanType type) {
  return CanInOutType(InOutType::get(type));
}
END_CAN_TYPE_WRAPPER(InOutType, Type)


/// SubstitutableType - A reference to a type that can be substituted, i.e.,
/// an archetype or a generic parameter.
class SubstitutableType : public TypeBase {
protected:
  SubstitutableType(TypeKind K, const ASTContext *C,
                    RecursiveTypeProperties properties)
    : TypeBase(K, C, properties) { }

public:
  // Implement isa/cast/dyncast/etc.
  static bool classof(const TypeBase *T) {
    return T->getKind() >= TypeKind::First_SubstitutableType &&
           T->getKind() <= TypeKind::Last_SubstitutableType;
  }
};
DEFINE_EMPTY_CAN_TYPE_WRAPPER(SubstitutableType, Type)

/// Common trailing objects for all ArchetypeType implementations, used to
/// store the constraints on the archetype.
template<typename Base, typename...AdditionalTrailingObjects>
using ArchetypeTrailingObjects = llvm::TrailingObjects<Base,
  ProtocolDecl *, Type, LayoutConstraint, AdditionalTrailingObjects...>;

class PrimaryArchetypeType;
class OpaqueTypeArchetypeType;
  
/// An archetype is a type that represents a runtime type that is
/// known to conform to some set of requirements.
///
/// Archetypes are used to represent generic type parameters and their
/// associated types, as well as the runtime type stored within an
/// existential container.
class ArchetypeType : public SubstitutableType,
                private llvm::trailing_objects_internal::TrailingObjectsBase
{
protected:
  // Each subclass has these same trailing objects and flags.
  size_t numTrailingObjects(OverloadToken<ProtocolDecl *>) const {
    return Bits.ArchetypeType.NumProtocols;
  }

  size_t numTrailingObjects(OverloadToken<Type>) const {
    return Bits.ArchetypeType.HasSuperclass ? 1 : 0;
  }

  size_t numTrailingObjects(OverloadToken<LayoutConstraint>) const {
    return Bits.ArchetypeType.HasLayoutConstraint ? 1 : 0;
  }
  Type InterfaceType;
  MutableArrayRef<std::pair<Identifier, Type>> NestedTypes;

  void populateNestedTypes() const;
  void resolveNestedType(std::pair<Identifier, Type> &nested) const;

  
  // Helper to get the trailing objects of one of the subclasses.
  template<typename Type>
  const Type *getSubclassTrailingObjects() const;
  
  template<typename Type>
  Type *getSubclassTrailingObjects() {
    const auto *constThis = this;
    return const_cast<Type*>(constThis->getSubclassTrailingObjects<Type>());
  }

public:
  /// Retrieve the name of this archetype.
  Identifier getName() const;

  /// Retrieve the fully-dotted name that should be used to display this
  /// archetype.
  std::string getFullName() const;

  /// Retrieve the interface type of this associated type, which will either
  /// be a GenericTypeParamType or a DependentMemberType.
  Type getInterfaceType() const { return InterfaceType; }

  /// getConformsTo - Retrieve the set of protocols to which this substitutable
  /// type shall conform.
  ArrayRef<ProtocolDecl *> getConformsTo() const {
    return { getSubclassTrailingObjects<ProtocolDecl *>(),
             static_cast<size_t>(Bits.ArchetypeType.NumProtocols) };
  }
  
  /// requiresClass - True if the type can only be substituted with class types.
  /// This is true if the type conforms to one or more class protocols or has
  /// a superclass constraint.
  bool requiresClass() const;

  /// Retrieve the superclass of this type, if such a requirement exists.
  Type getSuperclass() const {
    if (!Bits.ArchetypeType.HasSuperclass) return Type();

    return *getSubclassTrailingObjects<Type>();
  }

  /// Retrieve the layout constraint of this type, if such a requirement exists.
  LayoutConstraint getLayoutConstraint() const {
    if (!Bits.ArchetypeType.HasLayoutConstraint) return LayoutConstraint();

    return *getSubclassTrailingObjects<LayoutConstraint>();
  }

  /// Return true if the archetype has any requirements at all.
  bool hasRequirements() const {
    return !getConformsTo().empty() || getSuperclass();
  }

  /// Retrieve the nested type with the given name.
  Type getNestedType(Identifier Name) const;

  /// Retrieve the nested type with the given name, if it's already
  /// known.
  ///
  /// This is an implementation detail used by the generic signature builder.
  Optional<Type> getNestedTypeIfKnown(Identifier Name) const;

  /// Check if the archetype contains a nested type with the given name.
  bool hasNestedType(Identifier Name) const;

  /// Retrieve the known nested types of this archetype.
  ///
  /// Useful only for debugging dumps; all other queries should attempt to
  /// find a particular nested type by name, directly, or look at the
  /// protocols to which this archetype conforms.
  ArrayRef<std::pair<Identifier, Type>>
  getKnownNestedTypes() const;

  /// Register a nested type with the given name.
  void registerNestedType(Identifier name, Type nested);

  /// Return the root archetype parent of this archetype.
  ArchetypeType *getRoot() const;
  
  /// Get the generic environment this archetype lives in.
  GenericEnvironment *getGenericEnvironment() const;
  
  /// Get the protocol/class existential type that most closely represents the
  /// set of constraints on this archetype.
  ///
  /// Right now, this only considers constraints on the archetype itself, not
  /// any of its associated types, since those are the only kind of existential
  /// type we can represent.
  Type getExistentialType() const;

  // Implement isa/cast/dyncast/etc.
  static bool classof(const TypeBase *T) {
    return T->getKind() >= TypeKind::First_ArchetypeType
        && T->getKind() <= TypeKind::Last_ArchetypeType;
  }
protected:
  ArchetypeType(TypeKind Kind,
                const ASTContext &C,
                RecursiveTypeProperties properties,
                Type InterfaceType,
                ArrayRef<ProtocolDecl *> ConformsTo,
                Type Superclass, LayoutConstraint Layout);
};
BEGIN_CAN_TYPE_WRAPPER(ArchetypeType, SubstitutableType)
END_CAN_TYPE_WRAPPER(ArchetypeType, SubstitutableType)
  
/// An archetype that represents a primary generic argument inside the generic
/// context that binds it.
class PrimaryArchetypeType final : public ArchetypeType,
    private ArchetypeTrailingObjects<PrimaryArchetypeType>
{
  friend TrailingObjects;
  friend ArchetypeType;
                                  
  GenericEnvironment *Environment;

public:
  /// getNew - Create a new primary archetype with the given name.
  ///
  /// The ConformsTo array will be minimized then copied into the ASTContext
  /// by this routine.
  static CanTypeWrapper<PrimaryArchetypeType>
                        getNew(const ASTContext &Ctx,
                               GenericEnvironment *GenericEnv,
                               GenericTypeParamType *InterfaceType,
                               SmallVectorImpl<ProtocolDecl *> &ConformsTo,
                               Type Superclass, LayoutConstraint Layout);

  /// Retrieve the generic environment in which this archetype resides.
  GenericEnvironment *getGenericEnvironment() const {
    return Environment;
  }
      
  static bool classof(const TypeBase *T) {
    return T->getKind() == TypeKind::PrimaryArchetype;
  }
private:
  PrimaryArchetypeType(const ASTContext &Ctx,
                       GenericEnvironment *GenericEnv,
                       Type InterfaceType,
                       ArrayRef<ProtocolDecl *> ConformsTo,
                       Type Superclass, LayoutConstraint Layout);
};
BEGIN_CAN_TYPE_WRAPPER(PrimaryArchetypeType, ArchetypeType)
END_CAN_TYPE_WRAPPER(PrimaryArchetypeType, ArchetypeType)

/// An archetype that represents an opaque type.
class OpaqueTypeArchetypeType final : public ArchetypeType,
    public llvm::FoldingSetNode,
    private ArchetypeTrailingObjects<OpaqueTypeArchetypeType>
{
  friend TrailingObjects;
  friend ArchetypeType;
  friend GenericSignatureBuilder;

  /// The declaration that defines the opaque type.
  OpaqueTypeDecl *OpaqueDecl;
  /// The substitutions into the interface signature of the opaque type.
  SubstitutionMap Substitutions;
  
  /// A GenericEnvironment with this opaque archetype bound to the interface
  /// type of the output type from the OpaqueDecl.
  GenericEnvironment *Environment;
  
public:
  /// Get 
  
  /// Get an opaque archetype representing the underlying type of the given
  /// opaque type decl.
  static OpaqueTypeArchetypeType *get(OpaqueTypeDecl *Decl,
                                      SubstitutionMap Substitutions);
  
  OpaqueTypeDecl *getDecl() const {
    return OpaqueDecl;
  }
  SubstitutionMap getSubstitutions() const {
    return Substitutions;
  }
  
  /// Get the generic signature used to build out this archetype. This is
  /// equivalent to the OpaqueTypeDecl's interface generic signature, with
  /// all of the generic parameters aside from the opaque type's interface
  /// type same-type-constrained to their substitutions for this type.
  GenericSignature getBoundSignature() const;
  
  /// Get a generic environment that has this opaque archetype bound within it.
  GenericEnvironment *getGenericEnvironment() const {
    return Environment;
  }
  
  static bool classof(const TypeBase *T) {
    return T->getKind() == TypeKind::OpaqueTypeArchetype;
  }
  
  /// Get the ordinal of the type within the declaration's opaque signature.
  ///
  /// If a method declared its return type as:
  ///
  ///   func foo() -> (some P, some Q)
  ///
  /// then the underlying type of `some P` would be ordinal 0, and `some Q` would be ordinal 1.
  unsigned getOrdinal() const {
    // TODO: multiple opaque types
    return 0;
  }
  
  static void Profile(llvm::FoldingSetNodeID &ID,
                      OpaqueTypeDecl *OpaqueDecl,
                      SubstitutionMap Substitutions);
  
  void Profile(llvm::FoldingSetNodeID &ID) {
    Profile(ID, getDecl(), getSubstitutions());
  };
  
private:
  OpaqueTypeArchetypeType(OpaqueTypeDecl *OpaqueDecl,
                          SubstitutionMap Substitutions,
                          RecursiveTypeProperties Props,
                          Type InterfaceType,
                          ArrayRef<ProtocolDecl*> ConformsTo,
                          Type Superclass, LayoutConstraint Layout);
};
BEGIN_CAN_TYPE_WRAPPER(OpaqueTypeArchetypeType, ArchetypeType)
END_CAN_TYPE_WRAPPER(OpaqueTypeArchetypeType, ArchetypeType)

enum class OpaqueSubstitutionKind {
  // Don't substitute the opaque type for the underlying type.
  DontSubstitute,
  // Substitute without looking at the type and context.
  // Can be done because the underlying type is from a minimally resilient
  // function (therefore must not contain private or internal types).
  AlwaysSubstitute,
  // Substitute in the same module into a maximal resilient context.
  // Can be done if the underlying type is accessible from the context we
  // substitute into. Private types cannot be accessed from a different TU.
  SubstituteSameModuleMaximalResilience,
  // Substitute in a different module from the opaque definining decl. Can only
  // be done if the underlying type is public.
  SubstituteNonResilientModule
};

/// A function object that can be used as a \c TypeSubstitutionFn and
/// \c LookupConformanceFn for \c Type::subst style APIs to map opaque
/// archetypes with underlying types visible at a given resilience expansion
/// to their underlying types.
class ReplaceOpaqueTypesWithUnderlyingTypes {
public:
  const DeclContext *inContext;
  ResilienceExpansion contextExpansion;
  bool isContextWholeModule;
  ReplaceOpaqueTypesWithUnderlyingTypes(const DeclContext *inContext,
                                        ResilienceExpansion contextExpansion,
                                        bool isWholeModuleContext)
      : inContext(inContext), contextExpansion(contextExpansion),
        isContextWholeModule(isWholeModuleContext) {}

  /// TypeSubstitutionFn
  Type operator()(SubstitutableType *maybeOpaqueType) const;

  /// LookupConformanceFn
  ProtocolConformanceRef operator()(CanType maybeOpaqueType,
                                    Type replacementType,
                                    ProtocolDecl *protocol) const;

  OpaqueSubstitutionKind
  shouldPerformSubstitution(OpaqueTypeDecl *opaque) const;

  static OpaqueSubstitutionKind
  shouldPerformSubstitution(OpaqueTypeDecl *opaque, ModuleDecl *contextModule,
                            ResilienceExpansion contextExpansion);
};

/// An archetype that represents the dynamic type of an opened existential.
class OpenedArchetypeType final : public ArchetypeType,
    private ArchetypeTrailingObjects<OpenedArchetypeType>
{
  friend TrailingObjects;
  friend ArchetypeType;
  
  mutable GenericEnvironment *Environment = nullptr;
  TypeBase *Opened;
  UUID ID;
public:
  /// Create a new archetype that represents the opened type
  /// of an existential value.
  ///
  /// \param existential The existential type to open.
  ///
  /// \param knownID When non-empty, the known ID of the archetype. When empty,
  /// a fresh archetype with a unique ID will be opened.
  static CanTypeWrapper<OpenedArchetypeType>
                        get(Type existential,
                            Optional<UUID> knownID = None);

  /// Create a new archetype that represents the opened type
  /// of an existential value.
  ///
  /// \param existential The existential type or existential metatype to open.
  static CanType getAny(Type existential);

  /// Retrieve the ID number of this opened existential.
  UUID getOpenedExistentialID() const { return ID; }
  
  /// Retrieve the opened existential type
  Type getOpenedExistentialType() const {
    return Opened;
  }
  
  /// Get a generic environment with this opened type bound to its generic
  /// parameter.
  GenericEnvironment *getGenericEnvironment() const;
  
  static bool classof(const TypeBase *T) {
    return T->getKind() == TypeKind::OpenedArchetype;
  }
  
private:
  OpenedArchetypeType(const ASTContext &Ctx,
                      Type Existential,
                      ArrayRef<ProtocolDecl *> ConformsTo, Type Superclass,
                      LayoutConstraint Layout, UUID uuid);
};
BEGIN_CAN_TYPE_WRAPPER(OpenedArchetypeType, ArchetypeType)
END_CAN_TYPE_WRAPPER(OpenedArchetypeType, ArchetypeType)

/// An archetype that is a nested associated type of another archetype.
class NestedArchetypeType final : public ArchetypeType,
    private ArchetypeTrailingObjects<NestedArchetypeType>
{
  friend TrailingObjects;
  friend ArchetypeType;
  
  ArchetypeType *Parent;

public:
  /// getNew - Create a new nested archetype with the given associated type.
  ///
  /// The ConformsTo array will be copied into the ASTContext by this routine.
  static CanTypeWrapper<NestedArchetypeType>
  getNew(const ASTContext &Ctx, ArchetypeType *Parent,
         DependentMemberType *InterfaceType,
         SmallVectorImpl<ProtocolDecl *> &ConformsTo,
         Type Superclass, LayoutConstraint Layout);

  /// Retrieve the parent of this archetype, or null if this is a
  /// primary archetype.
  ArchetypeType *getParent() const {
    return Parent;
  }
  
  AssociatedTypeDecl *getAssocType() const;

  static bool classof(const TypeBase *T) {
    return T->getKind() == TypeKind::NestedArchetype;
  }
  
  DependentMemberType *getInterfaceType() const {
    return cast<DependentMemberType>(InterfaceType.getPointer());
  }

private:
  NestedArchetypeType(const ASTContext &Ctx,
                     ArchetypeType *Parent,
                     Type InterfaceType,
                     ArrayRef<ProtocolDecl *> ConformsTo,
                     Type Superclass, LayoutConstraint Layout);
};
BEGIN_CAN_TYPE_WRAPPER(NestedArchetypeType, ArchetypeType)
CanArchetypeType getParent() const {
  return CanArchetypeType(getPointer()->getParent());
}
END_CAN_TYPE_WRAPPER(NestedArchetypeType, ArchetypeType)

template<typename Type>
const Type *ArchetypeType::getSubclassTrailingObjects() const {
  if (auto contextTy = dyn_cast<PrimaryArchetypeType>(this)) {
    return contextTy->getTrailingObjects<Type>();
  }
  if (auto opaqueTy = dyn_cast<OpaqueTypeArchetypeType>(this)) {
    return opaqueTy->getTrailingObjects<Type>();
  }
  if (auto openedTy = dyn_cast<OpenedArchetypeType>(this)) {
    return openedTy->getTrailingObjects<Type>();
  }
  if (auto childTy = dyn_cast<NestedArchetypeType>(this)) {
    return childTy->getTrailingObjects<Type>();
  }
  llvm_unreachable("unhandled ArchetypeType subclass?");
}
  
/// Describes the type of a generic parameter.
///
/// \sa GenericTypeParamDecl
class GenericTypeParamType : public SubstitutableType {
  using DepthIndexTy = llvm::PointerEmbeddedInt<unsigned, 31>;

  /// The generic type parameter or depth/index.
  llvm::PointerUnion<GenericTypeParamDecl *, DepthIndexTy> ParamOrDepthIndex;

public:
  /// Retrieve a generic type parameter at the given depth and index.
  static GenericTypeParamType *get(unsigned depth, unsigned index,
                                   const ASTContext &ctx);

  /// Retrieve the declaration of the generic type parameter, or null if
  /// there is no such declaration.
  GenericTypeParamDecl *getDecl() const {
    return ParamOrDepthIndex.dyn_cast<GenericTypeParamDecl *>();
  }

  /// Get the name of the generic type parameter.
  Identifier getName() const;
  
  /// The depth of this generic type parameter, i.e., the number of outer
  /// levels of generic parameter lists that enclose this type parameter.
  ///
  /// \code
  /// struct X<T> {
  ///   func f<U>() { }
  /// }
  /// \endcode
  ///
  /// Here 'T' has depth 0 and 'U' has depth 1. Both have index 0.
  unsigned getDepth() const;

  /// The index of this generic type parameter within its generic parameter
  /// list.
  ///
  /// \code
  /// struct X<T, U> {
  ///   func f<V>() { }
  /// }
  /// \endcode
  ///
  /// Here 'T' and 'U' have indexes 0 and 1, respectively. 'V' has index 0.
  unsigned getIndex() const;

  // Implement isa/cast/dyncast/etc.
  static bool classof(const TypeBase *T) {
    return T->getKind() == TypeKind::GenericTypeParam;
  }

private:
  friend class GenericTypeParamDecl;

  explicit GenericTypeParamType(GenericTypeParamDecl *param)
    : SubstitutableType(TypeKind::GenericTypeParam, nullptr,
                        RecursiveTypeProperties::HasTypeParameter),
      ParamOrDepthIndex(param) { }

  explicit GenericTypeParamType(unsigned depth,
                                unsigned index,
                                const ASTContext &ctx)
    : SubstitutableType(TypeKind::GenericTypeParam, &ctx,
                        RecursiveTypeProperties::HasTypeParameter),
      ParamOrDepthIndex(depth << 16 | index) { }
};
BEGIN_CAN_TYPE_WRAPPER(GenericTypeParamType, SubstitutableType)
  static CanGenericTypeParamType get(unsigned depth, unsigned index,
                                     const ASTContext &C) {
    return CanGenericTypeParamType(GenericTypeParamType::get(depth, index, C));
  }
END_CAN_TYPE_WRAPPER(GenericTypeParamType, SubstitutableType)

/// A type that refers to a member type of some type that is dependent on a
/// generic parameter.
class DependentMemberType : public TypeBase {
  Type Base;
  llvm::PointerUnion<Identifier, AssociatedTypeDecl *> NameOrAssocType;

  DependentMemberType(Type base, Identifier name, const ASTContext *ctx,
                      RecursiveTypeProperties properties)
    : TypeBase(TypeKind::DependentMember, ctx, properties),
      Base(base), NameOrAssocType(name) { }

  DependentMemberType(Type base, AssociatedTypeDecl *assocType,
                      const ASTContext *ctx,
                      RecursiveTypeProperties properties)
    : TypeBase(TypeKind::DependentMember, ctx, properties),
      Base(base), NameOrAssocType(assocType) { }

public:
  static DependentMemberType *get(Type base, Identifier name);
  static DependentMemberType *get(Type base, AssociatedTypeDecl *assocType);

  /// Retrieve the base type.
  Type getBase() const { return Base; }

  /// Retrieve the name of the member type.
  Identifier getName() const;

  /// Retrieve the associated type referenced as a member.
  ///
  /// The associated type will only be available after successful type checking.
  AssociatedTypeDecl *getAssocType() const {
    return NameOrAssocType.dyn_cast<AssociatedTypeDecl *>();
  }
  
  /// Substitute the base type, looking up our associated type in it if it is
  /// non-dependent. Returns null if the member could not be found in the new
  /// base.
  Type substBaseType(ModuleDecl *M, Type base);

  /// Substitute the base type, looking up our associated type in it if it is
  /// non-dependent. Returns null if the member could not be found in the new
  /// base.
  Type substBaseType(Type base, LookupConformanceFn lookupConformance);

  /// Substitute the root generic type, looking up the chain of associated types.
  /// Returns null if the member could not be found in the new root.
  Type substRootParam(Type newRoot, LookupConformanceFn lookupConformance);

  // Implement isa/cast/dyncast/etc.
  static bool classof(const TypeBase *T) {
    return T->getKind() == TypeKind::DependentMember;
  }
};
BEGIN_CAN_TYPE_WRAPPER(DependentMemberType, Type)
  static CanDependentMemberType get(CanType base, AssociatedTypeDecl *assocType,
                                    const ASTContext &C) {
    return CanDependentMemberType(DependentMemberType::get(base, assocType));
  }

  PROXY_CAN_TYPE_SIMPLE_GETTER(getBase)
END_CAN_TYPE_WRAPPER(DependentMemberType, Type)

/// The storage type of a variable with non-strong reference
/// ownership semantics.
///
/// The referent type always satisfies allowsOwnership().
///
/// These types may appear in the AST only as the type of a variable;
/// getTypeOfReference strips this layer from the formal type of a
/// reference to the variable.  However, it is extremely useful to
/// represent this as a distinct type in SIL and IR-generation.
class ReferenceStorageType : public TypeBase {
protected:
  ReferenceStorageType(TypeKind kind, Type referent, const ASTContext *C,
                       RecursiveTypeProperties properties)
    : TypeBase(kind, C, properties), Referent(referent) {}

private:
  Type Referent;
public:
  static ReferenceStorageType *get(Type referent, ReferenceOwnership ownership,
                                   const ASTContext &C);

  Type getReferentType() const { return Referent; }
  ReferenceOwnership getOwnership() const {
    switch (getKind()) {
#define REF_STORAGE(Name, ...) \
    case TypeKind::Name##Storage: \
      return ReferenceOwnership::Name;
#include "swift/AST/ReferenceStorage.def"
    default:
      llvm_unreachable("Unhandled reference storage type");
    }
  }

  // Implement isa/cast/dyncast/etc.
  static bool classof(const TypeBase *T) {
    return T->getKind() >= TypeKind::First_ReferenceStorageType &&
           T->getKind() <= TypeKind::Last_ReferenceStorageType;
  }
};
BEGIN_CAN_TYPE_WRAPPER(ReferenceStorageType, Type)
static CanReferenceStorageType get(CanType referent,
                                   ReferenceOwnership ownership) {
  return CanReferenceStorageType(ReferenceStorageType::get(
      referent, ownership, referent->getASTContext()));
  }
  PROXY_CAN_TYPE_SIMPLE_GETTER(getReferentType)
END_CAN_TYPE_WRAPPER(ReferenceStorageType, Type)

#define REF_STORAGE_HELPER(Name, isLoadable) \
class Name##StorageType : public ReferenceStorageType { \
  friend class ReferenceStorageType; \
  Name##StorageType(Type referent, const ASTContext *C, \
                    RecursiveTypeProperties properties) \
    : ReferenceStorageType(TypeKind::Name##Storage, referent, C, properties){} \
public: \
  static Name##StorageType *get(Type referent, const ASTContext &C) { \
    return static_cast<Name##StorageType *>( \
        ReferenceStorageType::get(referent, ReferenceOwnership::Name, C)); \
  } \
  isLoadable \
  static bool classof(const TypeBase *T) { \
    return T->getKind() == TypeKind::Name##Storage; \
  } \
}; \
BEGIN_CAN_TYPE_WRAPPER(Name##StorageType, ReferenceStorageType) \
  static Can##Name##StorageType get(CanType referent) { \
    return cast<Name##StorageType>( \
        CanType(Name##StorageType::get(referent, referent->getASTContext()))); \
  } \
END_CAN_TYPE_WRAPPER(Name##StorageType, ReferenceStorageType)
#define UNCHECKED_REF_STORAGE(Name, ...) \
  REF_STORAGE_HELPER(Name, )
#define ALWAYS_LOADABLE_CHECKED_REF_STORAGE(Name, ...) \
  REF_STORAGE_HELPER(Name, )
#define NEVER_LOADABLE_CHECKED_REF_STORAGE(Name, ...) \
  REF_STORAGE_HELPER(Name, )
#define SOMETIMES_LOADABLE_CHECKED_REF_STORAGE(Name, ...) \
  REF_STORAGE_HELPER(Name, bool isLoadable(ResilienceExpansion resilience) const;)
#include "swift/AST/ReferenceStorage.def"
#undef REF_STORAGE_HELPER

/// A type variable used during type checking.
class alignas(1 << TypeVariableAlignInBits)
TypeVariableType : public TypeBase {
  // Note: We can't use llvm::TrailingObjects here because the trailing object
  // type is opaque.

  TypeVariableType(const ASTContext &C, unsigned ID)
    : TypeBase(TypeKind::TypeVariable, &C,
               RecursiveTypeProperties::HasTypeVariable) {
    // Note: the ID may overflow (current limit is 2^20 - 1).
    Bits.TypeVariableType.ID = ID;
    if (Bits.TypeVariableType.ID != ID) {
      llvm::report_fatal_error("Type variable id overflow");
    }
  }

  class Implementation;
  
public:
 
  /// Create a new type variable whose implementation is constructed
  /// with the given arguments.
  template<typename ...Args>
  static TypeVariableType *getNew(const ASTContext &C, unsigned ID,
                                  Args &&...args);
  
  /// Retrieve the implementation data corresponding to this type
  /// variable.
  ///
  /// The contents of the implementation data for this type are hidden in the
  /// details of the constraint solver used for type checking.
  Implementation &getImpl() {
    return *reinterpret_cast<Implementation *>(this + 1);
  }

  /// Retrieve the implementation data corresponding to this type
  /// variable.
  ///
  /// The contents of the implementation data for this type are hidden in the
  /// details of the constraint solver used for type checking.
  const Implementation &getImpl() const {
    return *reinterpret_cast<const Implementation *>(this + 1);
  }

  /// Access the implementation object for this type variable.
  Implementation *operator->() {
    return reinterpret_cast<Implementation *>(this + 1);
  }

  /// Type variable IDs are not globally unique and are
  /// used in equivalence class merging (so representative
  /// is always a type variable with smaller id), as well
  /// as a visual aid when dumping AST.
  unsigned getID() const { return Bits.TypeVariableType.ID; }

  // Implement isa/cast/dyncast/etc.
  static bool classof(const TypeBase *T) {
    return T->getKind() == TypeKind::TypeVariable;
  }
};
DEFINE_EMPTY_CAN_TYPE_WRAPPER(TypeVariableType, Type)

/// HoleType - This represents a placeholder type for a type variable
/// or dependent member type that cannot be resolved to a concrete type
/// because the expression is ambiguous. This type is only used by the
/// constraint solver and transformed into UnresolvedType to be used in AST.
class HoleType : public TypeBase {
  using OriginatorType =
      llvm::PointerUnion<TypeVariableType *, DependentMemberType *>;

  OriginatorType Originator;

  HoleType(ASTContext &C, OriginatorType originator,
           RecursiveTypeProperties properties)
      : TypeBase(TypeKind::Hole, &C, properties), Originator(originator) {}

public:
  static Type get(ASTContext &ctx, OriginatorType originatorType);

  OriginatorType getOriginatorType() const { return Originator; }

  static bool classof(const TypeBase *T) {
    return T->getKind() == TypeKind::Hole;
  }
};
DEFINE_EMPTY_CAN_TYPE_WRAPPER(HoleType, Type)

inline bool TypeBase::isTypeVariableOrMember() {
  if (is<TypeVariableType>())
    return true;

  if (auto depMemTy = getAs<DependentMemberType>())
    return depMemTy->getBase()->isTypeVariableOrMember();

  return false;
}

inline bool TypeBase::isTypeParameter() {
  if (is<GenericTypeParamType>())
    return true;

  if (auto depMemTy = getAs<DependentMemberType>())
    return depMemTy->getBase()->isTypeParameter();

  return false;
}

inline bool TypeBase::isMaterializable() {
  if (hasLValueType())
    return false;

  if (is<InOutType>())
    return false;

  if (auto *TTy = getAs<TupleType>())
    return !TTy->hasElementWithOwnership();

  return true;
}

inline GenericTypeParamType *TypeBase::getRootGenericParam() {
  Type t(this);

  while (auto *memberTy = t->getAs<DependentMemberType>())
    t = memberTy->getBase();

  return t->castTo<GenericTypeParamType>();
}

inline bool TypeBase::isExistentialType() {
  return getCanonicalType().isExistentialType();
}

inline bool TypeBase::isAnyExistentialType() {
  return getCanonicalType().isAnyExistentialType();
}

inline bool CanType::isExistentialTypeImpl(CanType type) {
  return isa<ProtocolType>(type) || isa<ProtocolCompositionType>(type);
}

inline bool CanType::isAnyExistentialTypeImpl(CanType type) {
  return isExistentialTypeImpl(type) || isa<ExistentialMetatypeType>(type);
}

inline bool TypeBase::isClassExistentialType() {
  CanType T = getCanonicalType();
  if (auto pt = dyn_cast<ProtocolType>(T))
    return pt->requiresClass();
  if (auto pct = dyn_cast<ProtocolCompositionType>(T))
    return pct->requiresClass();
  return false;
}

inline bool TypeBase::isOpenedExistential() const {
  if (!hasOpenedExistential())
    return false;

  CanType T = getCanonicalType();
  return isa<OpenedArchetypeType>(T);
}

inline bool TypeBase::isOpenedExistentialWithError() {
  if (!hasOpenedExistential())
    return false;

  CanType T = getCanonicalType();
  if (auto archetype = dyn_cast<OpenedArchetypeType>(T)) {
    auto openedExistentialType = archetype->getOpenedExistentialType();
    return openedExistentialType->isExistentialWithError();
  }
  return false;
}

inline bool TypeBase::canDynamicallyBeOptionalType(bool includeExistential) {
  CanType T = getCanonicalType();
  auto isArchetypeOrExistential = isa<ArchetypeType>(T) ||
    (includeExistential && T.isExistentialType());

  return isArchetypeOrExistential && !T.isAnyClassReferenceType();
}

inline ClassDecl *TypeBase::getClassOrBoundGenericClass() {
  return getCanonicalType().getClassOrBoundGenericClass();
}

inline ClassDecl *CanType::getClassOrBoundGenericClass() const {
  if (auto classTy = dyn_cast<ClassType>(*this))
    return classTy->getDecl();

  if (auto boundTy = dyn_cast<BoundGenericClassType>(*this))
    return boundTy->getDecl();

  return nullptr;
}

inline StructDecl *TypeBase::getStructOrBoundGenericStruct() {
  return getCanonicalType().getStructOrBoundGenericStruct();
}

inline StructDecl *CanType::getStructOrBoundGenericStruct() const {
  if (auto structTy = dyn_cast<StructType>(*this))
    return structTy->getDecl();

  if (auto boundTy = dyn_cast<BoundGenericStructType>(*this))
    return boundTy->getDecl();
  
  return nullptr;
}

inline EnumDecl *TypeBase::getEnumOrBoundGenericEnum() {
  return getCanonicalType().getEnumOrBoundGenericEnum();
}

inline EnumDecl *CanType::getEnumOrBoundGenericEnum() const {
  if (auto enumTy = dyn_cast<EnumType>(*this))
    return enumTy->getDecl();

  if (auto boundTy = dyn_cast<BoundGenericEnumType>(*this))
    return boundTy->getDecl();
  
  return nullptr;
}

inline NominalTypeDecl *TypeBase::getNominalOrBoundGenericNominal() {
  return getCanonicalType().getNominalOrBoundGenericNominal();
}

inline NominalTypeDecl *CanType::getNominalOrBoundGenericNominal() const {
  if (auto Ty = dyn_cast<NominalOrBoundGenericNominalType>(*this))
    return Ty->getDecl();
  return nullptr;
}

inline NominalTypeDecl *TypeBase::getAnyNominal() {
  return getCanonicalType().getAnyNominal();
}

inline Type TypeBase::getNominalParent() {
  return castTo<AnyGenericType>()->getParent();
}

inline GenericTypeDecl *TypeBase::getAnyGeneric() {
  return getCanonicalType().getAnyGeneric();
}

  
  
inline bool TypeBase::isBuiltinIntegerType(unsigned n) {
  if (auto intTy = dyn_cast<BuiltinIntegerType>(getCanonicalType()))
    return intTy->getWidth().isFixedWidth()
      && intTy->getWidth().getFixedWidth() == n;
  return false;
}

/// getInOutObjectType - For an inout type, retrieves the underlying object
/// type.  Otherwise, returns the type itself.
inline Type TypeBase::getInOutObjectType() {
  if (auto iot = getAs<InOutType>())
    return iot->getObjectType();
  return this;
}

/// getWithoutSpecifierType - For a non-materializable type
/// e.g. @lvalue or inout, retrieves the underlying object type.
/// Otherwise, returns the type itself.
inline Type TypeBase::getWithoutSpecifierType() {
  if (auto iot = getAs<InOutType>())
    return iot->getObjectType();
  if (auto lv = getAs<LValueType>())
    return lv->getObjectType();
  return this;
}

/// For a ReferenceStorageType like @unowned, this returns the referent.
/// Otherwise, it returns the type itself.
inline Type TypeBase::getReferenceStorageReferent() {
  if (auto rst = getAs<ReferenceStorageType>())
    return rst->getReferentType();
  return this;
}

inline CanType CanType::getReferenceStorageReferentImpl(CanType type) {
  if (auto refType = dyn_cast<ReferenceStorageType>(type))
    return refType.getReferentType();
  return type;
}

inline CanType CanType::getWithoutSpecifierTypeImpl(CanType type) {
  if (auto refType = dyn_cast<InOutType>(type))
    return refType.getObjectType();
  if (auto refType = dyn_cast<LValueType>(type))
    return refType.getObjectType();
  return type;
}

inline CanType CanType::getNominalParent() const {
  return cast<NominalOrBoundGenericNominalType>(*this).getParent();
}

inline bool CanType::isActuallyCanonicalOrNull() const {
  return getPointer() == nullptr ||
         getPointer() == llvm::DenseMapInfo<TypeBase *>::getEmptyKey() ||
         getPointer() == llvm::DenseMapInfo<TypeBase *>::getTombstoneKey() ||
         getPointer()->isCanonical();
}

inline Type TupleTypeElt::getVarargBaseTy() const {
  TypeBase *T = getType().getPointer();
  if (auto *AT = dyn_cast<ArraySliceType>(T))
    return AT->getBaseType();
  if (auto *BGT = dyn_cast<BoundGenericType>(T)) {
    // It's the stdlib Array<T>.
    return BGT->getGenericArgs()[0];
  }
  assert(T->hasError());
  return T;
}

inline TupleTypeElt TupleTypeElt::getWithName(Identifier name) const {
  assert(getParameterFlags().isInOut() == getType()->is<InOutType>());
  return TupleTypeElt(getRawType(), name, getParameterFlags());
}

inline TupleTypeElt TupleTypeElt::getWithType(Type T) const {
  auto flags = getParameterFlags().withInOut(T->is<InOutType>());
  return TupleTypeElt(T->getInOutObjectType(), getName(), flags);
}

/// Create one from what's present in the parameter decl and type
inline ParameterTypeFlags ParameterTypeFlags::fromParameterType(
    Type paramTy, bool isVariadic, bool isAutoClosure, bool isNonEphemeral,
    ValueOwnership ownership, bool isNoDerivative) {
  // FIXME(Remove InOut): The last caller that needs this is argument
  // decomposition.  Start by enabling the assertion there and fixing up those
  // callers, then remove this, then remove
  // ParameterTypeFlags::fromParameterType entirely.
  if (paramTy->is<InOutType>()) {
    assert(ownership == ValueOwnership::Default ||
           ownership == ValueOwnership::InOut);
    ownership = ValueOwnership::InOut;
  }
  return {isVariadic, isAutoClosure, isNonEphemeral, ownership, isNoDerivative};
}

inline const Type *BoundGenericType::getTrailingObjectsPointer() const {
  if (auto ty = dyn_cast<BoundGenericStructType>(this))
    return ty->getTrailingObjects<Type>();
  if (auto ty = dyn_cast<BoundGenericEnumType>(this))
    return ty->getTrailingObjects<Type>();
  if (auto ty = dyn_cast<BoundGenericClassType>(this))
    return ty->getTrailingObjects<Type>();
  llvm_unreachable("Unhandled BoundGenericType!");
}

inline ArrayRef<AnyFunctionType::Param> AnyFunctionType::getParams() const {
  switch (getKind()) {
  case TypeKind::Function:
    return cast<FunctionType>(this)->getParams();
  case TypeKind::GenericFunction:
    return cast<GenericFunctionType>(this)->getParams();
  default:
    llvm_unreachable("Undefined function type");
  }
}

/// If this is a method in a type or extension thereof, compute
/// and return a parameter to be used for the 'self' argument.  The type of
/// the parameter is the empty Type() if no 'self' argument should exist. This
/// can only be used after types have been resolved.
///
/// \param isInitializingCtor Specifies whether we're computing the 'self'
/// type of an initializing constructor, which accepts an instance 'self'
/// rather than a metatype 'self'.
///
/// \param wantDynamicSelf Specifies whether the 'self' type should be
/// wrapped in a DynamicSelfType, which is the case for the 'self' parameter
/// type inside a class method returning 'Self'.
AnyFunctionType::Param computeSelfParam(AbstractFunctionDecl *AFD,
                                        bool isInitializingCtor=false,
                                        bool wantDynamicSelf=false);

#define TYPE(id, parent)
#define SUGARED_TYPE(id, parent) \
template <> \
constexpr bool TypeBase::isSugaredType<id##Type>() { \
  return true; \
}
#include "swift/AST/TypeNodes.def"

inline GenericParamKey::GenericParamKey(const GenericTypeParamType *p)
  : Depth(p->getDepth()), Index(p->getIndex()) { }

inline TypeBase *TypeBase::getDesugaredType() {
  if (!isa<SugarType>(this))
    return this;
  return cast<SugarType>(this)->getSinglyDesugaredType()->getDesugaredType();
}

inline bool TypeBase::hasSimpleTypeRepr() const {
  // NOTE: Please keep this logic in sync with TypeRepr::isSimple().
  switch (getKind()) {
  case TypeKind::Function:
  case TypeKind::GenericFunction:
    return false;

  case TypeKind::Metatype:
  case TypeKind::ExistentialMetatype:
    return !cast<const AnyMetatypeType>(this)->hasRepresentation();

  case TypeKind::NestedArchetype:
    return cast<NestedArchetypeType>(this)->getParent()->hasSimpleTypeRepr();
      
  case TypeKind::OpaqueTypeArchetype:
  case TypeKind::OpenedArchetype:
    return false;

  case TypeKind::ProtocolComposition: {
    // 'Any', 'AnyObject' and single protocol compositions are simple
    auto composition = cast<const ProtocolCompositionType>(this);
    auto memberCount = composition->getMembers().size();
    if (composition->hasExplicitAnyObject())
      return memberCount == 0;
    return memberCount <= 1;
  }

  default:
    return true;
  }
}

} // end namespace swift

namespace llvm {

// DenseMapInfo for BuiltinIntegerWidth.
template<>
struct DenseMapInfo<swift::BuiltinIntegerWidth> {
  using BuiltinIntegerWidth = swift::BuiltinIntegerWidth;
  
  static inline BuiltinIntegerWidth getEmptyKey() {
    return BuiltinIntegerWidth(BuiltinIntegerWidth::DenseMapEmpty);
  }
  
  static inline BuiltinIntegerWidth getTombstoneKey() {
    return BuiltinIntegerWidth(BuiltinIntegerWidth::DenseMapTombstone);
  }
  
  static unsigned getHashValue(BuiltinIntegerWidth w) {
    return DenseMapInfo<unsigned>::getHashValue(w.RawValue);
  }
  
  static bool isEqual(BuiltinIntegerWidth a, BuiltinIntegerWidth b) {
    return a == b;
  }
};

}

#endif<|MERGE_RESOLUTION|>--- conflicted
+++ resolved
@@ -2875,17 +2875,9 @@
   /// Subclasses are responsible for storing and retrieving the
   /// ClangTypeInfo value if one is present.
   AnyFunctionType(TypeKind Kind, const ASTContext *CanTypeContext,
-<<<<<<< HEAD
                   Type Output, Type ThrowsType, RecursiveTypeProperties properties,
                   unsigned NumParams, ExtInfo Info)
   : TypeBase(Kind, CanTypeContext, properties), ThrowsType(ThrowsType), Output(Output) {
-=======
-                  Type Output, Type ThrowsType,
-                  RecursiveTypeProperties properties,
-                  unsigned NumParams, ExtInfo Info)
-  : TypeBase(Kind, CanTypeContext, properties), Output(Output),
-    ThrowsType(ThrowsType) {
->>>>>>> 158a725e
     Bits.AnyFunctionType.ExtInfoBits = Info.getBits();
     Bits.AnyFunctionType.HasClangTypeInfo = !Info.getClangTypeInfo().empty();
     Bits.AnyFunctionType.NumParams = NumParams;
@@ -3171,12 +3163,8 @@
 
 public:
   /// 'Constructor' Factory Function
-<<<<<<< HEAD
   static FunctionType *get(ArrayRef<Param> params,
                            Type result, Type throwsType,
-=======
-  static FunctionType *get(ArrayRef<Param> params, Type result, Type throwsType,
->>>>>>> 158a725e
                            ExtInfo info = ExtInfo());
 
   // Retrieve the input parameters of this function type.
@@ -3207,7 +3195,6 @@
   }
       
 private:
-<<<<<<< HEAD
   FunctionType(ArrayRef<Param> params, Type result, Type throwsType, ExtInfo info,
                const ASTContext *ctx, RecursiveTypeProperties properties);
 };
@@ -3215,17 +3202,6 @@
   static CanFunctionType get(CanParamArrayRef params, CanType result, CanType throwsType,
                              ExtInfo info = ExtInfo()) {
     auto fnType = FunctionType::get(params.getOriginalArray(), result, throwsType, info);
-=======
-  FunctionType(ArrayRef<Param> params, Type result, Type throwsType,
-               ExtInfo info, const ASTContext *ctx,
-               RecursiveTypeProperties properties);
-};
-BEGIN_CAN_TYPE_WRAPPER(FunctionType, AnyFunctionType)
-  static CanFunctionType get(CanParamArrayRef params, CanType result,
-                             CanType throwsType, ExtInfo info = ExtInfo()) {
-    auto fnType = FunctionType::get(params.getOriginalArray(), result,
-                                    throwsType, info);
->>>>>>> 158a725e
     return cast<FunctionType>(fnType->getCanonicalType());
   }
 
@@ -3283,12 +3259,8 @@
   /// Construct a new generic function type.
   GenericFunctionType(GenericSignature sig,
                       ArrayRef<Param> params,
-<<<<<<< HEAD
                       Type result,
                       Type throwsType,
-=======
-                      Type result, Type throwsType,
->>>>>>> 158a725e
                       ExtInfo info,
                       const ASTContext *ctx,
                       RecursiveTypeProperties properties);
@@ -3297,12 +3269,8 @@
   /// Create a new generic function type.
   static GenericFunctionType *get(GenericSignature sig,
                                   ArrayRef<Param> params,
-<<<<<<< HEAD
                                   Type result,
                                   Type throwsType,
-=======
-                                  Type result, Type throwsType,
->>>>>>> 158a725e
                                   ExtInfo info = ExtInfo());
 
   // Retrieve the input parameters of this function type.
@@ -3346,12 +3314,8 @@
   /// Create a new generic function type.
   static CanGenericFunctionType get(CanGenericSignature sig,
                                     CanParamArrayRef params,
-<<<<<<< HEAD
                                     CanType result,
                                     CanType throwsType,
-=======
-                                    CanType result, CanType throwsType,
->>>>>>> 158a725e
                                     ExtInfo info = ExtInfo()) {
     // Knowing that the argument types are independently canonical is
     // not sufficient to guarantee that the function type will be canonical.
@@ -3380,12 +3344,7 @@
 CanAnyFunctionType::get(CanGenericSignature signature, CanParamArrayRef params,
                         CanType result, CanType throwsType, ExtInfo extInfo) {
   if (signature) {
-<<<<<<< HEAD
     return CanGenericFunctionType::get(signature, params, result, throwsType, extInfo);
-=======
-    return CanGenericFunctionType::get(signature, params, result, throwsType,
-                                       extInfo);
->>>>>>> 158a725e
   } else {
     return CanFunctionType::get(params, result, throwsType, extInfo);
   }
