--- conflicted
+++ resolved
@@ -59,15 +59,16 @@
 /// starting at zero, along with the elements of the underlying
 /// `Base`:
 ///
-<<<<<<< HEAD
 ///     var iterator = ["foo", "bar"].enumerated.iterator()
 ///     iterator.next() // (0, "foo")
 ///     iterator.next() // (1, "bar")
 ///     iterator.next() // nil
+///
+/// - Note: Idiomatic usage is to call `enumerate` instead of
+///   constructing an `EnumerateGenerator` directly.
 public struct EnumeratedIterator<
   Base : IteratorProtocol
 > : IteratorProtocol, Sequence {
-
   internal var _base: Base
   internal var _count: Int
 
@@ -75,26 +76,6 @@
   internal init(_base: Base) {
     self._base = _base
     self._count = 0
-=======
-///     var g = EnumerateGenerator(["foo", "bar"].generate())
-///     g.next() // (0, "foo")
-///     g.next() // (1, "bar")
-///     g.next() // nil
-///
-/// - Note: Idiomatic usage is to call `enumerate` instead of
-///   constructing an `EnumerateGenerator` directly.
-public struct EnumerateGenerator<
-  Base : GeneratorType
-> : GeneratorType, SequenceType {
-  /// The type of element returned by `next()`.
-  public typealias Element = (index: Int, element: Base.Element)
-  var base: Base
-  var count: Int = 0
-
-  /// Construct from a `Base` generator.
-  public init(_ base: Base) {
-    self.base = base
->>>>>>> e56bc1bf
   }
 
   /// The type of element returned by `next()`.
