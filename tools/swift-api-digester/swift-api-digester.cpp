--- conflicted
+++ resolved
@@ -126,12 +126,7 @@
                      "Compare SDK content in JSON file"),
           clEnumValN(ActionType::DiagnoseSDKs,
                      "diagnose-sdk",
-<<<<<<< HEAD
-                     "Diagnose SDK content in json file")));
-=======
-                     "Diagnose SDK content in JSON file"),
-          clEnumValEnd));
->>>>>>> 781ee82c
+                     "Diagnose SDK content in JSON file")));
 
 static llvm::cl::list<std::string>
 SDKJsonPaths("input-paths",
