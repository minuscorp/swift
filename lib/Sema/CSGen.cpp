//===--- CSGen.cpp - Constraint Generator ---------------------------------===//
//
// This source file is part of the Swift.org open source project
//
// Copyright (c) 2014 - 2018 Apple Inc. and the Swift project authors
// Licensed under Apache License v2.0 with Runtime Library Exception
//
// See https://swift.org/LICENSE.txt for license information
// See https://swift.org/CONTRIBUTORS.txt for the list of Swift project authors
//
//===----------------------------------------------------------------------===//
//
// This file implements constraint generation for the type checker.
//
//===----------------------------------------------------------------------===//
#include "ConstraintGraph.h"
#include "ConstraintSystem.h"
#include "TypeCheckType.h"
#include "swift/AST/ASTVisitor.h"
#include "swift/AST/ASTWalker.h"
#include "swift/AST/Expr.h"
#include "swift/AST/GenericSignature.h"
#include "swift/AST/ParameterList.h"
#include "swift/AST/PrettyStackTrace.h"
#include "swift/AST/SubstitutionMap.h"
#include "swift/AST/TypeCheckRequests.h"
#include "swift/Sema/IDETypeChecking.h"
#include "swift/Subsystems.h"
#include "llvm/ADT/APInt.h"
#include "llvm/ADT/SetVector.h"
#include "llvm/ADT/SmallSet.h"
#include "llvm/ADT/StringExtras.h"
#include "llvm/ADT/StringSwitch.h"
#include <utility>

using namespace swift;
using namespace swift::constraints;

static bool isArithmeticOperatorDecl(ValueDecl *vd) {
  return vd && 
  (vd->getBaseName() == "+" ||
   vd->getBaseName() == "-" ||
   vd->getBaseName() == "*" ||
   vd->getBaseName() == "/" ||
   vd->getBaseName() == "%");
}

static bool mergeRepresentativeEquivalenceClasses(ConstraintSystem &CS,
                                                  TypeVariableType* tyvar1,
                                                  TypeVariableType* tyvar2) {
  if (tyvar1 && tyvar2) {
    auto rep1 = CS.getRepresentative(tyvar1);
    auto rep2 = CS.getRepresentative(tyvar2);

    if (rep1 != rep2) {
      auto fixedType2 = CS.getFixedType(rep2);

      // If the there exists fixed type associated with the second
      // type variable, and we simply merge two types together it would
      // mean that portion of the constraint graph previously associated
      // with that (second) variable is going to be disconnected from its
      // new equivalence class, which is going to lead to incorrect solutions,
      // so we need to make sure to re-bind fixed to the new representative.
      if (fixedType2) {
        CS.addConstraint(ConstraintKind::Bind, fixedType2, rep1,
                         rep1->getImpl().getLocator());
      }

      CS.mergeEquivalenceClasses(rep1, rep2, /*updateWorkList*/ false);
      return true;
    }
  }

  return false;
}

namespace {
  
  /// Internal struct for tracking information about types within a series
  /// of "linked" expressions. (Such as a chain of binary operator invocations.)
  struct LinkedTypeInfo {
    bool hasLiteral = false;

    llvm::SmallSet<TypeBase*, 16> collectedTypes;
    llvm::SmallVector<BinaryExpr *, 4> binaryExprs;
  };

  /// Walks an expression sub-tree, and collects information about expressions
  /// whose types are mutually dependent upon one another.
  class LinkedExprCollector : public ASTWalker {
    
    llvm::SmallVectorImpl<Expr*> &LinkedExprs;
    ConstraintSystem &CS;

  public:
    LinkedExprCollector(llvm::SmallVectorImpl<Expr *> &linkedExprs,
                        ConstraintSystem &cs)
        : LinkedExprs(linkedExprs), CS(cs) {}

    std::pair<bool, Expr *> walkToExprPre(Expr *expr) override {

      if (CS.shouldReusePrecheckedType() &&
          !CS.getType(expr)->hasTypeVariable()) {
        return { false, expr };
      }

      if (isa<ClosureExpr>(expr))
        return {false, expr};

      // Store top-level binary exprs for further analysis.
      if (isa<BinaryExpr>(expr) ||
          
          // Literal exprs are contextually typed, so store them off as well.
          isa<LiteralExpr>(expr) ||

          // We'd like to look at the elements of arrays and dictionaries.
          isa<ArrayExpr>(expr) ||
          isa<DictionaryExpr>(expr) ||

          // assignment expression can involve anonymous closure parameters
          // as source and destination, so it's beneficial for diagnostics if
          // we look at the assignment.
          isa<AssignExpr>(expr)) {
        LinkedExprs.push_back(expr);
        return {false, expr};
      }
      
      return { true, expr };
    }
    
    Expr *walkToExprPost(Expr *expr) override {
      return expr;
    }
    
    /// Ignore statements.
    std::pair<bool, Stmt *> walkToStmtPre(Stmt *stmt) override {
      return { false, stmt };
    }
    
    /// Ignore declarations.
    bool walkToDeclPre(Decl *decl) override { return false; }

    /// Ignore patterns.
    std::pair<bool, Pattern*> walkToPatternPre(Pattern *pat) override {
      return { false, pat };
    }

    /// Ignore types.
     bool walkToTypeReprPre(TypeRepr *T) override { return false; }
  };
  
  /// Given a collection of "linked" expressions, analyzes them for
  /// commonalities regarding their types. This will help us compute a
  /// "best common type" from the expression types.
  class LinkedExprAnalyzer : public ASTWalker {
    
    LinkedTypeInfo &LTI;
    ConstraintSystem &CS;
    
  public:
    
    LinkedExprAnalyzer(LinkedTypeInfo &lti, ConstraintSystem &cs) :
        LTI(lti), CS(cs) {}
    
    std::pair<bool, Expr *> walkToExprPre(Expr *expr) override {

      if (CS.shouldReusePrecheckedType() &&
          !CS.getType(expr)->hasTypeVariable()) {
        return { false, expr };
      }

      if (isa<LiteralExpr>(expr)) {
        LTI.hasLiteral = true;
        return { false, expr };
      }

      if (isa<CollectionExpr>(expr)) {
        return { true, expr };
      }
      
      if (auto UDE = dyn_cast<UnresolvedDotExpr>(expr)) {
        
        if (CS.hasType(UDE))
          LTI.collectedTypes.insert(CS.getType(UDE).getPointer());
        
        // Don't recurse into the base expression.
        return { false, expr };
      }


      if (isa<ClosureExpr>(expr)) {
        return {false, expr};
      }

      if (auto FVE = dyn_cast<ForceValueExpr>(expr)) {
        LTI.collectedTypes.insert(CS.getType(FVE).getPointer());
        return { false, expr };
      }

      if (auto DRE = dyn_cast<DeclRefExpr>(expr)) {
        if (auto varDecl = dyn_cast<VarDecl>(DRE->getDecl())) {
          if (CS.hasType(DRE)) {
            LTI.collectedTypes.insert(CS.getType(DRE).getPointer());
          }
          return { false, expr };
        } 
      }             

      // In the case of a function application, we would have already captured
      // the return type during constraint generation, so there's no use in
      // looking any further.
      if (isa<ApplyExpr>(expr) &&
          !(isa<BinaryExpr>(expr) || isa<PrefixUnaryExpr>(expr) ||
            isa<PostfixUnaryExpr>(expr))) {      
        return { false, expr };
      }

      if (isa<BinaryExpr>(expr)) {
        LTI.binaryExprs.push_back(dyn_cast<BinaryExpr>(expr));
      }  
      
      if (auto favoredType = CS.getFavoredType(expr)) {
        LTI.collectedTypes.insert(favoredType);

        return { false, expr };
      }

      // Optimize branches of a conditional expression separately.
      if (auto IE = dyn_cast<IfExpr>(expr)) {
        CS.optimizeConstraints(IE->getCondExpr());
        CS.optimizeConstraints(IE->getThenExpr());
        CS.optimizeConstraints(IE->getElseExpr());
        return { false, expr };
      }      

      // For exprs of a structural type that are not modeling argument lists,
      // avoid merging the type variables. (We need to allow for cases like
      // (Int, Int32).)
      if (isa<TupleExpr>(expr) && !isa<ApplyExpr>(Parent.getAsExpr())) {
        return { false, expr };
      }

      // Coercion exprs have a rigid type, so there's no use in gathering info
      // about them.
      if (auto *coercion = dyn_cast<CoerceExpr>(expr)) {
        // Let's not collect information about types initialized by
        // coercions just like we don't for regular initializer calls,
        // because that might lead to overly eager type variable merging.
        if (!coercion->isLiteralInit())
          LTI.collectedTypes.insert(CS.getType(expr).getPointer());
        return { false, expr };
      }

      // Don't walk into subscript expressions - to do so would risk factoring
      // the index expression into edge contraction. (We don't want to do this
      // if the index expression is a literal type that differs from the return
      // type of the subscript operation.)
      if (isa<SubscriptExpr>(expr) || isa<DynamicLookupExpr>(expr)) {
        return { false, expr };
      }
      
      // Don't walk into unresolved member expressions - we avoid merging type
      // variables inside UnresolvedMemberExpr and those outside, since they
      // should be allowed to behave independently in CS.
      if (isa<UnresolvedMemberExpr>(expr)) {
        return {false, expr };
      }

      return { true, expr };
    }
    
    /// Ignore statements.
    std::pair<bool, Stmt *> walkToStmtPre(Stmt *stmt) override {
      return { false, stmt };
    }
    
    /// Ignore declarations.
    bool walkToDeclPre(Decl *decl) override { return false; }

    /// Ignore patterns.
    std::pair<bool, Pattern*> walkToPatternPre(Pattern *pat) override {
      return { false, pat };
    }

    /// Ignore types.
    bool walkToTypeReprPre(TypeRepr *T) override { return false; }
  };
  
  /// For a given expression, given information that is global to the
  /// expression, attempt to derive a favored type for it.
  bool computeFavoredTypeForExpr(Expr *expr, ConstraintSystem &CS) {
    LinkedTypeInfo lti;

    expr->walk(LinkedExprAnalyzer(lti, CS));

    if (lti.collectedTypes.size() == 1) {
      // TODO: Compute the BCT.

      // It's only useful to favor the type instead of
      // binding it directly to arguments/result types,
      // which means in case it has been miscalculated
      // solver can still make progress.
      auto favoredTy = (*lti.collectedTypes.begin())->getWithoutSpecifierType();
      CS.setFavoredType(expr, favoredTy.getPointer());

      // If we have a chain of identical binop expressions with homogeneous
      // argument types, we can directly simplify the associated constraint
      // graph.
      auto simplifyBinOpExprTyVars = [&]() {
        // Don't attempt to do linking if there are
        // literals intermingled with other inferred types.
        if (lti.hasLiteral)
          return;

        for (auto binExp1 : lti.binaryExprs) {
          for (auto binExp2 : lti.binaryExprs) {
            if (binExp1 == binExp2)
              continue;

            auto fnTy1 = CS.getType(binExp1)->getAs<TypeVariableType>();
            auto fnTy2 = CS.getType(binExp2)->getAs<TypeVariableType>();

            if (!(fnTy1 && fnTy2))
              return;

            auto ODR1 = dyn_cast<OverloadedDeclRefExpr>(binExp1->getFn());
            auto ODR2 = dyn_cast<OverloadedDeclRefExpr>(binExp2->getFn());

            if (!(ODR1 && ODR2))
              return;

            // TODO: We currently limit this optimization to known arithmetic
            // operators, but we should be able to broaden this out to
            // logical operators as well.
            if (!isArithmeticOperatorDecl(ODR1->getDecls()[0]))
              return;

            if (ODR1->getDecls()[0]->getBaseName() !=
                ODR2->getDecls()[0]->getBaseName())
              return;

            // All things equal, we can merge the tyvars for the function
            // types.
            auto rep1 = CS.getRepresentative(fnTy1);
            auto rep2 = CS.getRepresentative(fnTy2);

            if (rep1 != rep2) {
              CS.mergeEquivalenceClasses(rep1, rep2,
                                         /*updateWorkList*/ false);
            }

            auto odTy1 = CS.getType(ODR1)->getAs<TypeVariableType>();
            auto odTy2 = CS.getType(ODR2)->getAs<TypeVariableType>();

            if (odTy1 && odTy2) {
              auto odRep1 = CS.getRepresentative(odTy1);
              auto odRep2 = CS.getRepresentative(odTy2);

              // Since we'll be choosing the same overload, we can merge
              // the overload tyvar as well.
              if (odRep1 != odRep2)
                CS.mergeEquivalenceClasses(odRep1, odRep2,
                                           /*updateWorkList*/ false);
            }
          }
        }
      };

      simplifyBinOpExprTyVars();       

      return true;
    }
    
    return false;
  }
  
  /// Determine whether the given parameter type and argument should be
  /// "favored" because they match exactly.
  bool isFavoredParamAndArg(ConstraintSystem &CS, Type paramTy, Type argTy,
                            Type otherArgTy = Type()) {
    // Determine the argument type.
    argTy = argTy->getWithoutSpecifierType();

    // Do the types match exactly?
    if (paramTy->isEqual(argTy))
      return true;

    llvm::SmallSetVector<ProtocolDecl *, 2> literalProtos;
    if (auto argTypeVar = argTy->getAs<TypeVariableType>()) {
      auto constraints = CS.getConstraintGraph().gatherConstraints(
          argTypeVar, ConstraintGraph::GatheringKind::EquivalenceClass,
          [](Constraint *constraint) {
            return constraint->getKind() == ConstraintKind::LiteralConformsTo;
          });

      for (auto constraint : constraints) {
        literalProtos.insert(constraint->getProtocol());
      }
    }

    // Dig out the second argument type.
    if (otherArgTy)
      otherArgTy = otherArgTy->getWithoutSpecifierType();

    for (auto literalProto : literalProtos) {
      // If there is another, concrete argument, check whether it's type
      // conforms to the literal protocol and test against it directly.
      // This helps to avoid 'widening' the favored type to the default type for
      // the literal.
      if (otherArgTy && otherArgTy->getAnyNominal()) {
        if (otherArgTy->isEqual(paramTy) &&
            TypeChecker::conformsToProtocol(
                otherArgTy, literalProto, CS.DC)) {
          return true;
        }
      } else if (Type defaultType =
                     TypeChecker::getDefaultType(literalProto, CS.DC)) {
        // If there is a default type for the literal protocol, check whether
        // it is the same as the parameter type.
        // Check whether there is a default type to compare against.
        if (paramTy->isEqual(defaultType))
          return true;
      }
    }

    return false;
  }

  /// Favor certain overloads in a call based on some basic analysis
  /// of the overload set and call arguments.
  ///
  /// \param expr The application.
  /// \param isFavored Determine whether the given overload is favored, passing
  /// it the "effective" overload type when it's being called.
  /// \param mustConsider If provided, a function to detect the presence of
  /// overloads which inhibit any overload from being favored.
  void favorCallOverloads(ApplyExpr *expr,
                          ConstraintSystem &CS,
                          llvm::function_ref<bool(ValueDecl *, Type)> isFavored,
                          std::function<bool(ValueDecl *)>
                              mustConsider = nullptr) {
    // Find the type variable associated with the function, if any.
    auto tyvarType = CS.getType(expr->getFn())->getAs<TypeVariableType>();
    if (!tyvarType || CS.getFixedType(tyvarType))
      return;
    
    // This type variable is only currently associated with the function
    // being applied, and the only constraint attached to it should
    // be the disjunction constraint for the overload group.
    auto disjunction = CS.getUnboundBindOverloadDisjunction(tyvarType);
    if (!disjunction)
      return;
    
    // Find the favored constraints and mark them.
    SmallVector<Constraint *, 4> newlyFavoredConstraints;
    unsigned numFavoredConstraints = 0;
    Constraint *firstFavored = nullptr;
    for (auto constraint : disjunction->getNestedConstraints()) {
      auto *decl = constraint->getOverloadChoice().getDeclOrNull();
      if (!decl)
        continue;

      if (mustConsider && mustConsider(decl)) {
        // Roll back any constraints we favored.
        for (auto favored : newlyFavoredConstraints)
          favored->setFavored(false);

        return;
      }

      Type overloadType =
          CS.getEffectiveOverloadType(constraint->getOverloadChoice(),
                                      /*allowMembers=*/true, CS.DC);
      if (!overloadType)
        continue;

      if (!CS.isDeclUnavailable(decl, constraint->getLocator()) &&
          !decl->getAttrs().hasAttribute<DisfavoredOverloadAttr>() &&
          isFavored(decl, overloadType)) {
        // If we might need to roll back the favored constraints, keep
        // track of those we are favoring.
        if (mustConsider && !constraint->isFavored())
          newlyFavoredConstraints.push_back(constraint);

        constraint->setFavored();
        ++numFavoredConstraints;
        if (!firstFavored)
          firstFavored = constraint;
      }
    }

    // If there was one favored constraint, set the favored type based on its
    // result type.
    if (numFavoredConstraints == 1) {
      auto overloadChoice = firstFavored->getOverloadChoice();
      auto overloadType =
        CS.getEffectiveOverloadType(overloadChoice, /*allowMembers=*/true,
                                    CS.DC);
      auto resultType = overloadType->castTo<AnyFunctionType>()->getResult();
      if (!resultType->hasTypeParameter())
        CS.setFavoredType(expr, resultType.getPointer());
    }
  }
  
  size_t getOperandCount(Type t) {
    size_t nOperands = 0;
    
    if (auto parenTy = dyn_cast<ParenType>(t.getPointer())) {
      if (parenTy->getDesugaredType())
        nOperands = 1;
    } else if (auto tupleTy = t->getAs<TupleType>()) {
      nOperands = tupleTy->getElementTypes().size();
    }
    
    return nOperands;
  }
  
  /// Return a pair, containing the total parameter count of a function, coupled
  /// with the number of non-default parameters.
  std::pair<size_t, size_t> getParamCount(ValueDecl *VD) {
    auto fTy = VD->getInterfaceType()->castTo<AnyFunctionType>();
    
    size_t nOperands = fTy->getParams().size();
    size_t nNoDefault = 0;
    
    if (auto AFD = dyn_cast<AbstractFunctionDecl>(VD)) {
      assert(!AFD->hasImplicitSelfDecl());
      for (auto param : *AFD->getParameters()) {
        if (!param->isDefaultArgument())
          ++nNoDefault;
      }
    } else {
      nNoDefault = nOperands;
    }
    
    return { nOperands, nNoDefault };
  }
  
  /// Favor unary operator constraints where we have exact matches
  /// for the operand and contextual type.
  void favorMatchingUnaryOperators(ApplyExpr *expr,
                                   ConstraintSystem &CS) {
    // Determine whether the given declaration is favored.
    auto isFavoredDecl = [&](ValueDecl *value, Type type) -> bool {
      auto fnTy = type->getAs<AnyFunctionType>();
      if (!fnTy)
        return false;
      
      Type paramTy = FunctionType::composeInput(CS.getASTContext(),
                                                fnTy->getParams(), false);
      auto resultTy = fnTy->getResult();
      auto contextualTy = CS.getContextualType(expr);

      return isFavoredParamAndArg(
                 CS, paramTy,
                 CS.getType(expr->getArg())->getWithoutParens()) &&
             (!contextualTy || contextualTy->isEqual(resultTy));
    };
    
    favorCallOverloads(expr, CS, isFavoredDecl);
  }
  
  void favorMatchingOverloadExprs(ApplyExpr *expr,
                                  ConstraintSystem &CS) {
    // Find the argument type.
    size_t nArgs = getOperandCount(CS.getType(expr->getArg()));
    auto fnExpr = expr->getFn();
    
    // Check to ensure that we have an OverloadedDeclRef, and that we're not
    // favoring multiple overload constraints. (Otherwise, in this case
    // favoring is useless.
    if (auto ODR = dyn_cast<OverloadedDeclRefExpr>(fnExpr)) {
      bool haveMultipleApplicableOverloads = false;
      
      for (auto VD : ODR->getDecls()) {
        if (VD->getInterfaceType()->is<AnyFunctionType>()) {
          auto nParams = getParamCount(VD);
          
          if (nArgs == nParams.first) {
            if (haveMultipleApplicableOverloads) {
              return;
            } else {
              haveMultipleApplicableOverloads = true;
            }
          }
        }
      }
      
      // Determine whether the given declaration is favored.
      auto isFavoredDecl = [&](ValueDecl *value, Type type) -> bool {
        if (!type->is<AnyFunctionType>())
          return false;

        auto paramCount = getParamCount(value);
        
        return nArgs == paramCount.first ||
               nArgs == paramCount.second;
      };
      
      favorCallOverloads(expr, CS, isFavoredDecl);
      
    }
    
    if (auto favoredTy = CS.getFavoredType(expr->getArg())) {
      // Determine whether the given declaration is favored.
      auto isFavoredDecl = [&](ValueDecl *value, Type type) -> bool {
        auto fnTy = type->getAs<AnyFunctionType>();
        if (!fnTy)
          return false;

        auto paramTy =
            AnyFunctionType::composeInput(CS.getASTContext(), fnTy->getParams(),
                                          /*canonicalVararg*/ false);
        return favoredTy->isEqual(paramTy);
      };

      // This is a hack to ensure we always consider the protocol requirement
      // itself when calling something that has a default implementation in an
      // extension. Otherwise, the extension method might be favored if we're
      // inside an extension context, since any archetypes in the parameter
      // list could match exactly.
      auto mustConsider = [&](ValueDecl *value) -> bool {
        return isa<ProtocolDecl>(value->getDeclContext());
      };

      favorCallOverloads(expr, CS,
                         isFavoredDecl,
                         mustConsider);
    }
  }
  
  /// Favor binary operator constraints where we have exact matches
  /// for the operands and contextual type.
  void favorMatchingBinaryOperators(ApplyExpr *expr,
                                    ConstraintSystem &CS) {
    // If we're generating constraints for a binary operator application,
    // there are two special situations to consider:
    //  1. If the type checker has any newly created functions with the
    //     operator's name. If it does, the overloads were created after the
    //     associated overloaded id expression was created, and we'll need to
    //     add a new disjunction constraint for the new set of overloads.
    //  2. If any component argument expressions (nested or otherwise) are
    //     literals, we can favor operator overloads whose argument types are
    //     identical to the literal type, or whose return types are identical
    //     to any contextual type associated with the application expression.
    
    // Find the argument types.
    auto argTy = CS.getType(expr->getArg());
    auto argTupleTy = argTy->castTo<TupleType>();
    auto argTupleExpr = dyn_cast<TupleExpr>(expr->getArg());

    Type firstArgTy = argTupleTy->getElement(0).getType()->getWithoutParens();
    Type secondArgTy = argTupleTy->getElement(1).getType()->getWithoutParens();

    auto isOptionalWithMatchingObjectType = [](Type optional,
                                               Type object) -> bool {
      if (auto objTy = optional->getRValueType()->getOptionalObjectType())
        return objTy->getRValueType()->isEqual(object->getRValueType());

      return false;
    };

    auto isPotentialForcingOpportunity = [&](Type first, Type second) -> bool {
      return isOptionalWithMatchingObjectType(first, second) ||
             isOptionalWithMatchingObjectType(second, first);
    };

    // Determine whether the given declaration is favored.
    auto isFavoredDecl = [&](ValueDecl *value, Type type) -> bool {
      auto fnTy = type->getAs<AnyFunctionType>();
      if (!fnTy)
        return false;

      Expr *firstArg = argTupleExpr->getElement(0);
      auto firstFavoredTy = CS.getFavoredType(firstArg);
      Expr *secondArg = argTupleExpr->getElement(1);
      auto secondFavoredTy = CS.getFavoredType(secondArg);
      
      auto favoredExprTy = CS.getFavoredType(expr);
      
      if (isArithmeticOperatorDecl(value)) {
        // If the parent has been favored on the way down, propagate that
        // information to its children.
        // TODO: This is only valid for arithmetic expressions.
        if (!firstFavoredTy) {
          CS.setFavoredType(argTupleExpr->getElement(0), favoredExprTy);
          firstFavoredTy = favoredExprTy;
        }
        
        if (!secondFavoredTy) {
          CS.setFavoredType(argTupleExpr->getElement(1), favoredExprTy);
          secondFavoredTy = favoredExprTy;
        }
      }
      
      auto params = fnTy->getParams();
      if (params.size() != 2)
        return false;

      auto firstParamTy = params[0].getOldType();
      auto secondParamTy = params[1].getOldType();

      auto resultTy = fnTy->getResult();
      auto contextualTy = CS.getContextualType(expr);

      return (isFavoredParamAndArg(CS, firstParamTy, firstArgTy, secondArgTy) ||
              isFavoredParamAndArg(CS, secondParamTy, secondArgTy,
                                   firstArgTy)) &&
             firstParamTy->isEqual(secondParamTy) &&
             !isPotentialForcingOpportunity(firstArgTy, secondArgTy) &&
             (!contextualTy || contextualTy->isEqual(resultTy));
    };
    
    favorCallOverloads(expr, CS, isFavoredDecl);
  }
  
  class ConstraintOptimizer : public ASTWalker {
    ConstraintSystem &CS;
    
  public:
    
    ConstraintOptimizer(ConstraintSystem &cs) :
      CS(cs) {}
    
    std::pair<bool, Expr *> walkToExprPre(Expr *expr) override {

      if (CS.shouldReusePrecheckedType() &&
          !CS.getType(expr)->hasTypeVariable()) {
        return { false, expr };
      }
      
      if (auto applyExpr = dyn_cast<ApplyExpr>(expr)) {
        if (isa<PrefixUnaryExpr>(applyExpr) ||
            isa<PostfixUnaryExpr>(applyExpr)) {
          favorMatchingUnaryOperators(applyExpr, CS);
        } else if (isa<BinaryExpr>(applyExpr)) {
          favorMatchingBinaryOperators(applyExpr, CS);
        } else {
          favorMatchingOverloadExprs(applyExpr, CS);
        }
      }
      
      // If the paren expr has a favored type, and the subExpr doesn't,
      // propagate downwards. Otherwise, propagate upwards.
      if (auto parenExpr = dyn_cast<ParenExpr>(expr)) {
        if (!CS.getFavoredType(parenExpr->getSubExpr())) {
          CS.setFavoredType(parenExpr->getSubExpr(),
                            CS.getFavoredType(parenExpr));
        } else if (!CS.getFavoredType(parenExpr)) {
          CS.setFavoredType(parenExpr,
                            CS.getFavoredType(parenExpr->getSubExpr()));
        }
      }

      if (isa<ClosureExpr>(expr))
        return {false, expr};

      return { true, expr };
    }
    
    Expr *walkToExprPost(Expr *expr) override {
      return expr;
    }
    
    /// Ignore statements.
    std::pair<bool, Stmt *> walkToStmtPre(Stmt *stmt) override {
      return { false, stmt };
    }
    
    /// Ignore declarations.
    bool walkToDeclPre(Decl *decl) override { return false; }
  };
} // end anonymous namespace

namespace {

  class ConstraintGenerator : public ExprVisitor<ConstraintGenerator, Type> {
    ConstraintSystem &CS;
    DeclContext *CurDC;
    ConstraintSystemPhase CurrPhase;

    static const unsigned numEditorPlaceholderVariables = 2;

    /// A buffer of type variables used for editor placeholders. We only
    /// use a small number of these (rotating through), to prevent expressions
    /// with a large number of editor placeholders from flooding the constraint
    /// system with type variables.
    TypeVariableType *editorPlaceholderVariables[numEditorPlaceholderVariables]
      = { nullptr, nullptr };
    unsigned currentEditorPlaceholderVariable = 0;

    /// Keep track of acceptable DiscardAssignmentExpr's.
    llvm::SmallPtrSet<DiscardAssignmentExpr*, 2> CorrectDiscardAssignmentExprs;

    /// A map from each UnresolvedMemberExpr to the respective (implicit) base
    /// found during our walk.
    llvm::MapVector<UnresolvedMemberExpr *, Type> UnresolvedBaseTypes;

    /// Returns false and emits the specified diagnostic if the member reference
    /// base is a nil literal. Returns true otherwise.
    bool isValidBaseOfMemberRef(Expr *base, Diag<> diagnostic) {
      if (auto nilLiteral = dyn_cast<NilLiteralExpr>(base)) {
        CS.getASTContext().Diags.diagnose(nilLiteral->getLoc(), diagnostic);
        return false;
      }
      return true;
    }

    /// Add constraints for a reference to a named member of the given
    /// base type, and return the type of such a reference.
    Type addMemberRefConstraints(Expr *expr, Expr *base, DeclNameRef name,
                                 FunctionRefKind functionRefKind,
                                 ArrayRef<ValueDecl *> outerAlternatives) {
      // The base must have a member of the given name, such that accessing
      // that member through the base returns a value convertible to the type
      // of this expression.
      auto baseTy = CS.getType(base);
      auto tv = CS.createTypeVariable(
                  CS.getConstraintLocator(expr, ConstraintLocator::Member),
                  TVO_CanBindToLValue | TVO_CanBindToNoEscape);
      SmallVector<OverloadChoice, 4> outerChoices;
      for (auto decl : outerAlternatives) {
        outerChoices.push_back(OverloadChoice(Type(), decl, functionRefKind));
      }
      CS.addValueMemberConstraint(
          baseTy, name, tv, CurDC, functionRefKind, outerChoices,
          CS.getConstraintLocator(expr, ConstraintLocator::Member));
      return tv;
    }

    /// Add constraints for a reference to a specific member of the given
    /// base type, and return the type of such a reference.
    Type addMemberRefConstraints(Expr *expr, Expr *base, ValueDecl *decl,
                                 FunctionRefKind functionRefKind) {
      // If we're referring to an invalid declaration, fail.
      if (!decl)
        return nullptr;
      
      if (decl->isInvalid())
        return nullptr;

      auto memberLocator =
        CS.getConstraintLocator(expr, ConstraintLocator::Member);
      auto tv = CS.createTypeVariable(memberLocator,
                                      TVO_CanBindToLValue | TVO_CanBindToNoEscape);

      OverloadChoice choice =
          OverloadChoice(CS.getType(base), decl, functionRefKind);

      auto locator = CS.getConstraintLocator(expr, ConstraintLocator::Member);
      CS.addBindOverloadConstraint(tv, choice, locator, CurDC);
      return tv;
    }

    /// Add constraints for a subscript operation.
    Type addSubscriptConstraints(
        Expr *anchor, Type baseTy, Expr *index,
        ValueDecl *declOrNull, ArrayRef<Identifier> argLabels,
        Optional<unsigned> unlabeledTrailingClosure,
        ConstraintLocator *locator = nullptr,
        SmallVectorImpl<TypeVariableType *> *addedTypeVars = nullptr) {
      // Locators used in this expression.
      if (locator == nullptr)
        locator = CS.getConstraintLocator(anchor);

      auto fnLocator =
        CS.getConstraintLocator(locator,
                                ConstraintLocator::ApplyFunction);
      auto memberLocator =
        CS.getConstraintLocator(locator,
                                ConstraintLocator::SubscriptMember);
      auto resultLocator =
        CS.getConstraintLocator(locator,
                                ConstraintLocator::FunctionResult);

      associateArgumentLabels(memberLocator,
                              {argLabels, unlabeledTrailingClosure});

      Type outputTy;

      // For an integer subscript expression on an array slice type, instead of
      // introducing a new type variable we can easily obtain the element type.
      if (isa<SubscriptExpr>(anchor)) {

        auto isLValueBase = false;
        auto baseObjTy = baseTy;
        if (baseObjTy->is<LValueType>()) {
          isLValueBase = true;
          baseObjTy = baseObjTy->getWithoutSpecifierType();
        }
        
        if (CS.isArrayType(baseObjTy.getPointer())) {

          if (auto arraySliceTy = 
                dyn_cast<ArraySliceType>(baseObjTy.getPointer())) {
            baseObjTy = arraySliceTy->getDesugaredType();
          }
          
          auto indexExpr = index;
          
          if (auto parenExpr = dyn_cast<ParenExpr>(indexExpr)) {
            indexExpr = parenExpr->getSubExpr();
          }
          
          if (isa<IntegerLiteralExpr>(indexExpr)) {
            
            outputTy = baseObjTy->getAs<BoundGenericType>()->getGenericArgs()[0];
            
            if (isLValueBase)
              outputTy = LValueType::get(outputTy);
          }
        } else if (auto dictTy = CS.isDictionaryType(baseObjTy)) {
          auto keyTy = dictTy->first;
          auto valueTy = dictTy->second;

          if (isFavoredParamAndArg(CS, keyTy, CS.getType(index))) {
            outputTy = OptionalType::get(valueTy);
            
            if (isLValueBase)
              outputTy = LValueType::get(outputTy);
          }
        }
      }
      
      if (outputTy.isNull()) {
        outputTy = CS.createTypeVariable(resultLocator,
                                         TVO_CanBindToLValue | TVO_CanBindToNoEscape);
        if (addedTypeVars)
          addedTypeVars->push_back(outputTy->castTo<TypeVariableType>());
      }

      // FIXME: This can only happen when diagnostics successfully type-checked
      // sub-expression of the subscript and mutated AST, but under normal
      // circumstances subscript should never have InOutExpr as a direct child
      // until type checking is complete and expression is re-written.
      // Proper fix for such situation requires preventing diagnostics from
      // re-writing AST after successful type checking of the sub-expressions.
      if (auto inoutTy = baseTy->getAs<InOutType>()) {
        baseTy = LValueType::get(inoutTy->getObjectType());
      }

      // Add the member constraint for a subscript declaration.
      // FIXME: weak name!
      auto memberTy = CS.createTypeVariable(
          memberLocator, TVO_CanBindToLValue | TVO_CanBindToNoEscape);
      if (addedTypeVars)
        addedTypeVars->push_back(memberTy);

      // FIXME: synthesizeMaterializeForSet() wants to statically dispatch to
      // a known subscript here. This might be cleaner if we split off a new
      // UnresolvedSubscriptExpr from SubscriptExpr.
      if (auto decl = declOrNull) {
        OverloadChoice choice =
            OverloadChoice(baseTy, decl, FunctionRefKind::DoubleApply);
        CS.addBindOverloadConstraint(memberTy, choice, memberLocator,
                                     CurDC);
      } else {
        CS.addValueMemberConstraint(baseTy, DeclNameRef::createSubscript(),
                                    memberTy, CurDC,
                                    FunctionRefKind::DoubleApply,
                                    /*outerAlternatives=*/{},
                                    memberLocator);
      }

      // FIXME: Redesign the AST so that an ApplyExpr directly stores a list of
      // arguments together with their inout-ness, instead of a single
      // ParenExpr or TupleExpr.
      SmallVector<AnyFunctionType::Param, 8> params;
      AnyFunctionType::decomposeInput(CS.getType(index), params);

      // Add the constraint that the index expression's type be convertible
      // to the input type of the subscript operator.
      CS.addConstraint(ConstraintKind::ApplicableFunction,
<<<<<<< HEAD
                       FunctionType::get(params, outputTy, CS.getASTContext().getNeverType()),
=======
                       FunctionType::get(params, outputTy,
                                         CS.getASTContext().getNeverType()),
>>>>>>> 158a725e
                       memberTy,
                       fnLocator);

      Type fixedOutputType =
          CS.getFixedTypeRecursive(outputTy, /*wantRValue=*/false);
      if (!fixedOutputType->isTypeVariableOrMember()) {
        CS.setFavoredType(anchor, fixedOutputType.getPointer());
        outputTy = fixedOutputType;
      }

      return outputTy;
    }

  public:
    ConstraintGenerator(ConstraintSystem &CS, DeclContext *DC)
        : CS(CS), CurDC(DC ? DC : CS.DC), CurrPhase(CS.getPhase()) {
      // Although constraint system is initialized in `constraint
      // generation` phase, we have to set it here manually because e.g.
      // function builders could generate constraints for its body
      // in the middle of the solving.
      CS.setPhase(ConstraintSystemPhase::ConstraintGeneration);
    }

    virtual ~ConstraintGenerator() {
      CS.setPhase(CurrPhase);
    }

    ConstraintSystem &getConstraintSystem() const { return CS; }

    virtual Type visitErrorExpr(ErrorExpr *E) {
      // FIXME: Can we do anything with error expressions at this point?
      return nullptr;
    }

    virtual Type visitCodeCompletionExpr(CodeCompletionExpr *E) {
      CS.Options |= ConstraintSystemFlags::SuppressDiagnostics;
      auto locator = CS.getConstraintLocator(E);
      auto ty = CS.createTypeVariable(locator,
                                      TVO_CanBindToLValue |
                                      TVO_CanBindToNoEscape);

      // Defaults to the type of the base expression if we have a base
      // expression.
      // FIXME: This is just to keep the old behavior where `foo(base.<HERE>)`
      // the argument is type checked to the type of the 'base'. Ideally, code
      // completion expression should be defauled to 'UnresolvedType'
      // regardless of the existence of the base expression. But the constraint
      // system is simply not ready for that.
      if (auto base = E->getBase()) {
        CS.addConstraint(ConstraintKind::Defaultable, ty, CS.getType(base),
                         locator);
      }
      
      return ty;
    }

    Type visitNilLiteralExpr(NilLiteralExpr *expr) {
      auto &DE = CS.getASTContext().Diags;
      // If this is a standalone `nil` literal expression e.g.
      // `_ = nil`, let's diagnose it here because solver can't
      // attempt any types for it.
      auto *parentExpr = CS.getParentExpr(expr);
      while (parentExpr && isa<ParenExpr>(parentExpr))
        parentExpr = CS.getParentExpr(parentExpr);

      // In cases like `_ = nil?` AST would have `nil`
      // wrapped in `BindOptionalExpr`.
      if (parentExpr && isa<BindOptionalExpr>(parentExpr))
        parentExpr = CS.getParentExpr(parentExpr);

      if (parentExpr) {
        // `_ = nil as? ...`
        if (isa<ConditionalCheckedCastExpr>(parentExpr)) {
          DE.diagnose(expr->getLoc(), diag::conditional_cast_from_nil);
          return Type();
        }

        // `_ = nil!`
        if (isa<ForceValueExpr>(parentExpr)) {
          DE.diagnose(expr->getLoc(), diag::cannot_force_unwrap_nil_literal);
          return Type();
        }

        // `_ = nil?`
        if (isa<OptionalEvaluationExpr>(parentExpr)) {
          DE.diagnose(expr->getLoc(), diag::unresolved_nil_literal);
          return Type();
        }

        // `_ = nil`
        if (auto *assignment = dyn_cast<AssignExpr>(parentExpr)) {
          if (isa<DiscardAssignmentExpr>(assignment->getDest())) {
            DE.diagnose(expr->getLoc(), diag::unresolved_nil_literal);
            return Type();
          }
        }
      }

      if (!parentExpr && !CS.getContextualType(expr)) {
        DE.diagnose(expr->getLoc(), diag::unresolved_nil_literal);
        return Type();
      }

      return visitLiteralExpr(expr);
    }

    Type visitFloatLiteralExpr(FloatLiteralExpr *expr) {
      auto &ctx = CS.getASTContext();
      // Get the _MaxBuiltinFloatType decl, or look for it if it's not cached.
      auto maxFloatTypeDecl = ctx.get_MaxBuiltinFloatTypeDecl();

      if (!maxFloatTypeDecl ||
          !maxFloatTypeDecl->getDeclaredInterfaceType()->is<BuiltinFloatType>()) {
        ctx.Diags.diagnose(expr->getLoc(), diag::no_MaxBuiltinFloatType_found);
        return nullptr;
      }

      return visitLiteralExpr(expr);
    }

    Type visitLiteralExpr(LiteralExpr *expr) {
      // If the expression has already been assigned a type; just use that type.
      if (expr->getType())
        return expr->getType();

      auto protocol = TypeChecker::getLiteralProtocol(CS.getASTContext(), expr);
      if (!protocol)
        return nullptr;

      auto tv = CS.createTypeVariable(CS.getConstraintLocator(expr),
                                      TVO_PrefersSubtypeBinding |
                                      TVO_CanBindToNoEscape);
      CS.addConstraint(ConstraintKind::LiteralConformsTo, tv,
                       protocol->getDeclaredInterfaceType(),
                       CS.getConstraintLocator(expr));
      return tv;
    }

    Type
    visitInterpolatedStringLiteralExpr(InterpolatedStringLiteralExpr *expr) {
      // Dig out the ExpressibleByStringInterpolation protocol.
      auto &ctx = CS.getASTContext();
      auto interpolationProto = TypeChecker::getProtocol(
          ctx, expr->getLoc(),
          KnownProtocolKind::ExpressibleByStringInterpolation);
      if (!interpolationProto) {
        ctx.Diags.diagnose(expr->getStartLoc(),
                           diag::interpolation_missing_proto);
        return nullptr;
      }

      // The type of the expression must conform to the
      // ExpressibleByStringInterpolation protocol.
      auto locator = CS.getConstraintLocator(expr);
      auto tv = CS.createTypeVariable(locator,
                                      TVO_PrefersSubtypeBinding |
                                      TVO_CanBindToNoEscape);
      CS.addConstraint(ConstraintKind::LiteralConformsTo, tv,
                       interpolationProto->getDeclaredInterfaceType(),
                       locator);

      if (auto appendingExpr = expr->getAppendingExpr()) {
        auto associatedTypeDecl = interpolationProto->getAssociatedType(
          ctx.Id_StringInterpolation);
        if (associatedTypeDecl == nullptr) {
          ctx.Diags.diagnose(expr->getStartLoc(),
                             diag::interpolation_broken_proto);
          return nullptr;
        }

        auto interpolationTV = DependentMemberType::get(tv, associatedTypeDecl);

        auto appendingExprType = CS.getType(appendingExpr);
        auto appendingLocator = CS.getConstraintLocator(appendingExpr);

        // Must be Conversion; if it's Equal, then in semi-rare cases, the 
        // interpolation temporary variable cannot be @lvalue.
        CS.addConstraint(ConstraintKind::Conversion, appendingExprType,
                         interpolationTV, appendingLocator);
      }

      return tv;
    }

    Type visitMagicIdentifierLiteralExpr(MagicIdentifierLiteralExpr *expr) {
      switch (expr->getKind()) {
      // Magic pointer identifiers are of type UnsafeMutableRawPointer.
#define MAGIC_POINTER_IDENTIFIER(NAME, STRING, SYNTAX_KIND) \
      case MagicIdentifierLiteralExpr::NAME:
#include "swift/AST/MagicIdentifierKinds.def"
      {
        auto &ctx = CS.getASTContext();
        if (TypeChecker::requirePointerArgumentIntrinsics(ctx, expr->getLoc()))
          return nullptr;

        auto unsafeRawPointer = ctx.getUnsafeRawPointerDecl();
        return unsafeRawPointer->getDeclaredInterfaceType();
      }

      default:
        // Others are actual literals and should be handled like any literal.
        return visitLiteralExpr(expr);
      }

      llvm_unreachable("Unhandled MagicIdentifierLiteralExpr in switch.");
    }

    Type visitObjectLiteralExpr(ObjectLiteralExpr *expr) {
      auto *exprLoc = CS.getConstraintLocator(expr);
      associateArgumentLabels(
          exprLoc, {expr->getArgumentLabels(),
                    expr->getUnlabeledTrailingClosureIndex()});

      // If the expression has already been assigned a type; just use that type.
      if (expr->getType())
        return expr->getType();

      auto &ctx = CS.getASTContext();
      auto &de = ctx.Diags;
      auto protocol = TypeChecker::getLiteralProtocol(ctx, expr);
      if (!protocol) {
        de.diagnose(expr->getLoc(), diag::use_unknown_object_literal_protocol,
                    expr->getLiteralKindPlainName());
        return nullptr;
      }

      auto witnessType = CS.createTypeVariable(
          exprLoc, TVO_PrefersSubtypeBinding | TVO_CanBindToNoEscape |
                       TVO_CanBindToHole);

      CS.addConstraint(ConstraintKind::LiteralConformsTo, witnessType,
                       protocol->getDeclaredInterfaceType(), exprLoc);

      // The arguments are required to be argument-convertible to the
      // idealized parameter type of the initializer, which generally
      // simplifies the first label (e.g. "colorLiteralRed:") by stripping
      // all the redundant stuff about literals (leaving e.g. "red:").
      // Constraint application will quietly rewrite the type of 'args' to
      // use the right labels before forming the call to the initializer.
      auto constrName = TypeChecker::getObjectLiteralConstructorName(ctx, expr);
      assert(constrName);
      auto *constr = dyn_cast_or_null<ConstructorDecl>(
          protocol->getSingleRequirement(constrName));
      if (!constr) {
        de.diagnose(protocol, diag::object_literal_broken_proto);
        return nullptr;
      }

      auto *memberLoc =
          CS.getConstraintLocator(expr, ConstraintLocator::ConstructorMember);

      auto *memberType =
          CS.createTypeVariable(memberLoc, TVO_CanBindToNoEscape);

      CS.addValueMemberConstraint(MetatypeType::get(witnessType, ctx),
                                  DeclNameRef(constrName), memberType, CurDC,
                                  FunctionRefKind::DoubleApply, {}, memberLoc);

      SmallVector<AnyFunctionType::Param, 8> args;
      AnyFunctionType::decomposeInput(CS.getType(expr->getArg()), args);

      auto resultType = CS.createTypeVariable(
          CS.getConstraintLocator(expr, ConstraintLocator::FunctionResult),
          TVO_CanBindToNoEscape);

      CS.addConstraint(
          ConstraintKind::ApplicableFunction,
<<<<<<< HEAD
          FunctionType::get(args, resultType, CS.getASTContext().getNeverType()), memberType,
=======
          FunctionType::get(args, resultType,
                            CS.getASTContext().getNeverType()),
          memberType,
>>>>>>> 158a725e
          CS.getConstraintLocator(expr, ConstraintLocator::ApplyFunction));

      if (constr->isFailable())
        return OptionalType::get(witnessType);

      return witnessType;
    }

    Type visitDeclRefExpr(DeclRefExpr *E) {
      auto locator = CS.getConstraintLocator(E);

      Type knownType;
      if (auto *VD = dyn_cast<VarDecl>(E->getDecl())) {
        knownType = CS.getTypeIfAvailable(VD);
        if (!knownType)
          knownType = VD->getType();

        if (knownType) {
          assert(!knownType->isHole());
          // If the known type has an error, bail out.
          if (knownType->hasError()) {
            if (!CS.hasType(E))
              CS.setType(E, knownType);
            return nullptr;
          }

          // Set the favored type for this expression to the known type.
          CS.setFavoredType(E, knownType.getPointer());
        }

        // This can only happen when failure diagnostics is trying
        // to type-check expressions inside of a single-statement
        // closure which refer to anonymous parameters, in this case
        // let's either use type as written or allocate a fresh type
        // variable, just like we do for closure type.
        // FIXME: We should eliminate this case.
        if (auto *PD = dyn_cast<ParamDecl>(VD)) {
          if (!CS.hasType(PD)) {
            if (knownType && knownType->hasUnboundGenericType())
              knownType = CS.openUnboundGenericTypes(knownType, locator);

            CS.setType(
                PD, knownType ? knownType
                         : CS.createTypeVariable(locator,
                                                 TVO_CanBindToLValue |
                                                 TVO_CanBindToNoEscape));
          }
        }
      }

      // If we're referring to an invalid declaration, don't type-check.
      //
      // FIXME: If the decl is in error, we get no information from this.
      // We may, alternatively, want to use a type variable in that case,
      // and possibly infer the type of the variable that way.
      if (!knownType && E->getDecl()->isInvalid()) {
        CS.setType(E, E->getDecl()->getInterfaceType());
        return nullptr;
      }

      // Create an overload choice referencing this declaration and immediately
      // resolve it. This records the overload for use later.
      auto tv = CS.createTypeVariable(locator,
                                      TVO_CanBindToLValue |
                                      TVO_CanBindToNoEscape);

      OverloadChoice choice =
          OverloadChoice(Type(), E->getDecl(), E->getFunctionRefKind());
      CS.resolveOverload(locator, tv, choice, CurDC);
      return tv;
    }

    Type visitOtherConstructorDeclRefExpr(OtherConstructorDeclRefExpr *E) {
      return E->getType();
    }

    Type visitSuperRefExpr(SuperRefExpr *E) {
      if (E->getType())
        return E->getType();

      // Resolve the super type of 'self'.
      return getSuperType(E->getSelf(), E->getLoc(),
                          diag::super_not_in_class_method,
                          diag::super_with_no_base_class);
    }

    Type
    resolveTypeReferenceInExpression(TypeRepr *repr, TypeResolverContext resCtx,
                                     const ConstraintLocatorBuilder &locator) {
      // Introduce type variables for unbound generics.
      const auto opener = OpenUnboundGenericType(CS, locator);
      const auto result = TypeResolution::forContextual(CS.DC, resCtx, opener)
                              .resolveType(repr);
      if (result->hasError()) {
        return Type();
      }
      return result;
    }

    Type visitTypeExpr(TypeExpr *E) {
      Type type;
      // If this is an implicit TypeExpr, don't validate its contents.
      auto *const locator = CS.getConstraintLocator(E);
      if (E->isImplicit()) {
        type = CS.getInstanceType(CS.cacheType(E));
        assert(type && "Implicit type expr must have type set!");
        type = CS.openUnboundGenericTypes(type, locator);
      } else if (CS.hasType(E)) {
        // If there's a type already set into the constraint system, honor it.
        // FIXME: This supports the function builder transform, which sneakily
        // stashes a type in the constraint system through a TypeExpr in order
        // to pass it down to the rest of CSGen. This is a terribly
        // unprincipled thing to do.
        return CS.getType(E);
      } else {
        auto *repr = E->getTypeRepr();
        assert(repr && "Explicit node has no type repr!");
        type = resolveTypeReferenceInExpression(
            repr, TypeResolverContext::InExpression, locator);
      }

      if (!type || type->hasError()) return Type();

      return MetatypeType::get(type);
    }

    Type visitDotSyntaxBaseIgnoredExpr(DotSyntaxBaseIgnoredExpr *expr) {
      llvm_unreachable("Already type-checked");
    }

    Type visitOverloadedDeclRefExpr(OverloadedDeclRefExpr *expr) {
      // For a reference to an overloaded declaration, we create a type variable
      // that will be equal to different types depending on which overload
      // is selected.
      auto locator = CS.getConstraintLocator(expr);
      auto tv = CS.createTypeVariable(locator,
                                      TVO_CanBindToLValue | TVO_CanBindToNoEscape);
      ArrayRef<ValueDecl*> decls = expr->getDecls();
      SmallVector<OverloadChoice, 4> choices;
      
      for (unsigned i = 0, n = decls.size(); i != n; ++i) {
        // If the result is invalid, skip it.
        // FIXME: Note this as invalid, in case we don't find a solution,
        // so we don't let errors cascade further.
        if (decls[i]->isInvalid())
          continue;

        OverloadChoice choice =
            OverloadChoice(Type(), decls[i], expr->getFunctionRefKind());
        choices.push_back(choice);
      }

      // If there are no valid overloads, give up.
      if (choices.empty())
        return nullptr;

      // Record this overload set.
      CS.addOverloadSet(tv, choices, CurDC, locator);
      return tv;
    }

    Type visitUnresolvedDeclRefExpr(UnresolvedDeclRefExpr *expr) {
      // This is an error case, where we're trying to use type inference
      // to help us determine which declaration the user meant to refer to.
      // FIXME: Do we need to note that we're doing some kind of recovery?
      return CS.createTypeVariable(CS.getConstraintLocator(expr),
                                   TVO_CanBindToLValue |
                                   TVO_CanBindToNoEscape);
    }
    
    Type visitMemberRefExpr(MemberRefExpr *expr) {
      return addMemberRefConstraints(expr, expr->getBase(),
                                     expr->getMember().getDecl(),
                                     /*FIXME:*/FunctionRefKind::DoubleApply);
    }
    
    Type visitDynamicMemberRefExpr(DynamicMemberRefExpr *expr) {
      llvm_unreachable("Already typechecked");
    }

    void setUnresolvedBaseType(UnresolvedMemberExpr *UME, Type ty) {
      UnresolvedBaseTypes.insert({UME, ty});
    }

    Type getUnresolvedBaseType(UnresolvedMemberExpr *UME) {
      auto result = UnresolvedBaseTypes.find(UME);
      assert(result != UnresolvedBaseTypes.end());
      return result->second;
    }
    
    virtual Type visitUnresolvedMemberExpr(UnresolvedMemberExpr *expr) {
      auto baseLocator = CS.getConstraintLocator(
                            expr,
                            ConstraintLocator::MemberRefBase);
      auto memberLocator
        = CS.getConstraintLocator(expr, ConstraintLocator::UnresolvedMember);

      // Since base type in this case is completely dependent on context it
      // should be marked as a potential hole.
      auto baseTy = CS.createTypeVariable(baseLocator, TVO_CanBindToNoEscape |
                                                           TVO_CanBindToHole);
      setUnresolvedBaseType(expr, baseTy);

      auto memberTy = CS.createTypeVariable(
          memberLocator, TVO_CanBindToLValue | TVO_CanBindToNoEscape);

      // An unresolved member expression '.member' is modeled as a value member
      // constraint
      //
      //   T0.Type[.member] == T1
      //
      // for fresh type variables T0 and T1, which pulls out a static
      // member, i.e., an enum case or a static variable.
      auto baseMetaTy = MetatypeType::get(baseTy);
      CS.addUnresolvedValueMemberConstraint(baseMetaTy, expr->getName(),
                                            memberTy, CurDC,
                                            expr->getFunctionRefKind(),
                                            memberLocator);
      return memberTy;
    }

    Type visitUnresolvedMemberChainResultExpr(
        UnresolvedMemberChainResultExpr *expr) {
      auto *tail = expr->getSubExpr();
      auto memberTy = CS.getType(tail);
      auto *base = expr->getChainBase();
      assert(base == TypeChecker::getUnresolvedMemberChainBase(tail));

      // The result type of the chain is is represented by a new type variable.
      auto locator = CS.getConstraintLocator(
          expr, ConstraintLocator::UnresolvedMemberChainResult);
      auto chainResultTy = CS.createTypeVariable(
          locator,
          TVO_CanBindToLValue | TVO_CanBindToHole | TVO_CanBindToNoEscape);
      auto chainBaseTy = getUnresolvedBaseType(base);

      // The result of the last element of the chain must be convertible to the
      // whole chain, and the type of the whole chain must be equal to the base.
      CS.addConstraint(
          ConstraintKind::Conversion, memberTy, chainBaseTy,
          CS.getConstraintLocator(tail, ConstraintLocator::RValueAdjustment));
      CS.addConstraint(ConstraintKind::Conversion, memberTy, chainResultTy,
                       locator);
      CS.addConstraint(ConstraintKind::Equal, chainBaseTy, chainResultTy,
                       locator);

      return chainResultTy;
    }

    Type visitUnresolvedDotExpr(UnresolvedDotExpr *expr) {
      // If this is Builtin.type_join*, just return any type and move
      // on since we're going to discard this, and creating any type
      // variables for the reference will cause problems.
      auto &ctx = CS.getASTContext();
      auto typeOperation = getTypeOperation(expr, ctx);
      if (typeOperation != TypeOperation::None)
        return ctx.TheAnyType;

      // If this is `Builtin.trigger_fallback_diagnostic()`, fail
      // without producing any diagnostics, in order to test fallback error.
      if (isTriggerFallbackDiagnosticBuiltin(expr, ctx))
        return Type();

      // Open a member constraint for constructor delegations on the
      // subexpr type.
      if (TypeChecker::getSelfForInitDelegationInConstructor(CS.DC, expr)) {
        auto baseTy = CS.getType(expr->getBase())
                        ->getWithoutSpecifierType();

        // 'self' or 'super' will reference an instance, but the constructor
        // is semantically a member of the metatype. This:
        //   self.init()
        //   super.init()
        // is really more like:
        //   self = Self.init()
        //   self.super = Super.init()
        baseTy = MetatypeType::get(baseTy, ctx);

        auto methodTy = CS.createTypeVariable(
            CS.getConstraintLocator(expr,
                                    ConstraintLocator::ApplyFunction),
            TVO_CanBindToNoEscape);

        // FIXME: Once TVO_PrefersSubtypeBinding is replaced with something
        // better, we won't need the second type variable at all.
        {
          auto argTy = CS.createTypeVariable(
              CS.getConstraintLocator(expr,
                                      ConstraintLocator::ApplyArgument),
              (TVO_CanBindToLValue |
               TVO_CanBindToInOut |
               TVO_CanBindToNoEscape |
               TVO_PrefersSubtypeBinding));
          CS.addConstraint(
              ConstraintKind::FunctionInput, methodTy, argTy,
              CS.getConstraintLocator(expr));
        }

        CS.addValueMemberConstraint(
            baseTy, expr->getName(), methodTy, CurDC,
            expr->getFunctionRefKind(),
            /*outerAlternatives=*/{},
            CS.getConstraintLocator(expr,
                                    ConstraintLocator::ConstructorMember));

        // The result of the expression is the partial application of the
        // constructor to the subexpression.
        return methodTy;
      }

      return addMemberRefConstraints(expr, expr->getBase(), expr->getName(),
                                     expr->getFunctionRefKind(),
                                     expr->getOuterAlternatives());
    }

    Type visitUnresolvedSpecializeExpr(UnresolvedSpecializeExpr *expr) {
      auto baseTy = CS.getType(expr->getSubExpr());
      
      // We currently only support explicit specialization of generic types.
      // FIXME: We could support explicit function specialization.
      auto &de = CS.getASTContext().Diags;
      if (baseTy->is<AnyFunctionType>()) {
        de.diagnose(expr->getSubExpr()->getLoc(),
                    diag::cannot_explicitly_specialize_generic_function);
        de.diagnose(expr->getLAngleLoc(),
                    diag::while_parsing_as_left_angle_bracket);
        return Type();
      }
      
      if (AnyMetatypeType *meta = baseTy->getAs<AnyMetatypeType>()) {
        if (BoundGenericType *bgt
              = meta->getInstanceType()->getAs<BoundGenericType>()) {
          ArrayRef<Type> typeVars = bgt->getGenericArgs();
          auto specializations = expr->getUnresolvedParams();

          // If we have too many generic arguments, complain.
          if (specializations.size() > typeVars.size()) {
            de.diagnose(expr->getSubExpr()->getLoc(),
                        diag::type_parameter_count_mismatch,
                        bgt->getDecl()->getName(),
                        typeVars.size(), specializations.size(),
                        false)
              .highlight(SourceRange(expr->getLAngleLoc(),
                                     expr->getRAngleLoc()));
            de.diagnose(bgt->getDecl(), diag::kind_declname_declared_here,
                        DescriptiveDeclKind::GenericType,
                        bgt->getDecl()->getName());
            return Type();
          }

          // Bind the specified generic arguments to the type variables in the
          // open type.
          auto *const locator = CS.getConstraintLocator(expr);
          const auto options =
              TypeResolutionOptions(TypeResolverContext::InExpression);
          for (size_t i = 0, size = specializations.size(); i < size; ++i) {
            const auto resolution = TypeResolution::forContextual(
                CS.DC, options,
                // Introduce type variables for unbound generics.
                OpenUnboundGenericType(CS, locator));
            const auto result = resolution.resolveType(specializations[i]);
            if (result->hasError())
              return Type();

            CS.addConstraint(ConstraintKind::Bind, typeVars[i], result,
                             locator);
          }
          
          return baseTy;
        } else {
          de.diagnose(expr->getSubExpr()->getLoc(), diag::not_a_generic_type,
                      meta->getInstanceType());
          de.diagnose(expr->getLAngleLoc(),
                      diag::while_parsing_as_left_angle_bracket);
          return Type();
        }
      }

      // FIXME: If the base type is a type variable, constrain it to a metatype
      // of a bound generic type.
      de.diagnose(expr->getSubExpr()->getLoc(),
                  diag::not_a_generic_definition);
      de.diagnose(expr->getLAngleLoc(),
                  diag::while_parsing_as_left_angle_bracket);
      return Type();
    }
    
    Type visitSequenceExpr(SequenceExpr *expr) {
      // If a SequenceExpr survived until CSGen, then there was an upstream
      // error that was already reported.
      return Type();
    }

    Type visitArrowExpr(ArrowExpr *expr) {
      // If an ArrowExpr survived until CSGen, then there was an upstream
      // error that was already reported.
      return Type();
    }

    Type visitIdentityExpr(IdentityExpr *expr) {
      return CS.getType(expr->getSubExpr());
    }

    Type visitAnyTryExpr(AnyTryExpr *expr) {
      return CS.getType(expr->getSubExpr());
    }

    Type visitOptionalTryExpr(OptionalTryExpr *expr) {
      auto valueTy = CS.createTypeVariable(CS.getConstraintLocator(expr),
                                           TVO_PrefersSubtypeBinding |
                                           TVO_CanBindToNoEscape);

      Type optTy = getOptionalType(expr->getSubExpr()->getLoc(), valueTy);
      if (!optTy)
        return Type();

      // Prior to Swift 5, 'try?' always adds an additional layer of optionality,
      // even if the sub-expression was already optional.
      if (CS.getASTContext().LangOpts.isSwiftVersionAtLeast(5)) {
        CS.addConstraint(ConstraintKind::Conversion,
                         CS.getType(expr->getSubExpr()), optTy,
                         CS.getConstraintLocator(expr));
      } else {
        CS.addConstraint(ConstraintKind::OptionalObject,
                         optTy, CS.getType(expr->getSubExpr()),
                         CS.getConstraintLocator(expr));
      }
      return optTy;
    }

    virtual Type visitParenExpr(ParenExpr *expr) {
      if (auto favoredTy = CS.getFavoredType(expr->getSubExpr())) {
        CS.setFavoredType(expr, favoredTy);
      }

      auto &ctx = CS.getASTContext();
      auto parenType = CS.getType(expr->getSubExpr())->getInOutObjectType();
      auto parenFlags = ParameterTypeFlags().withInOut(expr->isSemanticallyInOutExpr());
      return ParenType::get(ctx, parenType, parenFlags);
    }

    Type visitTupleExpr(TupleExpr *expr) {
      // The type of a tuple expression is simply a tuple of the types of
      // its subexpressions.
      SmallVector<TupleTypeElt, 4> elements;
      elements.reserve(expr->getNumElements());
      for (unsigned i = 0, n = expr->getNumElements(); i != n; ++i) {
        auto *elt = expr->getElement(i);
        auto ty = CS.getType(elt);
        auto flags = ParameterTypeFlags()
            .withInOut(elt->isSemanticallyInOutExpr())
            .withVariadic(isa<VarargExpansionExpr>(elt));
        elements.push_back(TupleTypeElt(ty->getInOutObjectType(),
                                        expr->getElementName(i), flags));
      }

      return TupleType::get(elements, CS.getASTContext());
    }

    Type visitSubscriptExpr(SubscriptExpr *expr) {
      ValueDecl *decl = nullptr;
      if (expr->hasDecl()) {
        decl = expr->getDecl().getDecl();
        if (decl->isInvalid())
          return Type();
      }

      auto *base = expr->getBase();
      if (!isValidBaseOfMemberRef(base, diag::cannot_subscript_nil_literal))
        return nullptr;

      return addSubscriptConstraints(expr, CS.getType(base),
                                     expr->getIndex(),
                                     decl, expr->getArgumentLabels(),
                                     expr->getUnlabeledTrailingClosureIndex());
    }
    
    Type visitArrayExpr(ArrayExpr *expr) {
      // An array expression can be of a type T that conforms to the
      // ExpressibleByArrayLiteral protocol.
      ProtocolDecl *arrayProto = TypeChecker::getProtocol(
          CS.getASTContext(), expr->getLoc(),
          KnownProtocolKind::ExpressibleByArrayLiteral);
      if (!arrayProto) {
        return Type();
      }

      // Assume that ExpressibleByArrayLiteral contains a single associated type.
      auto *elementAssocTy = arrayProto->getAssociatedTypeMembers()[0];
      if (!elementAssocTy)
        return Type();

      auto locator = CS.getConstraintLocator(expr);
      auto contextualType = CS.getContextualType(expr);

      auto joinElementTypes = [&](Optional<Type> elementType) {
        const auto elements = expr->getElements();
        unsigned index = 0;

        using Iterator = decltype(elements)::iterator;
        CS.addJoinConstraint<Iterator>(locator, elements.begin(), elements.end(),
                                       elementType, [&](const auto it) {
          auto *locator = CS.getConstraintLocator(expr, LocatorPathElt::TupleElement(index++));
          return std::make_pair(CS.getType(*it), locator);
        });
      };

      // If a contextual type exists for this expression, apply it directly.
      Optional<Type> arrayElementType;
      if (contextualType &&
          (arrayElementType = ConstraintSystem::isArrayType(contextualType))) {
        CS.addConstraint(ConstraintKind::LiteralConformsTo, contextualType,
                         arrayProto->getDeclaredInterfaceType(),
                         locator);
        joinElementTypes(arrayElementType);
        return contextualType;
      }

      // Produce a specialized diagnostic if this is an attempt to initialize
      // or convert an array literal to a dictionary e.g.
      // `let _: [String: Int] = ["A", 0]`
      auto isDictionaryContextualType = [&](Type contextualType) -> bool {
        if (!contextualType)
          return false;

        auto type = contextualType->lookThroughAllOptionalTypes();
        if (conformsToKnownProtocol(
                CS, type, KnownProtocolKind::ExpressibleByArrayLiteral))
          return false;

        return conformsToKnownProtocol(
            CS, type, KnownProtocolKind::ExpressibleByDictionaryLiteral);
      };

      if (isDictionaryContextualType(contextualType)) {
        auto &DE = CS.getASTContext().Diags;
        auto numElements = expr->getNumElements();

        if (numElements == 0) {
          DE.diagnose(expr->getStartLoc(),
                      diag::should_use_empty_dictionary_literal)
              .fixItInsert(expr->getEndLoc(), ":");
          return nullptr;
        }

        bool isIniting =
            CS.getContextualTypePurpose(expr) == CTP_Initialization;
        DE.diagnose(expr->getStartLoc(), diag::should_use_dictionary_literal,
                    contextualType->lookThroughAllOptionalTypes(), isIniting);

        auto diagnostic =
            DE.diagnose(expr->getStartLoc(), diag::meant_dictionary_lit);

        // If there is an even number of elements in the array, let's produce
        // a fix-it which suggests to replace "," with ":" to form a dictionary
        // literal.
        if ((numElements & 1) == 0) {
          const auto commaLocs = expr->getCommaLocs();
          if (commaLocs.size() == numElements - 1) {
            for (unsigned i = 0, e = numElements / 2; i != e; ++i)
              diagnostic.fixItReplace(commaLocs[i * 2], ":");
          }
        }

        return nullptr;
      }

      auto arrayTy = CS.createTypeVariable(locator,
                                           TVO_PrefersSubtypeBinding |
                                           TVO_CanBindToNoEscape);

      // The array must be an array literal type.
      CS.addConstraint(ConstraintKind::LiteralConformsTo, arrayTy,
                       arrayProto->getDeclaredInterfaceType(),
                       locator);
      
      // Its subexpression should be convertible to a tuple (T.Element...).
      Type arrayElementTy = DependentMemberType::get(arrayTy, elementAssocTy);

      // Introduce conversions from each element to the element type of the
      // array.
      joinElementTypes(arrayElementTy);

      // The array element type defaults to 'Any'.
      CS.addConstraint(ConstraintKind::Defaultable, arrayElementTy,
                       CS.getASTContext().TheAnyType, locator);

      return arrayTy;
    }

    static bool isMergeableValueKind(Expr *expr) {
      return isa<StringLiteralExpr>(expr) || isa<IntegerLiteralExpr>(expr) ||
             isa<FloatLiteralExpr>(expr);
    }

    Type visitDictionaryExpr(DictionaryExpr *expr) {
      ASTContext &C = CS.getASTContext();
      // A dictionary expression can be of a type T that conforms to the
      // ExpressibleByDictionaryLiteral protocol.
      // FIXME: This isn't actually used for anything at the moment.
      ProtocolDecl *dictionaryProto = TypeChecker::getProtocol(
          C, expr->getLoc(), KnownProtocolKind::ExpressibleByDictionaryLiteral);
      if (!dictionaryProto) {
        return Type();
      }

      // FIXME: Protect against broken standard library.
      auto keyAssocTy = dictionaryProto->getAssociatedType(C.Id_Key);
      auto valueAssocTy = dictionaryProto->getAssociatedType(C.Id_Value);

      auto locator = CS.getConstraintLocator(expr);
      auto contextualType = CS.getContextualType(expr);
      Type contextualDictionaryType = nullptr;
      Type contextualDictionaryKeyType = nullptr;
      Type contextualDictionaryValueType = nullptr;
      
      // If a contextual type exists for this expression, apply it directly.
      Optional<std::pair<Type, Type>> dictionaryKeyValue;
      if (contextualType &&
          (dictionaryKeyValue = ConstraintSystem::isDictionaryType(contextualType))) {
        // Is the contextual type a dictionary type?
        contextualDictionaryType = contextualType;
        std::tie(contextualDictionaryKeyType,
                 contextualDictionaryValueType) = *dictionaryKeyValue;
        
        // Form an explicit tuple type from the contextual type's key and value types.
        TupleTypeElt tupleElts[2] = { TupleTypeElt(contextualDictionaryKeyType),
                                      TupleTypeElt(contextualDictionaryValueType) };
        Type contextualDictionaryElementType = TupleType::get(tupleElts, C);
        
        CS.addConstraint(ConstraintKind::LiteralConformsTo, contextualType,
                         dictionaryProto->getDeclaredInterfaceType(),
                         locator);
        
        unsigned index = 0;
        for (auto element : expr->getElements()) {
          CS.addConstraint(ConstraintKind::Conversion,
                           CS.getType(element),
                           contextualDictionaryElementType,
                           CS.getConstraintLocator(
                               expr, LocatorPathElt::TupleElement(index++)));
        }
        
        return contextualDictionaryType;
      }
      
      auto dictionaryTy = CS.createTypeVariable(locator,
                                                TVO_PrefersSubtypeBinding |
                                                TVO_CanBindToNoEscape);

      // The dictionary must be a dictionary literal type.
      CS.addConstraint(ConstraintKind::LiteralConformsTo, dictionaryTy,
                       dictionaryProto->getDeclaredInterfaceType(),
                       locator);


      // Its subexpression should be convertible to a tuple ((T.Key,T.Value)...).
      ConstraintLocatorBuilder locatorBuilder(locator);
      auto dictionaryKeyTy = DependentMemberType::get(dictionaryTy,
                                                      keyAssocTy);
      auto dictionaryValueTy = DependentMemberType::get(dictionaryTy,
                                                        valueAssocTy);
      TupleTypeElt tupleElts[2] = { TupleTypeElt(dictionaryKeyTy),
                                    TupleTypeElt(dictionaryValueTy) };
      Type elementTy = TupleType::get(tupleElts, C);

      // Keep track of which elements have been "merged". This way, we won't create
      // needless conversion constraints for elements whose equivalence classes have
      // been merged.
      llvm::DenseSet<Expr *> mergedElements;

      // If no contextual type is present, Merge equivalence classes of key 
      // and value types as necessary.
      if (!CS.getContextualType(expr)) {
        for (auto element1 : expr->getElements()) {
          for (auto element2 : expr->getElements()) {
            if (element1 == element2)
              continue;

            auto tty1 = CS.getType(element1)->getAs<TupleType>();
            auto tty2 = CS.getType(element2)->getAs<TupleType>();

            if (tty1 && tty2) {
              auto mergedKey = false;
              auto mergedValue = false;

              auto keyTyvar1 = tty1->getElementTypes()[0]->
                                getAs<TypeVariableType>();
              auto keyTyvar2 = tty2->getElementTypes()[0]->
                                getAs<TypeVariableType>();

              auto keyExpr1 = cast<TupleExpr>(element1)->getElements()[0];
              auto keyExpr2 = cast<TupleExpr>(element2)->getElements()[0];

              if (keyExpr1->getKind() == keyExpr2->getKind() &&
                  isMergeableValueKind(keyExpr1)) {
                mergedKey = mergeRepresentativeEquivalenceClasses(CS,
                            keyTyvar1, keyTyvar2);
              }

              auto valueTyvar1 = tty1->getElementTypes()[1]->
                                  getAs<TypeVariableType>();
              auto valueTyvar2 = tty2->getElementTypes()[1]->
                                  getAs<TypeVariableType>();

              auto elemExpr1 = cast<TupleExpr>(element1)->getElements()[1];
              auto elemExpr2 = cast<TupleExpr>(element2)->getElements()[1];

              if (elemExpr1->getKind() == elemExpr2->getKind() &&
                isMergeableValueKind(elemExpr1)) {
                mergedValue = mergeRepresentativeEquivalenceClasses(CS, 
                                valueTyvar1, valueTyvar2);
              }

              if (mergedKey && mergedValue)
                mergedElements.insert(element2);
            }
          }
        }
      }      

      // Introduce conversions from each element to the element type of the
      // dictionary. (If the equivalence class of an element has already been
      // merged with a previous one, skip it.)
      unsigned index = 0;
      for (auto element : expr->getElements()) {
        if (!mergedElements.count(element))
          CS.addConstraint(ConstraintKind::Conversion,
                           CS.getType(element),
                           elementTy,
                           CS.getConstraintLocator(
                               expr, LocatorPathElt::TupleElement(index++)));
      }

      // The dictionary key type defaults to 'AnyHashable'.
      auto &ctx = CS.getASTContext();
      if (dictionaryKeyTy->isTypeVariableOrMember() &&
          ctx.getAnyHashableDecl()) {
        auto anyHashable = ctx.getAnyHashableDecl();
        CS.addConstraint(ConstraintKind::Defaultable, dictionaryKeyTy,
                         anyHashable->getDeclaredInterfaceType(), locator);
      }

      // The dictionary value type defaults to 'Any'.
      if (dictionaryValueTy->isTypeVariableOrMember()) {
        CS.addConstraint(ConstraintKind::Defaultable, dictionaryValueTy,
                         ctx.TheAnyType, locator);
      }

      return dictionaryTy;
    }

    Type visitDynamicSubscriptExpr(DynamicSubscriptExpr *expr) {
      return addSubscriptConstraints(expr, CS.getType(expr->getBase()),
                                     expr->getIndex(), /*decl*/ nullptr,
                                     expr->getArgumentLabels(),
                                     expr->getUnlabeledTrailingClosureIndex());
    }

    Type visitTupleElementExpr(TupleElementExpr *expr) {
      ASTContext &context = CS.getASTContext();
      DeclNameRef name(
          context.getIdentifier(llvm::utostr(expr->getFieldNumber())));
      return addMemberRefConstraints(expr, expr->getBase(), name,
                                     FunctionRefKind::Unapplied,
                                     /*outerAlternatives=*/{});
    }

    FunctionType *inferClosureType(ClosureExpr *closure) {
      SmallVector<AnyFunctionType::Param, 4> closureParams;

      if (auto *paramList = closure->getParameters()) {
        for (unsigned i = 0, n = paramList->size(); i != n; ++i) {
          const auto *param = paramList->get(i);
          auto *paramLoc =
              CS.getConstraintLocator(closure, LocatorPathElt::TupleElement(i));

          // If one of the parameters represents a destructured tuple
          // e.g. `{ (x: Int, (y: Int, z: Int)) in ... }` let's fail
          // inference here and not attempt to solve the system because:
          //
          // a. Destructuring has already been diagnosed by the parser;
          // b. Body of the closure would have error expressions for
          //    each incorrect parameter reference and solver wouldn't
          //    be able to produce any viable solutions.
          if (param->isDestructured())
            return nullptr;

          Type externalType;
          if (param->getTypeRepr()) {
            auto declaredTy = param->getType();
            externalType = CS.openUnboundGenericTypes(declaredTy, paramLoc);
          } else {
            // Let's allow parameters which haven't been explicitly typed
            // to become holes by default, this helps in situations like
            // `foo { a in }` where `foo` doesn't exist.
            externalType = CS.createTypeVariable(
                paramLoc,
                TVO_CanBindToInOut | TVO_CanBindToNoEscape | TVO_CanBindToHole);
          }

          closureParams.push_back(param->toFunctionParam(externalType));
        }
      }

      auto extInfo = closureEffects(closure);

      // Closure expressions always have function type. In cases where a
      // parameter or return type is omitted, a fresh type variable is used to
      // stand in for that parameter or return type, allowing it to be inferred
      // from context.
      Type resultTy = [&] {
        if (closure->hasExplicitResultType()) {
          if (auto declaredTy = closure->getExplicitResultType()) {
            return declaredTy;
          }

          const auto resolvedTy = resolveTypeReferenceInExpression(
              closure->getExplicitResultTypeRepr(),
              TypeResolverContext::InExpression,
              CS.getConstraintLocator(closure,
                                      ConstraintLocator::ClosureResult));
          if (resolvedTy)
            return resolvedTy;
        }

        if (auto contextualType = CS.getContextualType(closure)) {
          if (auto fnType = contextualType->getAs<FunctionType>())
            return fnType->getResult();
        }

        // If no return type was specified, create a fresh type
        // variable for it and mark it as possible hole.
        //
        // If this is a multi-statement closure, let's mark result
        // as potential hole right away.
        return Type(CS.createTypeVariable(
            CS.getConstraintLocator(closure, ConstraintLocator::ClosureResult),
            shouldTypeCheckInEnclosingExpression(closure) ? 0
                                                          : TVO_CanBindToHole));
      }();

<<<<<<< HEAD
      return FunctionType::get(closureParams, resultTy, CS.getASTContext().getNeverType(), extInfo);
=======
      auto &ctx = CS.getASTContext();

      #warning TODO: get correct throwing type from closure
      return FunctionType::get(closureParams, resultTy,
                               extInfo.isThrowing()
                               ? ctx.getErrorDecl()->getInterfaceType()
                               : ctx.getNeverType(),
                               extInfo);
>>>>>>> 158a725e
    }

    /// Produces a type for the given pattern, filling in any missing
    /// type information with fresh type variables.
    ///
    /// \param pattern The pattern.
    ///
    /// \param locator The locator to use for generated constraints and
    /// type variables.
    ///
    /// \param externalPatternType The type imposed by the enclosing pattern,
    /// if any. This will be non-null in cases where there is, e.g., a
    /// pattern such as "is SubClass".
    ///
    /// \param bindPatternVarsOneWay When true, generate fresh type variables
    /// for the types of each variable declared within the pattern, along
    /// with a one-way constraint binding that to the type to which the
    /// variable will be ascribed or inferred.
    Type getTypeForPattern(
       Pattern *pattern, ConstraintLocatorBuilder locator,
       Type externalPatternType,
       bool bindPatternVarsOneWay,
       PatternBindingDecl *patternBinding = nullptr,
       unsigned patternBindingIndex = 0) {
      // If there's no pattern, then we have an unknown subpattern. Create a
      // type variable.
      if (!pattern) {
        return CS.createTypeVariable(CS.getConstraintLocator(locator),
                                     TVO_CanBindToNoEscape);
      }

      // Local function that must be called for each "return" throughout this
      // function, to set the type of the pattern.
      auto setType = [&](Type type) {
        CS.setType(pattern, type);
        return type;
      };

      switch (pattern->getKind()) {
      case PatternKind::Paren: {
        auto *paren = cast<ParenPattern>(pattern);

        // Parentheses don't affect the canonical type, but record them as
        // type sugar.
        if (externalPatternType &&
            isa<ParenType>(externalPatternType.getPointer())) {
          externalPatternType = cast<ParenType>(externalPatternType.getPointer())
              ->getUnderlyingType();
        }

        auto underlyingType =
            getTypeForPattern(paren->getSubPattern(), locator,
                              externalPatternType, bindPatternVarsOneWay);

        if (!underlyingType)
          return Type();

        return setType(ParenType::get(CS.getASTContext(), underlyingType));
      }
      case PatternKind::Binding: {
        auto *subPattern = cast<BindingPattern>(pattern)->getSubPattern();
        auto type = getTypeForPattern(subPattern, locator, externalPatternType,
                                      bindPatternVarsOneWay);

        if (!type)
          return Type();

        // Var doesn't affect the type.
        return setType(type);
      }
      case PatternKind::Any: {
        return setType(
            externalPatternType
                ? externalPatternType
                : CS.createTypeVariable(CS.getConstraintLocator(locator),
                                        TVO_CanBindToNoEscape));
      }

      case PatternKind::Named: {
        auto var = cast<NamedPattern>(pattern)->getDecl();

        Type varType;

        // Determine whether optionality will be required.
        auto ROK = ReferenceOwnership::Strong;
        if (auto *OA = var->getAttrs().getAttribute<ReferenceOwnershipAttr>())
          ROK = OA->get();
        auto optionality = optionalityOf(ROK);

        // If we have a type from an initializer expression, and that
        // expression does not produce an InOut type, use it.  This
        // will avoid exponential typecheck behavior in the case of
        // tuples, nested arrays, and dictionary literals.
        //
        // FIXME: This should be handled in the solver, not here.
        //
        // Otherwise, create a new type variable.
        if (!var->hasNonPatternBindingInit() &&
            !var->hasAttachedPropertyWrapper() &&
            optionality != ReferenceOwnershipOptionality::Required) {
          if (auto boundExpr = locator.trySimplifyToExpr()) {
            if (!boundExpr->isSemanticallyInOutExpr()) {
              varType = CS.getType(boundExpr)->getRValueType();
            }
          }
        }

        if (!varType)
          varType = CS.createTypeVariable(CS.getConstraintLocator(locator),
                                          TVO_CanBindToNoEscape);

        // When we are supposed to bind pattern variables, create a fresh
        // type variable and a one-way constraint to assign it to either the
        // deduced type or the externally-imposed type.
        Type oneWayVarType;
        if (bindPatternVarsOneWay) {
          oneWayVarType = CS.createTypeVariable(
              CS.getConstraintLocator(locator), TVO_CanBindToNoEscape);
          CS.addConstraint(
              ConstraintKind::OneWayEqual, oneWayVarType,
              externalPatternType ? externalPatternType : varType, locator);
        }

        // If there is an externally-imposed type.

        switch (optionality) {
        case ReferenceOwnershipOptionality::Required:
          varType = TypeChecker::getOptionalType(var->getLoc(), varType);
          assert(!varType->hasError());

          if (oneWayVarType) {
            oneWayVarType =
                TypeChecker::getOptionalType(var->getLoc(), oneWayVarType);
          }
          break;

        case ReferenceOwnershipOptionality::Allowed:
        case ReferenceOwnershipOptionality::Disallowed:
          break;
        }

        // If we have a type to ascribe to the variable, do so now.
        if (oneWayVarType)
          CS.setType(var, oneWayVarType);

        return setType(varType);
      }

      case PatternKind::Typed: {
        // FIXME: Need a better locator for a pattern as a base.
        // Compute the type ascribed to the pattern.
        auto contextualPattern = patternBinding
            ? ContextualPattern::forPatternBindingDecl(
                patternBinding, patternBindingIndex)
            : ContextualPattern::forRawPattern(pattern, CurDC);

        Type type = TypeChecker::typeCheckPattern(contextualPattern);

        if (!type)
          return Type();

        // Look through reference storage types.
        type = type->getReferenceStorageReferent();

        Type openedType = CS.openUnboundGenericTypes(type, locator);
        assert(openedType);

        auto *subPattern = cast<TypedPattern>(pattern)->getSubPattern();
        // Determine the subpattern type. It will be convertible to the
        // ascribed type.
        Type subPatternType = getTypeForPattern(
            subPattern,
            locator.withPathElement(LocatorPathElt::PatternMatch(subPattern)),
            openedType, bindPatternVarsOneWay);

        if (!subPatternType)
          return Type();

        CS.addConstraint(
            ConstraintKind::Conversion, subPatternType, openedType,
            locator.withPathElement(LocatorPathElt::PatternMatch(pattern)));
        return setType(openedType);
      }

      case PatternKind::Tuple: {
        auto tuplePat = cast<TuplePattern>(pattern);

        // If there's an externally-imposed type, decompose it into element
        // types so long as we have the right number of such types.
        SmallVector<AnyFunctionType::Param, 4> externalEltTypes;
        if (externalPatternType) {
          AnyFunctionType::decomposeInput(externalPatternType,
                                          externalEltTypes);

          // If we have the wrong number of elements, we may not be able to
          // provide more specific types.
          if (tuplePat->getNumElements() != externalEltTypes.size()) {
            externalEltTypes.clear();

            // Implicit tupling.
            if (tuplePat->getNumElements() == 1) {
              externalEltTypes.push_back(
                  AnyFunctionType::Param(externalPatternType));
            }
          }
        }

        SmallVector<TupleTypeElt, 4> tupleTypeElts;
        tupleTypeElts.reserve(tuplePat->getNumElements());
        for (unsigned i = 0, e = tuplePat->getNumElements(); i != e; ++i) {
          auto &tupleElt = tuplePat->getElement(i);
          Type externalEltType;
          if (!externalEltTypes.empty())
            externalEltType = externalEltTypes[i].getPlainType();

          auto *eltPattern = tupleElt.getPattern();
          Type eltTy = getTypeForPattern(
              eltPattern,
              locator.withPathElement(LocatorPathElt::PatternMatch(eltPattern)),
              externalEltType, bindPatternVarsOneWay);

          if (!eltTy)
            return Type();

          tupleTypeElts.push_back(TupleTypeElt(eltTy, tupleElt.getLabel()));
        }

        return setType(TupleType::get(tupleTypeElts, CS.getASTContext()));
      }

      case PatternKind::OptionalSome: {
        // Remove an optional from the object type.
        if (externalPatternType) {
          Type objVar = CS.createTypeVariable(
              CS.getConstraintLocator(
                  locator.withPathElement(ConstraintLocator::OptionalPayload)),
              TVO_CanBindToNoEscape);
          CS.addConstraint(
              ConstraintKind::OptionalObject, externalPatternType, objVar,
              locator.withPathElement(LocatorPathElt::PatternMatch(pattern)));

          externalPatternType = objVar;
        }

        auto *subPattern = cast<OptionalSomePattern>(pattern)->getSubPattern();
        // The subpattern must have optional type.
        Type subPatternType = getTypeForPattern(
            subPattern,
            locator.withPathElement(LocatorPathElt::PatternMatch(subPattern)),
            externalPatternType, bindPatternVarsOneWay);

        if (!subPatternType)
          return Type();

        return setType(OptionalType::get(subPatternType));
      }

      case PatternKind::Is: {
        auto isPattern = cast<IsPattern>(pattern);

        const Type castType = resolveTypeReferenceInExpression(
            isPattern->getCastTypeRepr(), TypeResolverContext::InExpression,
            locator.withPathElement(LocatorPathElt::PatternMatch(pattern)));
        if (!castType) return Type();

        auto *subPattern = isPattern->getSubPattern();
        Type subPatternType = getTypeForPattern(
            subPattern,
            locator.withPathElement(LocatorPathElt::PatternMatch(subPattern)),
            castType, bindPatternVarsOneWay);

        if (!subPatternType)
          return Type();

        // Make sure we can cast from the subpattern type to the type we're
        // checking; if it's impossible, fail.
        CS.addConstraint(
            ConstraintKind::CheckedCast, subPatternType, castType,
            locator.withPathElement(LocatorPathElt::PatternMatch(pattern)));

        // Allow `is` pattern to infer type from context which is then going
        // to be propaged down to its sub-pattern via conversion. This enables
        // correct handling of patterns like `_ as Foo` where `_` would
        // get a type of `Foo` but `is` pattern enclosing it could still be
        // inferred from enclosing context.
        auto isType = CS.createTypeVariable(CS.getConstraintLocator(pattern),
                                            TVO_CanBindToNoEscape);
        CS.addConstraint(
            ConstraintKind::Conversion, subPatternType, isType,
            locator.withPathElement(LocatorPathElt::PatternMatch(pattern)));
        return setType(isType);
      }

      case PatternKind::Bool:
        return setType(CS.getASTContext().getBoolDecl()->getDeclaredInterfaceType());

      case PatternKind::EnumElement: {
        auto enumPattern = cast<EnumElementPattern>(pattern);

        // Create a type variable to represent the pattern.
        Type patternType =
            CS.createTypeVariable(CS.getConstraintLocator(locator),
                                  TVO_CanBindToNoEscape);

        // Form the member constraint for a reference to a member of this
        // type.
        Type baseType;
        Type memberType = CS.createTypeVariable(
            CS.getConstraintLocator(locator),
            TVO_CanBindToLValue | TVO_CanBindToNoEscape);
        FunctionRefKind functionRefKind = FunctionRefKind::Compound;
        if (enumPattern->getParentType() || enumPattern->getParentTypeRepr()) {
          // Resolve the parent type.
          const auto parentType = [&] {
            auto *const patternMatchLoc = CS.getConstraintLocator(
                locator, {LocatorPathElt::PatternMatch(pattern),
                          ConstraintLocator::ParentType});

            // FIXME: Sometimes the parent type is realized eagerly in
            // ResolvePattern::visitUnresolvedDotExpr, so we have to open it
            // ex post facto. Remove this once we learn how to resolve patterns
            // while generating constraints to keep the opening of generic types
            // contained within the type resolver.
            if (const auto preresolvedTy = enumPattern->getParentType()) {
              const auto openedTy =
                  CS.openUnboundGenericTypes(preresolvedTy, patternMatchLoc);
              assert(openedTy);
              return openedTy;
            }

            return resolveTypeReferenceInExpression(
                enumPattern->getParentTypeRepr(),
                TypeResolverContext::InExpression, patternMatchLoc);
          }();

          if (!parentType)
            return Type();

          // Perform member lookup into the parent's metatype.
          Type parentMetaType = MetatypeType::get(parentType);
          CS.addValueMemberConstraint(
              parentMetaType, enumPattern->getName(), memberType, CurDC,
              functionRefKind, {},
              CS.getConstraintLocator(locator,
                                      {LocatorPathElt::PatternMatch(pattern),
                                       ConstraintLocator::Member}));

          // Parent type needs to be convertible to the pattern type; this
          // accounts for cases where the pattern type is existential.
          CS.addConstraint(
              ConstraintKind::Conversion, parentType, patternType,
              locator.withPathElement(LocatorPathElt::PatternMatch(pattern)));

          baseType = parentType;
        } else {
          // Use the pattern type for member lookup.
          CS.addUnresolvedValueMemberConstraint(
              MetatypeType::get(patternType), enumPattern->getName(),
              memberType, CurDC, functionRefKind,
              locator.withPathElement(LocatorPathElt::PatternMatch(pattern)));

          baseType = patternType;
        }

        if (auto subPattern = enumPattern->getSubPattern()) {
          // When there is a subpattern, the member will have function type,
          // and we're matching the type of that subpattern to the parameter
          // types.
          Type subPatternType = getTypeForPattern(
              subPattern, locator, Type(), bindPatternVarsOneWay);

          if (!subPatternType)
            return Type();

          SmallVector<AnyFunctionType::Param, 4> params;
          AnyFunctionType::decomposeInput(subPatternType, params);

          // Remove parameter labels; they aren't used when matching cases,
          // but outright conflicts will be checked during coercion.
          for (auto &param : params) {
            param = param.getWithoutLabel();
          }

          Type outputType = CS.createTypeVariable(
              CS.getConstraintLocator(locator),
              TVO_CanBindToNoEscape);
<<<<<<< HEAD
          Type functionType = FunctionType::get(params, outputType, CS.getASTContext().getNeverType());
=======
          Type functionType =
              FunctionType::get(params, outputType,
                                CS.getASTContext().getNeverType());
>>>>>>> 158a725e
          CS.addConstraint(
              ConstraintKind::Equal, functionType, memberType,
              locator.withPathElement(LocatorPathElt::PatternMatch(pattern)));

          CS.addConstraint(
              ConstraintKind::Conversion, outputType, baseType,
              locator.withPathElement(LocatorPathElt::PatternMatch(pattern)));
        }

        return setType(patternType);
      }

      // Refutable patterns occur when checking the PatternBindingDecls in an
      // if/let or while/let condition.  They always require an initial value,
      // so they always allow unspecified types.
      case PatternKind::Expr:
        // TODO: we could try harder here, e.g. for enum elements to provide the
        // enum type.
        return setType(
            CS.createTypeVariable(
              CS.getConstraintLocator(locator), TVO_CanBindToNoEscape));
      }

      llvm_unreachable("Unhandled pattern kind");
    }

    Type visitCaptureListExpr(CaptureListExpr *expr) {
      // The type of the capture list is just the type of its closure.
      return CS.getType(expr->getClosureBody());
    }

    /// Walk a closure AST to determine its effects.
    ///
    /// \returns a function's extended info describing the effects, as
    /// determined syntactically.
    FunctionType::ExtInfo closureEffects(ClosureExpr *expr) {
      // A walker that looks for 'try' and 'throw' expressions
      // that aren't nested within closures, nested declarations,
      // or exhaustive catches.
      class FindInnerThrows : public ASTWalker {
        ConstraintSystem &CS;
        DeclContext *DC;
        bool FoundThrow = false;
        
        std::pair<bool, Expr *> walkToExprPre(Expr *expr) override {
          // If we've found a 'try', record it and terminate the traversal.
          if (isa<TryExpr>(expr)) {
            FoundThrow = true;
            return { false, nullptr };
          }

          // Don't walk into a 'try!' or 'try?'.
          if (isa<ForceTryExpr>(expr) || isa<OptionalTryExpr>(expr)) {
            return { false, expr };
          }
          
          // Do not recurse into other closures.
          if (isa<ClosureExpr>(expr))
            return { false, expr };
          
          return { true, expr };
        }
        
        bool walkToDeclPre(Decl *decl) override {
          // Do not walk into function or type declarations.
          if (!isa<PatternBindingDecl>(decl))
            return false;
          
          return true;
        }

        bool isSyntacticallyExhaustive(DoCatchStmt *stmt) {
          for (auto catchClause : stmt->getCatches()) {
            for (auto &LabelItem : catchClause->getMutableCaseLabelItems()) {
              if (isSyntacticallyExhaustive(catchClause->getStartLoc(),
                                            LabelItem))
                return true;
            }
          }

          return false;
        }

        bool isSyntacticallyExhaustive(SourceLoc CatchLoc,
                                       CaseLabelItem &LabelItem) {
          // If it's obviously non-exhaustive, great.
          if (LabelItem.getGuardExpr())
            return false;

          // If we can show that it's exhaustive without full
          // type-checking, great.
          if (LabelItem.isSyntacticallyExhaustive())
            return true;

          // Okay, resolve the pattern.
          Pattern *pattern = LabelItem.getPattern();
          if (!LabelItem.isPatternResolved()) {
            pattern = TypeChecker::resolvePattern(pattern, CS.DC,
                                           /*isStmtCondition*/false);
            if (!pattern) return false;

            // Save that aside while we explore the type.
            LabelItem.setPattern(pattern, /*resolved=*/true);
          }

          // Require the pattern to have a particular shape: a number
          // of is-patterns applied to an irrefutable pattern.
          pattern = pattern->getSemanticsProvidingPattern();
          while (auto isp = dyn_cast<IsPattern>(pattern)) {
            const Type castType = TypeResolution::forContextual(
                                      CS.DC, TypeResolverContext::InExpression,
                                      /*unboundTyOpener*/ nullptr)
                                      .resolveType(isp->getCastTypeRepr());
            if (castType->hasError()) {
              return false;
            }

            if (!isp->hasSubPattern()) {
              pattern = nullptr;
              break;
            } else {
              pattern = isp->getSubPattern()->getSemanticsProvidingPattern();
            }
          }
          if (pattern && pattern->isRefutablePattern()) {
            return false;
          }

          // Okay, now it should be safe to coerce the pattern.
          // Pull the top-level pattern back out.
          pattern = LabelItem.getPattern();
          Type exnType = CS.getASTContext().getErrorDecl()->getDeclaredInterfaceType();

          if (!exnType)
            return false;
          auto contextualPattern =
              ContextualPattern::forRawPattern(pattern, DC);
          pattern = TypeChecker::coercePatternToType(
            contextualPattern, exnType, TypeResolverContext::InExpression);
          if (!pattern)
            return false;

          LabelItem.setPattern(pattern, /*resolved=*/true);
          return LabelItem.isSyntacticallyExhaustive();
        }

        std::pair<bool, Stmt *> walkToStmtPre(Stmt *stmt) override {
          // If we've found a 'throw', record it and terminate the traversal.
          if (isa<ThrowStmt>(stmt)) {
            FoundThrow = true;
            return { false, nullptr };
          }

          // Handle do/catch differently.
          if (auto doCatch = dyn_cast<DoCatchStmt>(stmt)) {
            // Only walk into the 'do' clause of a do/catch statement
            // if the catch isn't syntactically exhaustive.
            if (!isSyntacticallyExhaustive(doCatch)) {
              if (!doCatch->getBody()->walk(*this))
                return { false, nullptr };
            }

            // Walk into all the catch clauses.
            for (auto catchClause : doCatch->getCatches()) {
              if (!catchClause->walk(*this))
                return { false, nullptr };
            }

            // We've already walked all the children we care about.
            return { false, stmt };
          }
          
          return { true, stmt };
        }
        
      public:
        FindInnerThrows(ConstraintSystem &cs, DeclContext *dc)
            : CS(cs), DC(dc) {}

        bool foundThrow() { return FoundThrow; }
      };

      // A walker that looks for 'async' and 'await' expressions
      // that aren't nested within closures or nested declarations.
      class FindInnerAsync : public ASTWalker {
        bool FoundAsync = false;

        std::pair<bool, Expr *> walkToExprPre(Expr *expr) override {
          // If we've found an 'await', record it and terminate the traversal.
          if (isa<AwaitExpr>(expr)) {
            FoundAsync = true;
            return { false, nullptr };
          }

          // Do not recurse into other closures.
          if (isa<ClosureExpr>(expr))
            return { false, expr };

          return { true, expr };
        }

        bool walkToDeclPre(Decl *decl) override {
          // Do not walk into function or type declarations.
          if (!isa<PatternBindingDecl>(decl))
            return false;

          return true;
        }

      public:
        bool foundAsync() { return FoundAsync; }
      };

      // If either 'throws' or 'async' was explicitly specified, use that
      // set of effects.
      bool throws = expr->getThrowsLoc().isValid();
      bool async = expr->getAsyncLoc().isValid();
      if (throws || async) {
        return ASTExtInfoBuilder()
          .withThrows(throws)
          .withAsync(async)
          .build();
      }

      // Scan the body to determine the effects.
      auto body = expr->getBody();
      if (!body)
        return FunctionType::ExtInfo();

      auto throwFinder = FindInnerThrows(CS, expr);
      body->walk(throwFinder);
      auto asyncFinder = FindInnerAsync();
      body->walk(asyncFinder);
      return ASTExtInfoBuilder()
        .withThrows(throwFinder.foundThrow())
        .withAsync(asyncFinder.foundAsync())
        .build();
    }

    Type visitClosureExpr(ClosureExpr *closure) {
      auto *locator = CS.getConstraintLocator(closure);
      auto closureType = CS.createTypeVariable(locator, TVO_CanBindToNoEscape);

      // Collect any variable references whose types involve type variables,
      // because there will be a dependency on those type variables once we have
      // generated constraints for the closure body. This includes references
      // to other closure params such as in `{ x in { x }}` where the inner
      // closure is dependent on the outer closure's param type, as well as
      // cases like `for i in x where bar({ i })` where there's a dependency on
      // the type variable for the pattern `i`.
      struct CollectVarRefs : public ASTWalker {
        ConstraintSystem &cs;
        llvm::SmallVector<TypeVariableType *, 4> varRefs;
        bool hasErrorExprs = false;

        CollectVarRefs(ConstraintSystem &cs) : cs(cs) { }

        bool shouldWalkCaptureInitializerExpressions() override { return true; }

        std::pair<bool, Expr *> walkToExprPre(Expr *expr) override {
          // If there are any error expressions in this closure
          // it wouldn't be possible to infer its type.
          if (isa<ErrorExpr>(expr)) {
            hasErrorExprs = true;
            return {false, nullptr};
          }

          // Retrieve type variables from references to var decls.
          if (auto *declRef = dyn_cast<DeclRefExpr>(expr)) {
            if (auto *varDecl = dyn_cast<VarDecl>(declRef->getDecl())) {
              if (auto varType = cs.getTypeIfAvailable(varDecl)) {
                varType->getTypeVariables(varRefs);
              }
            }
          }

          return { true, expr };
        }
      } collectVarRefs(CS);

      closure->walk(collectVarRefs);

      // If walker discovered error expressions, let's fail constraint
      // genreation only if closure is going to participate
      // in the type-check. This allows us to delay validation of
      // multi-statement closures until body is opened.
      if (shouldTypeCheckInEnclosingExpression(closure) &&
          collectVarRefs.hasErrorExprs) {
        return Type();
      }

      auto inferredType = inferClosureType(closure);
      if (!inferredType || inferredType->hasError())
        return Type();

      CS.addUnsolvedConstraint(
          Constraint::create(CS, ConstraintKind::DefaultClosureType,
                             closureType, inferredType, locator,
                             collectVarRefs.varRefs));

      CS.setClosureType(closure, inferredType);
      return closureType;
    }

    Type visitAutoClosureExpr(AutoClosureExpr *expr) {
      // AutoClosureExpr is introduced by CSApply.
      llvm_unreachable("Already type-checked");
    }

    Type visitInOutExpr(InOutExpr *expr) {
      // The address-of operator produces an explicit inout T from an lvalue T.
      // We model this with the constraint
      //
      //     S < lvalue T
      //
      // where T is a fresh type variable.
      auto lvalue = CS.createTypeVariable(CS.getConstraintLocator(expr),
                                          TVO_CanBindToNoEscape);
      auto bound = LValueType::get(lvalue);
      auto result = InOutType::get(lvalue);
      CS.addConstraint(ConstraintKind::Conversion,
                       CS.getType(expr->getSubExpr()), bound,
                       CS.getConstraintLocator(expr));
      return result;
    }

    Type visitVarargExpansionExpr(VarargExpansionExpr *expr) {
      // Create a fresh type variable.
      auto element = CS.createTypeVariable(CS.getConstraintLocator(expr),
                                           TVO_CanBindToNoEscape);

      // Try to build the appropriate type for a variadic argument list of
      // the fresh element type.  If that failed, just bail out.
      auto array = TypeChecker::getArraySliceType(expr->getLoc(), element);
      if (array->hasError()) return element;

      // Require the operand to be convertible to the array type.
      CS.addConstraint(ConstraintKind::Conversion,
                       CS.getType(expr->getSubExpr()), array,
                       CS.getConstraintLocator(expr));
      return array;
    }

    Type visitDynamicTypeExpr(DynamicTypeExpr *expr) {
      auto tv = CS.createTypeVariable(CS.getConstraintLocator(expr),
                                      TVO_CanBindToNoEscape);
      CS.addConstraint(ConstraintKind::DynamicTypeOf, tv,
                       CS.getType(expr->getBase()),
           CS.getConstraintLocator(expr, ConstraintLocator::RValueAdjustment));
      return tv;
    }

    Type visitOpaqueValueExpr(OpaqueValueExpr *expr) {
      assert(expr->isPlaceholder() && "Already type checked");
      return expr->getType();
    }

    Type visitPropertyWrapperValuePlaceholderExpr(
        PropertyWrapperValuePlaceholderExpr *expr) {
      return expr->getType();
    }

    Type visitDefaultArgumentExpr(DefaultArgumentExpr *expr) {
      return expr->getType();
    }

    Type visitApplyExpr(ApplyExpr *expr) {
      auto fnExpr = expr->getFn();

      SmallVector<Identifier, 4> scratch;
      associateArgumentLabels(
          CS.getConstraintLocator(expr),
          {expr->getArgumentLabels(scratch),
           expr->getUnlabeledTrailingClosureIndex()},
          /*labelsArePermanent=*/isa<CallExpr>(expr));

      if (auto *UDE = dyn_cast<UnresolvedDotExpr>(fnExpr)) {
        auto typeOperation = getTypeOperation(UDE, CS.getASTContext());
        if (typeOperation != TypeOperation::None)
          return resultOfTypeOperation(typeOperation, expr->getArg());
      }

      // The result type is a fresh type variable.
      Type resultType = CS.createTypeVariable(
          CS.getConstraintLocator(expr, ConstraintLocator::FunctionResult),
          TVO_CanBindToNoEscape);

      // A direct call to a ClosureExpr makes it noescape.
      FunctionType::ExtInfo extInfo;
      if (isa<ClosureExpr>(fnExpr->getSemanticsProvidingExpr()))
        extInfo = extInfo.withNoEscape();

      // FIXME: Redesign the AST so that an ApplyExpr directly stores a list of
      // arguments together with their inout-ness, instead of a single
      // ParenExpr or TupleExpr.
      SmallVector<AnyFunctionType::Param, 8> params;
      AnyFunctionType::decomposeInput(CS.getType(expr->getArg()), params);

      CS.addConstraint(ConstraintKind::ApplicableFunction,
                       FunctionType::get(params, resultType,
<<<<<<< HEAD
                       CS.getASTContext().getNeverType(), extInfo),
=======
                                         CS.getASTContext().getNeverType(),
                                         extInfo),
>>>>>>> 158a725e
                       CS.getType(expr->getFn()),
        CS.getConstraintLocator(expr, ConstraintLocator::ApplyFunction));

      // If we ended up resolving the result type variable to a concrete type,
      // set it as the favored type for this expression.
      Type fixedType =
          CS.getFixedTypeRecursive(resultType, /*wantRvalue=*/true);
      if (!fixedType->isTypeVariableOrMember()) {
        CS.setFavoredType(expr, fixedType.getPointer());
        resultType = fixedType;
      }

      return resultType;
    }

    Type getSuperType(VarDecl *selfDecl,
                      SourceLoc diagLoc,
                      Diag<> diag_not_in_class,
                      Diag<> diag_no_base_class) {
      DeclContext *typeContext = selfDecl->getDeclContext()->getParent();
      assert(typeContext && "constructor without parent context?!");

      auto &de = CS.getASTContext().Diags;
      ClassDecl *classDecl = typeContext->getSelfClassDecl();
      if (!classDecl) {
        de.diagnose(diagLoc, diag_not_in_class);
        return Type();
      }
      if (!classDecl->hasSuperclass()) {
        de.diagnose(diagLoc, diag_no_base_class);
        return Type();
      }

      auto selfTy = CS.DC->mapTypeIntoContext(
        typeContext->getDeclaredInterfaceType());
      auto superclassTy = selfTy->getSuperclass();

      if (!superclassTy)
        return Type();

      if (selfDecl->getInterfaceType()->is<MetatypeType>())
        superclassTy = MetatypeType::get(superclassTy);

      return superclassTy;
    }
    
    Type visitRebindSelfInConstructorExpr(RebindSelfInConstructorExpr *expr) {
      // The result is void.
      return TupleType::getEmpty(CS.getASTContext());
    }
    
    Type visitIfExpr(IfExpr *expr) {
      // Condition must convert to Bool.
      auto boolDecl = CS.getASTContext().getBoolDecl();
      if (!boolDecl)
        return Type();

      CS.addConstraint(
          ConstraintKind::Conversion, CS.getType(expr->getCondExpr()),
          boolDecl->getDeclaredInterfaceType(),
          CS.getConstraintLocator(expr, ConstraintLocator::Condition));

      // The branches must be convertible to a common type.
      return CS.addJoinConstraint(
          CS.getConstraintLocator(expr),
          {{CS.getType(expr->getThenExpr()),
            CS.getConstraintLocator(expr, LocatorPathElt::TernaryBranch(true))},
           {CS.getType(expr->getElseExpr()),
            CS.getConstraintLocator(expr,
                                    LocatorPathElt::TernaryBranch(false))}});
    }

    virtual Type visitImplicitConversionExpr(ImplicitConversionExpr *expr) {
      llvm_unreachable("Already type-checked");
    }

    Type
    createTypeVariableAndDisjunctionForIUOCoercion(Type toType,
                                                   ConstraintLocator *locator) {
      auto typeVar = CS.createTypeVariable(locator, TVO_CanBindToNoEscape);
      CS.buildDisjunctionForImplicitlyUnwrappedOptional(typeVar, toType,
                                                        locator);
      return typeVar;
    }

    Type visitForcedCheckedCastExpr(ForcedCheckedCastExpr *expr) {
      auto fromExpr = expr->getSubExpr();
      if (!fromExpr) // Either wasn't constructed correctly or wasn't folded.
        return nullptr;

      auto *const repr = expr->getCastTypeRepr();
      // Validate the resulting type.
      const auto toType = resolveTypeReferenceInExpression(
          repr, TypeResolverContext::ExplicitCastExpr,
          CS.getConstraintLocator(expr));
      if (!toType)
        return nullptr;

      // Cache the type we're casting to.
      if (repr) CS.setType(repr, toType);

      auto fromType = CS.getType(fromExpr);
      auto locator = CS.getConstraintLocator(expr);

      // The source type can be checked-cast to the destination type.
      CS.addConstraint(ConstraintKind::CheckedCast, fromType, toType, locator);

      // If the result type was declared IUO, add a disjunction for
      // bindings for the result of the coercion.
      if (repr && repr->getKind() == TypeReprKind::ImplicitlyUnwrappedOptional)
        return createTypeVariableAndDisjunctionForIUOCoercion(toType, locator);

      return toType;
    }

    Type visitCoerceExpr(CoerceExpr *expr) {
      // Validate the resulting type.
      auto *const repr = expr->getCastTypeRepr();
      const auto toType = resolveTypeReferenceInExpression(
          repr, TypeResolverContext::ExplicitCastExpr,
          CS.getConstraintLocator(expr));
      if (!toType)
        return nullptr;

      // Cache the type we're casting to.
      if (repr) CS.setType(repr, toType);

      auto fromType = CS.getType(expr->getSubExpr());
      auto locator = CS.getConstraintLocator(expr);

      // Add a conversion constraint for the direct conversion between
      // types.
      CS.addExplicitConversionConstraint(fromType, toType, RememberChoice,
                                         locator);

      // If the result type was declared IUO, add a disjunction for
      // bindings for the result of the coercion.
      if (repr && repr->getKind() == TypeReprKind::ImplicitlyUnwrappedOptional)
        return createTypeVariableAndDisjunctionForIUOCoercion(toType, locator);

      return toType;
    }

    Type visitConditionalCheckedCastExpr(ConditionalCheckedCastExpr *expr) {
      auto fromExpr = expr->getSubExpr();
      if (!fromExpr) // Either wasn't constructed correctly or wasn't folded.
        return nullptr;

      // Validate the resulting type.
      auto *const repr = expr->getCastTypeRepr();
      const auto toType = resolveTypeReferenceInExpression(
          repr, TypeResolverContext::ExplicitCastExpr,
          CS.getConstraintLocator(expr));
      if (!toType)
        return nullptr;

      // Cache the type we're casting to.
      if (repr) CS.setType(repr, toType);

      auto fromType = CS.getType(fromExpr);
      auto locator = CS.getConstraintLocator(expr);

      CS.addConstraint(ConstraintKind::CheckedCast, fromType, toType, locator);

      // If the result type was declared IUO, add a disjunction for
      // bindings for the result of the coercion.
      if (repr && repr->getKind() == TypeReprKind::ImplicitlyUnwrappedOptional)
        return createTypeVariableAndDisjunctionForIUOCoercion(
            OptionalType::get(toType), locator);

      return OptionalType::get(toType);
    }

    Type visitIsExpr(IsExpr *expr) {
      // Validate the type.
      // FIXME: Locator for the cast type?
      auto &ctx = CS.getASTContext();
      const auto toType = resolveTypeReferenceInExpression(
          expr->getCastTypeRepr(), TypeResolverContext::ExplicitCastExpr,
          CS.getConstraintLocator(expr));
      if (!toType)
        return nullptr;

      // Cache the type we're checking.
      CS.setType(expr->getCastTypeRepr(), toType);

      // Add a checked cast constraint.
      auto fromType = CS.getType(expr->getSubExpr());
      
      CS.addConstraint(ConstraintKind::CheckedCast, fromType, toType,
                       CS.getConstraintLocator(expr));

      // The result is Bool.
      auto boolDecl = ctx.getBoolDecl();

      if (!boolDecl) {
        ctx.Diags.diagnose(SourceLoc(), diag::broken_bool);
        return Type();
      }

      return boolDecl->getDeclaredInterfaceType();
    }

    Type visitDiscardAssignmentExpr(DiscardAssignmentExpr *expr) {
      /// Diagnose a '_' that isn't on the immediate LHS of an assignment.
      if (!CorrectDiscardAssignmentExprs.count(expr)) {
        auto &DE = CS.getASTContext().Diags;
        DE.diagnose(expr->getLoc(), diag::discard_expr_outside_of_assignment);
        return Type();
      }

      auto locator = CS.getConstraintLocator(expr);
      auto typeVar = CS.createTypeVariable(locator, TVO_CanBindToNoEscape);
      return LValueType::get(typeVar);
    }

    static Type genAssignDestType(Expr *expr, ConstraintSystem &CS) {
      if (auto *TE = dyn_cast<TupleExpr>(expr)) {
        SmallVector<TupleTypeElt, 4> destTupleTypes;
        for (unsigned i = 0; i !=  TE->getNumElements(); ++i) {
          Type subType = genAssignDestType(TE->getElement(i), CS);
          destTupleTypes.push_back(TupleTypeElt(subType, TE->getElementName(i)));
        }
        return TupleType::get(destTupleTypes, CS.getASTContext());
      } else {
        auto *locator = CS.getConstraintLocator(expr);

        auto isOrCanBeLValueType = [](Type type) {
          if (auto *typeVar = type->getAs<TypeVariableType>()) {
            return typeVar->getImpl().canBindToLValue();
          }
          return type->is<LValueType>();
        };

        auto exprType = CS.getType(expr);
        if (!isOrCanBeLValueType(exprType)) {
          // Pretend that destination is an l-value type.
          exprType = LValueType::get(exprType);
          (void)CS.recordFix(TreatRValueAsLValue::create(CS, locator));
        }

        auto *destTy = CS.createTypeVariable(locator, TVO_CanBindToNoEscape);
        CS.addConstraint(ConstraintKind::Bind, LValueType::get(destTy),
                         exprType, locator);
        return destTy;
      }
    }

    /// Scout out the specified destination of an AssignExpr to recursively
    /// identify DiscardAssignmentExpr in legal places.  We can only allow them
    /// in simple pattern-like expressions, so we reject anything complex here.
    void markAcceptableDiscardExprs(Expr *E) {
      if (!E) return;

      if (auto *PE = dyn_cast<ParenExpr>(E))
        return markAcceptableDiscardExprs(PE->getSubExpr());
      if (auto *TE = dyn_cast<TupleExpr>(E)) {
        for (auto &elt : TE->getElements())
          markAcceptableDiscardExprs(elt);
        return;
      }
      if (auto *DAE = dyn_cast<DiscardAssignmentExpr>(E))
        CorrectDiscardAssignmentExprs.insert(DAE);

      // Otherwise, we can't support this.
    }

    Type visitAssignExpr(AssignExpr *expr) {
      // Handle invalid code.
      if (!expr->getDest() || !expr->getSrc())
        return Type();
      Type destTy = genAssignDestType(expr->getDest(), CS);
      CS.addConstraint(ConstraintKind::Conversion,
                       CS.getType(expr->getSrc()), destTy,
                       CS.getConstraintLocator(expr));
      return TupleType::getEmpty(CS.getASTContext());
    }
    
    Type visitUnresolvedPatternExpr(UnresolvedPatternExpr *expr) {
      // If there are UnresolvedPatterns floating around after pattern type
      // checking, they are definitely invalid. However, we will
      // diagnose that condition elsewhere; to avoid unnecessary noise errors,
      // just plop an open type variable here.
      
      auto locator = CS.getConstraintLocator(expr);
      auto typeVar = CS.createTypeVariable(locator,
                                           TVO_CanBindToLValue |
                                           TVO_CanBindToNoEscape);
      return typeVar;
    }

    /// Get the type T?
    ///
    ///  This is not the ideal source location, but it's only used for
    /// diagnosing ill-formed standard libraries, so it really isn't
    /// worth QoI efforts.
    Type getOptionalType(SourceLoc optLoc, Type valueTy) {
      auto optTy = TypeChecker::getOptionalType(optLoc, valueTy);
      if (optTy->hasError() ||
          TypeChecker::requireOptionalIntrinsics(CS.getASTContext(), optLoc))
        return Type();

      return optTy;
    }

    Type visitBindOptionalExpr(BindOptionalExpr *expr) {
      // The operand must be coercible to T?, and we will have type T.
      auto locator = CS.getConstraintLocator(expr);

      auto objectTy = CS.createTypeVariable(locator,
                                            TVO_PrefersSubtypeBinding |
                                            TVO_CanBindToLValue |
                                            TVO_CanBindToNoEscape);
      
      // The result is the object type of the optional subexpression.
      CS.addConstraint(ConstraintKind::OptionalObject,
                       CS.getType(expr->getSubExpr()), objectTy,
                       locator);
      return objectTy;
    }
    
    Type visitOptionalEvaluationExpr(OptionalEvaluationExpr *expr) {
      // The operand must be coercible to T? for some type T.  We'd
      // like this to be the smallest possible nesting level of
      // optional types, e.g. T? over T??; otherwise we don't really
      // have a preference.
      auto valueTy = CS.createTypeVariable(CS.getConstraintLocator(expr),
                                           TVO_PrefersSubtypeBinding |
                                           TVO_CanBindToNoEscape);

      Type optTy = getOptionalType(expr->getSubExpr()->getLoc(), valueTy);
      if (!optTy)
        return Type();

      CS.addConstraint(ConstraintKind::Conversion,
                       CS.getType(expr->getSubExpr()), optTy,
                       CS.getConstraintLocator(expr));
      return optTy;
    }

    Type visitForceValueExpr(ForceValueExpr *expr) {
      // Force-unwrap an optional of type T? to produce a T.
      auto locator = CS.getConstraintLocator(expr);

      auto objectTy = CS.createTypeVariable(locator,
                                            TVO_PrefersSubtypeBinding |
                                            TVO_CanBindToLValue |
                                            TVO_CanBindToNoEscape);
      
      // The result is the object type of the optional subexpression.
      CS.addConstraint(ConstraintKind::OptionalObject,
                       CS.getType(expr->getSubExpr()), objectTy,
                       locator);
      return objectTy;
    }

    Type visitOpenExistentialExpr(OpenExistentialExpr *expr) {
      llvm_unreachable("Already type-checked");
    }
    Type visitMakeTemporarilyEscapableExpr(MakeTemporarilyEscapableExpr *expr) {
      llvm_unreachable("Already type-checked");
    }
    Type visitKeyPathApplicationExpr(KeyPathApplicationExpr *expr) {
      // This should only appear in already-type-checked solutions, but we may
      // need to re-check for failure diagnosis.
      auto locator = CS.getConstraintLocator(expr);
      auto projectedTy = CS.createTypeVariable(locator,
                                               TVO_CanBindToLValue |
                                               TVO_CanBindToNoEscape);
      CS.addKeyPathApplicationConstraint(CS.getType(expr->getKeyPath()),
                                         CS.getType(expr->getBase()),
                                         projectedTy,
                                         locator);
      return projectedTy;
    }
    
    Type visitEnumIsCaseExpr(EnumIsCaseExpr *expr) {
      return CS.getASTContext().getBoolDecl()->getDeclaredInterfaceType();
    }

    Type visitLazyInitializerExpr(LazyInitializerExpr *expr) {
      llvm_unreachable("Already type-checked");
    }

    Type visitEditorPlaceholderExpr(EditorPlaceholderExpr *E) {
      if (auto *placeholderRepr = E->getPlaceholderTypeRepr()) {
        // Just resolve the referenced type.
        return resolveTypeReferenceInExpression(
            placeholderRepr, TypeResolverContext::InExpression,
            CS.getConstraintLocator(E));
      }

      auto locator = CS.getConstraintLocator(E);

      // A placeholder may have any type, but default to Void type if
      // otherwise unconstrained.
      auto &placeholderTy
        = editorPlaceholderVariables[currentEditorPlaceholderVariable];
      if (!placeholderTy) {
        placeholderTy = CS.createTypeVariable(locator, TVO_CanBindToNoEscape);

        CS.addConstraint(ConstraintKind::Defaultable,
                         placeholderTy,
                         TupleType::getEmpty(CS.getASTContext()),
                         locator);
      }

      // Move to the next placeholder variable.
      // FIXME: Cycling type variables like this is unsound.
      currentEditorPlaceholderVariable
        = (currentEditorPlaceholderVariable + 1) %
            numEditorPlaceholderVariables;

      return placeholderTy;
    }

    Type visitObjCSelectorExpr(ObjCSelectorExpr *E) {
      // #selector only makes sense when we have the Objective-C
      // runtime.
      auto &ctx = CS.getASTContext();
      if (!ctx.LangOpts.EnableObjCInterop) {
        ctx.Diags.diagnose(E->getLoc(), diag::expr_selector_no_objc_runtime);
        return nullptr;
      }

      
      // Make sure we can reference ObjectiveC.Selector.
      // FIXME: Fix-It to add the import?
      auto type = CS.getASTContext().getSelectorType();
      if (!type) {
        ctx.Diags.diagnose(E->getLoc(), diag::expr_selector_module_missing);
        return nullptr;
      }

      return type;
    }

    Type visitKeyPathExpr(KeyPathExpr *E) {
      if (E->isObjC())
        return CS.getType(E->getObjCStringLiteralExpr());
      
      auto kpDecl = CS.getASTContext().getKeyPathDecl();
      
      if (!kpDecl) {
        auto &de = CS.getASTContext().Diags;
        de.diagnose(E->getLoc(), diag::expr_keypath_no_keypath_type);
        return ErrorType::get(CS.getASTContext());
      }
      
      // For native key paths, traverse the key path components to set up
      // appropriate type relationships at each level.
      auto rootLocator =
          CS.getConstraintLocator(E, ConstraintLocator::KeyPathRoot);
      auto locator = CS.getConstraintLocator(E);
      Type root = CS.createTypeVariable(rootLocator, TVO_CanBindToNoEscape |
                                        TVO_CanBindToHole);

      // If a root type was explicitly given, then resolve it now.
      if (auto rootRepr = E->getRootType()) {
        const auto rootObjectTy = resolveTypeReferenceInExpression(
            rootRepr, TypeResolverContext::InExpression, locator);
        if (!rootObjectTy || rootObjectTy->hasError())
          return Type();

        // Allow \Derived.property to be inferred as \Base.property to
        // simulate a sort of covariant conversion from
        // KeyPath<Derived, T> to KeyPath<Base, T>.
        CS.addConstraint(ConstraintKind::Subtype, rootObjectTy, root, locator);
      }
      
      bool didOptionalChain = false;
      // We start optimistically from an lvalue base.
      Type base = LValueType::get(root);

      SmallVector<TypeVariableType *, 2> componentTypeVars;
      for (unsigned i : indices(E->getComponents())) {
        auto &component = E->getComponents()[i];
        auto memberLocator = CS.getConstraintLocator(
            locator, LocatorPathElt::KeyPathComponent(i));
        auto resultLocator = CS.getConstraintLocator(
            memberLocator, ConstraintLocator::KeyPathComponentResult);

        switch (auto kind = component.getKind()) {
        case KeyPathExpr::Component::Kind::Invalid:
          break;
        
        case KeyPathExpr::Component::Kind::UnresolvedProperty:
        // This should only appear in resolved ASTs, but we may need to
        // re-type-check the constraints during failure diagnosis.
        case KeyPathExpr::Component::Kind::Property: {
          auto memberTy = CS.createTypeVariable(resultLocator,
                                                TVO_CanBindToLValue |
                                                TVO_CanBindToNoEscape);
          componentTypeVars.push_back(memberTy);
          auto lookupName = kind == KeyPathExpr::Component::Kind::UnresolvedProperty
            ? DeclNameRef(component.getUnresolvedDeclName()) // FIXME: type change needed
            : component.getDeclRef().getDecl()->createNameRef();
          
          auto refKind = lookupName.isSimpleName()
            ? FunctionRefKind::Unapplied
            : FunctionRefKind::Compound;
          CS.addValueMemberConstraint(base, lookupName,
                                      memberTy,
                                      CurDC,
                                      refKind,
                                      /*outerAlternatives=*/{},
                                      memberLocator);
          base = memberTy;
          break;
        }
          
        case KeyPathExpr::Component::Kind::UnresolvedSubscript:
        // Subscript should only appear in resolved ASTs, but we may need to
        // re-type-check the constraints during failure diagnosis.
        case KeyPathExpr::Component::Kind::Subscript: {
          auto index = component.getIndexExpr();
          auto unlabeledTrailingClosureIndex =
            index->getUnlabeledTrailingClosureIndexOfPackedArgument();
          base = addSubscriptConstraints(E, base, index,
                                         /*decl*/ nullptr,
                                         component.getSubscriptLabels(),
                                         unlabeledTrailingClosureIndex,
                                         memberLocator,
                                         &componentTypeVars);
          break;
        }

        case KeyPathExpr::Component::Kind::TupleElement: {
          // Note: If implemented, the logic in `getCalleeLocator` will need
          // updating to return the correct callee locator for this.
          llvm_unreachable("not implemented");
          break;
        }
                
        case KeyPathExpr::Component::Kind::OptionalChain: {
          didOptionalChain = true;

          // We can't assign an optional back through an optional chain
          // today. Force the base to an rvalue.
          auto rvalueTy = CS.createTypeVariable(resultLocator,
                                                TVO_CanBindToNoEscape);
          componentTypeVars.push_back(rvalueTy);
          CS.addConstraint(ConstraintKind::Equal, base, rvalueTy,
                           resultLocator);

          base = rvalueTy;
          LLVM_FALLTHROUGH;
        }
        case KeyPathExpr::Component::Kind::OptionalForce: {
          auto optionalObjTy = CS.createTypeVariable(resultLocator,
                                                     TVO_CanBindToLValue |
                                                     TVO_CanBindToNoEscape);
          componentTypeVars.push_back(optionalObjTy);

          CS.addConstraint(ConstraintKind::OptionalObject, base, optionalObjTy,
                           resultLocator);
          base = optionalObjTy;
          break;
        }
        
        case KeyPathExpr::Component::Kind::OptionalWrap: {
          // This should only appear in resolved ASTs, but we may need to
          // re-type-check the constraints during failure diagnosis.
          base = OptionalType::get(base);
          break;
        }
        case KeyPathExpr::Component::Kind::Identity:
          continue;
        case KeyPathExpr::Component::Kind::DictionaryKey:
          llvm_unreachable("DictionaryKey only valid in #keyPath");
          break;
        }

        // By now, `base` is the result type of this component. Set it in the
        // constraint system so we can find it later.
        CS.setType(E, i, base);
      }
      
      // If there was an optional chaining component, the end result must be
      // optional.
      if (didOptionalChain) {
        auto objTy = CS.createTypeVariable(locator, TVO_CanBindToNoEscape);
        componentTypeVars.push_back(objTy);

        auto optTy = OptionalType::get(objTy);
        CS.addConstraint(ConstraintKind::Conversion, base, optTy,
                         locator);
        base = optTy;
      }

      auto baseLocator =
          CS.getConstraintLocator(E, ConstraintLocator::KeyPathValue);
      auto rvalueBase = CS.createTypeVariable(baseLocator,
                                              TVO_CanBindToNoEscape);
      CS.addConstraint(ConstraintKind::Equal, base, rvalueBase, locator);

      // The result is a KeyPath from the root to the end component.
      // The type of key path depends on the overloads chosen for the key
      // path components.
      auto typeLoc =
          CS.getConstraintLocator(locator, ConstraintLocator::KeyPathType);
      Type kpTy = CS.createTypeVariable(typeLoc, TVO_CanBindToNoEscape |
                                        TVO_CanBindToHole);
      CS.addKeyPathConstraint(kpTy, root, rvalueBase, componentTypeVars,
                              locator);
      return kpTy;
    }

    Type visitKeyPathDotExpr(KeyPathDotExpr *E) {
      llvm_unreachable("found KeyPathDotExpr in CSGen");
    }

    Type visitOneWayExpr(OneWayExpr *expr) {
      auto locator = CS.getConstraintLocator(expr);
      auto resultTypeVar = CS.createTypeVariable(locator, 0);
      CS.addConstraint(ConstraintKind::OneWayEqual, resultTypeVar,
                       CS.getType(expr->getSubExpr()), locator);
      return resultTypeVar;
    }

    Type visitTapExpr(TapExpr *expr) {
      DeclContext *varDC = expr->getVar()->getDeclContext();
      assert(varDC == CS.DC || (varDC && isa<AbstractClosureExpr>(varDC)) &&
             "TapExpr var should be in the same DeclContext we're checking it in!");
      
      auto locator = CS.getConstraintLocator(expr);
      auto tv = CS.createTypeVariable(locator, TVO_CanBindToNoEscape);

      if (auto subExpr = expr->getSubExpr()) {
        auto subExprType = CS.getType(subExpr);
        CS.addConstraint(ConstraintKind::Bind, subExprType, tv, locator);
      }

      return tv;
    }

    static bool isTriggerFallbackDiagnosticBuiltin(UnresolvedDotExpr *UDE,
                                                   ASTContext &Context) {
      auto *DRE = dyn_cast<DeclRefExpr>(UDE->getBase());
      if (!DRE)
        return false;

      if (DRE->getDecl() != Context.TheBuiltinModule)
        return false;

      auto member = UDE->getName().getBaseName().userFacingName();
      return member.equals("trigger_fallback_diagnostic");
    }

    enum class TypeOperation { None,
                               Join,
                               JoinInout,
                               JoinMeta,
                               JoinNonexistent,
                               OneWay,
    };

    static TypeOperation getTypeOperation(UnresolvedDotExpr *UDE,
                                          ASTContext &Context) {
      auto *DRE = dyn_cast<DeclRefExpr>(UDE->getBase());
      if (!DRE)
        return TypeOperation::None;

      if (DRE->getDecl() != Context.TheBuiltinModule)
        return TypeOperation::None;

      return llvm::StringSwitch<TypeOperation>(
                 UDE->getName().getBaseIdentifier().str())
          .Case("one_way", TypeOperation::OneWay)
          .Case("type_join", TypeOperation::Join)
          .Case("type_join_inout", TypeOperation::JoinInout)
          .Case("type_join_meta", TypeOperation::JoinMeta)
          .Case("type_join_nonexistent", TypeOperation::JoinNonexistent)
          .Default(TypeOperation::None);
    }

    Type resultOfTypeOperation(TypeOperation op, Expr *Arg) {
      auto *tuple = cast<TupleExpr>(Arg);

      auto *lhs = tuple->getElement(0);
      auto *rhs = tuple->getElement(1);

      switch (op) {
      case TypeOperation::None:
      case TypeOperation::OneWay:
        llvm_unreachable(
            "We should have a valid type operation at this point!");

      case TypeOperation::Join: {
        auto lhsMeta = CS.getType(lhs)->getAs<MetatypeType>();
        auto rhsMeta = CS.getType(rhs)->getAs<MetatypeType>();
        if (!lhsMeta || !rhsMeta)
          llvm_unreachable("Unexpected argument types for Builtin.type_join!");

        auto &ctx = lhsMeta->getASTContext();

        auto join =
            Type::join(lhsMeta->getInstanceType(), rhsMeta->getInstanceType());

        if (!join)
          return ErrorType::get(ctx);

        return MetatypeType::get(*join, ctx)->getCanonicalType();
      }

      case TypeOperation::JoinInout: {
        auto lhsInOut = CS.getType(lhs)->getAs<InOutType>();
        auto rhsMeta = CS.getType(rhs)->getAs<MetatypeType>();
        if (!lhsInOut || !rhsMeta)
          llvm_unreachable("Unexpected argument types for Builtin.type_join!");

        auto &ctx = lhsInOut->getASTContext();

        auto join =
            Type::join(lhsInOut, rhsMeta->getInstanceType());

        if (!join)
          return ErrorType::get(ctx);

        return MetatypeType::get(*join, ctx)->getCanonicalType();
      }

      case TypeOperation::JoinMeta: {
        auto lhsMeta = CS.getType(lhs)->getAs<MetatypeType>();
        auto rhsMeta = CS.getType(rhs)->getAs<MetatypeType>();
        if (!lhsMeta || !rhsMeta)
          llvm_unreachable("Unexpected argument types for Builtin.type_join!");

        auto &ctx = lhsMeta->getASTContext();

        auto join = Type::join(lhsMeta, rhsMeta);

        if (!join)
          return ErrorType::get(ctx);

        return *join;
      }

      case TypeOperation::JoinNonexistent: {
        auto lhsMeta = CS.getType(lhs)->getAs<MetatypeType>();
        auto rhsMeta = CS.getType(rhs)->getAs<MetatypeType>();
        if (!lhsMeta || !rhsMeta)
          llvm_unreachable("Unexpected argument types for Builtin.type_join_nonexistent!");

        auto &ctx = lhsMeta->getASTContext();

        auto join =
            Type::join(lhsMeta->getInstanceType(), rhsMeta->getInstanceType());

        // Verify that we could not compute a join.
        if (join)
          llvm_unreachable("Unexpected result from join - it should not have been computable!");

        // The return value is unimportant.
        return MetatypeType::get(ctx.TheAnyType)->getCanonicalType();
      }
      }
      llvm_unreachable("unhandled operation");
    }

    void associateArgumentLabels(ConstraintLocator *locator,
                                 ConstraintSystem::ArgumentInfo info,
                                 bool labelsArePermanent = true) {
      assert(locator && locator->getAnchor());
      // Record the labels.
      if (!labelsArePermanent)
        info.Labels = CS.allocateCopy(info.Labels);
      CS.ArgumentInfos[CS.getArgumentInfoLocator(locator)] = info;
    }
  };

  class ConstraintWalker : public ASTWalker {
    ConstraintGenerator &CG;

  public:
    ConstraintWalker(ConstraintGenerator &CG) : CG(CG) { }

    std::pair<bool, Expr *> walkToExprPre(Expr *expr) override {

      if (CG.getConstraintSystem().shouldReusePrecheckedType()) {
        if (expr->getType()) {
          assert(!expr->getType()->hasTypeVariable());
          assert(!expr->getType()->hasHole());
          CG.getConstraintSystem().cacheType(expr);
          return { false, expr };
        }
      }

      // Note that the subexpression of a #selector expression is
      // unevaluated.
      if (auto sel = dyn_cast<ObjCSelectorExpr>(expr)) {
        CG.getConstraintSystem().UnevaluatedRootExprs.insert(sel->getSubExpr());
      }

      // Check an objc key-path expression, which fills in its semantic
      // expression as a string literal.
      if (auto keyPath = dyn_cast<KeyPathExpr>(expr)) {
        if (keyPath->isObjC()) {
          auto &cs = CG.getConstraintSystem();
          (void)TypeChecker::checkObjCKeyPathExpr(cs.DC, keyPath);
        }
      }

      // Generate constraints for each of the entries in the capture list.
      if (auto captureList = dyn_cast<CaptureListExpr>(expr)) {
        auto &CS = CG.getConstraintSystem();
        for (const auto &capture : captureList->getCaptureList()) {
          SolutionApplicationTarget target(capture.Init);
          if (CS.generateConstraints(target, FreeTypeVariableBinding::Disallow))
            return {false, nullptr};
        }
      }

      // Both multi- and single-statement closures now behave the same way
      // when it comes to constraint generation.
      if (auto closure = dyn_cast<ClosureExpr>(expr)) {
        auto &CS = CG.getConstraintSystem();
        auto closureType = CG.visitClosureExpr(closure);
        if (!closureType)
          return {false, nullptr};

        CS.setType(expr, closureType);
        return {false, expr};
      }

      // Don't visit CoerceExpr with an empty sub expression. They may occur
      // if the body of a closure was not visited while pre-checking because
      // of an error in the closure's signature.
      if (auto coerceExpr = dyn_cast<CoerceExpr>(expr)) {
        if (!coerceExpr->getSubExpr()) {
          return { false, expr };
        }
      }

      // Don't visit IfExpr with empty sub expressions. They may occur
      // if the body of a closure was not visited while pre-checking because
      // of an error in the closure's signature.
      if (auto ifExpr = dyn_cast<IfExpr>(expr)) {
        if (!ifExpr->getThenExpr() || !ifExpr->getElseExpr())
          return { false, expr };
      }

      if (auto *assignment = dyn_cast<AssignExpr>(expr))
        CG.markAcceptableDiscardExprs(assignment->getDest());

      return { true, expr };
    }

    /// Once we've visited the children of the given expression,
    /// generate constraints from the expression.
    Expr *walkToExprPost(Expr *expr) override {
      auto &CS = CG.getConstraintSystem();
      // Translate special type-checker Builtin calls into simpler expressions.
      if (auto *apply = dyn_cast<ApplyExpr>(expr)) {
        auto fnExpr = apply->getFn();
        if (auto *UDE = dyn_cast<UnresolvedDotExpr>(fnExpr)) {
          auto typeOperation =
              ConstraintGenerator::getTypeOperation(UDE, CS.getASTContext());

          if (typeOperation == ConstraintGenerator::TypeOperation::OneWay) {
            // For a one-way constraint, create the OneWayExpr node.
            auto *arg = cast<ParenExpr>(apply->getArg())->getSubExpr();
            expr = new (CS.getASTContext()) OneWayExpr(arg);
          } else if (typeOperation !=
                         ConstraintGenerator::TypeOperation::None) {
            // Handle the Builtin.type_join* family of calls by replacing
            // them with dot_self_expr of type_expr with the type being the
            // result of the join.
            auto joinMetaTy =
                CG.resultOfTypeOperation(typeOperation, apply->getArg());
            auto joinTy = joinMetaTy->castTo<MetatypeType>();

            auto *TE = TypeExpr::createImplicit(joinTy->getInstanceType(),
                                                CS.getASTContext());
            CS.cacheType(TE);

            auto *DSE = new (CS.getASTContext())
                DotSelfExpr(TE, SourceLoc(), SourceLoc(), CS.getType(TE));
            DSE->setImplicit();
            CS.cacheType(DSE);

            return DSE;
          }
        }
      }

      if (auto type = CG.visit(expr)) {
        auto simplifiedType = CS.simplifyType(type);

        CS.setType(expr, simplifiedType);

        return expr;
      }

      return nullptr;
    }

    /// Ignore statements.
    std::pair<bool, Stmt *> walkToStmtPre(Stmt *stmt) override {
      return { false, stmt };
    }

    /// Ignore declarations.
    bool walkToDeclPre(Decl *decl) override { return false; }
  };
} // end anonymous namespace

static Expr *generateConstraintsFor(ConstraintSystem &cs, Expr *expr,
                                    DeclContext *DC) {
  // Walk the expression, generating constraints.
  ConstraintGenerator cg(cs, DC);
  ConstraintWalker cw(cg);

  Expr *result = expr->walk(cw);

  if (result)
    cs.optimizeConstraints(result);

  return result;
}

/// Generate constraints to produce the wrapped value type given the property
/// that has an attached property wrapper.
///
/// \param initializerType The type of the adjusted initializer, which
/// initializes the underlying storage variable.
/// \param wrappedVar The property that has a property wrapper.
/// \returns the type of the property.
static bool generateWrappedPropertyTypeConstraints(
   ConstraintSystem &cs, Type initializerType, VarDecl *wrappedVar,
   Type propertyType) {
  auto dc = wrappedVar->getInnermostDeclContext();

  Type wrapperType = LValueType::get(initializerType);
  Type wrappedValueType;

  auto wrapperAttributes = wrappedVar->getAttachedPropertyWrappers();
  for (unsigned i : indices(wrapperAttributes)) {
    // FIXME: We should somehow pass an OpenUnboundGenericTypeFn to
    // AttachedPropertyWrapperTypeRequest::evaluate to open up unbound
    // generics on the fly.
    Type rawWrapperType = wrappedVar->getAttachedPropertyWrapperType(i);
    auto wrapperInfo = wrappedVar->getAttachedPropertyWrapperTypeInfo(i);
    if (rawWrapperType->hasError() || !wrapperInfo)
      return true;

    // The former wrappedValue type must be equal to the current wrapper type
    if (wrappedValueType) {
      auto *typeRepr = wrapperAttributes[i]->getTypeRepr();
      auto *locator =
          cs.getConstraintLocator(typeRepr, LocatorPathElt::ContextualType());
      wrapperType = cs.openUnboundGenericTypes(rawWrapperType, locator);
      cs.addConstraint(ConstraintKind::Equal, wrapperType, wrappedValueType,
                       locator);
      cs.setContextualType(typeRepr, TypeLoc::withoutLoc(wrappedValueType),
                           CTP_ComposedPropertyWrapper);
    }

    wrappedValueType = wrapperType->getTypeOfMember(
        dc->getParentModule(), wrapperInfo.valueVar);
  }

  // The property type must be equal to the wrapped value type
  cs.addConstraint(ConstraintKind::Equal, propertyType, wrappedValueType,
      cs.getConstraintLocator(wrappedVar, LocatorPathElt::ContextualType()));
  cs.setContextualType(wrappedVar, TypeLoc::withoutLoc(wrappedValueType),
                       CTP_WrappedProperty);
  return false;
}

/// Generate additional constraints for the pattern of an initialization.
static bool generateInitPatternConstraints(
    ConstraintSystem &cs, SolutionApplicationTarget target, Expr *initializer) {
  auto pattern = target.getInitializationPattern();
  auto locator =
      cs.getConstraintLocator(initializer, LocatorPathElt::ContextualType());
  Type patternType = cs.generateConstraints(
      pattern, locator, target.shouldBindPatternVarsOneWay(),
      target.getInitializationPatternBindingDecl(),
      target.getInitializationPatternBindingIndex());

  if (!patternType)
    return true;

  if (auto wrappedVar = target.getInitializationWrappedVar())
    return generateWrappedPropertyTypeConstraints(
        cs, cs.getType(target.getAsExpr()), wrappedVar, patternType);

  if (!patternType->is<OpaqueTypeArchetypeType>()) {
    // Add a conversion constraint between the types.
    cs.addConstraint(ConstraintKind::Conversion, cs.getType(target.getAsExpr()),
                     patternType, locator, /*isFavored*/true);
  }

  return false;
}

/// Generate constraints for a for-each statement.
static Optional<SolutionApplicationTarget>
generateForEachStmtConstraints(
    ConstraintSystem &cs, SolutionApplicationTarget target, Expr *sequence) {
  auto forEachStmtInfo = target.getForEachStmtInfo();
  ForEachStmt *stmt = forEachStmtInfo.stmt;

  auto locator = cs.getConstraintLocator(sequence);
  auto contextualLocator =
      cs.getConstraintLocator(sequence, LocatorPathElt::ContextualType());

  // The expression type must conform to the Sequence protocol.
  auto sequenceProto = TypeChecker::getProtocol(
      cs.getASTContext(), stmt->getForLoc(), KnownProtocolKind::Sequence);
  if (!sequenceProto) {
    return None;
  }

  Type sequenceType = cs.createTypeVariable(locator, TVO_CanBindToNoEscape);
  cs.addConstraint(ConstraintKind::Conversion, cs.getType(sequence),
                   sequenceType, locator);
  cs.addConstraint(ConstraintKind::ConformsTo, sequenceType,
                   sequenceProto->getDeclaredInterfaceType(),
                   contextualLocator);

  // Check the element pattern.
  ASTContext &ctx = cs.getASTContext();
  auto dc = target.getDeclContext();
  Pattern *pattern = TypeChecker::resolvePattern(stmt->getPattern(), dc,
                                                 /*isStmtCondition*/false);
  if (!pattern)
    return None;

  auto contextualPattern =
      ContextualPattern::forRawPattern(pattern, dc);
  Type patternType = TypeChecker::typeCheckPattern(contextualPattern);
  if (patternType->hasError()) {
    return None;
  }

  // Collect constraints from the element pattern.
  auto elementLocator = cs.getConstraintLocator(
    contextualLocator, ConstraintLocator::SequenceElementType);
  Type initType = cs.generateConstraints(
      pattern, contextualLocator, target.shouldBindPatternVarsOneWay(),
      nullptr, 0);
  if (!initType)
    return None;

  // Add a conversion constraint between the element type of the sequence
  // and the type of the element pattern.
  auto elementAssocType =
      sequenceProto->getAssociatedType(cs.getASTContext().Id_Element);
  Type elementType = DependentMemberType::get(sequenceType, elementAssocType);
  cs.addConstraint(ConstraintKind::Conversion, elementType, initType,
                   elementLocator);

  // Determine the iterator type.
  auto iteratorAssocType =
      sequenceProto->getAssociatedType(cs.getASTContext().Id_Iterator);
  Type iteratorType = DependentMemberType::get(sequenceType, iteratorAssocType);

  // The iterator type must conform to IteratorProtocol.
  ProtocolDecl *iteratorProto = TypeChecker::getProtocol(
      cs.getASTContext(), stmt->getForLoc(),
      KnownProtocolKind::IteratorProtocol);
  if (!iteratorProto)
    return None;

  // Reference the makeIterator witness.
  FuncDecl *makeIterator = ctx.getSequenceMakeIterator();
  Type makeIteratorType =
      cs.createTypeVariable(locator, TVO_CanBindToNoEscape);
  cs.addValueWitnessConstraint(
      LValueType::get(sequenceType), makeIterator,
      makeIteratorType, dc, FunctionRefKind::Compound,
      contextualLocator);

  // Generate constraints for the "where" expression, if there is one.
  if (forEachStmtInfo.whereExpr) {
    auto *boolDecl = dc->getASTContext().getBoolDecl();
    if (!boolDecl)
      return None;

    Type boolType = boolDecl->getDeclaredInterfaceType();
    if (!boolType)
      return None;

    SolutionApplicationTarget whereTarget(
        forEachStmtInfo.whereExpr, dc, CTP_Condition, boolType,
        /*isDiscarded=*/false);
    if (cs.generateConstraints(whereTarget, FreeTypeVariableBinding::Disallow))
      return None;

    cs.setContextualType(forEachStmtInfo.whereExpr,
                         TypeLoc::withoutLoc(boolType), CTP_Condition);

    forEachStmtInfo.whereExpr = whereTarget.getAsExpr();
  }

  // Populate all of the information for a for-each loop.
  forEachStmtInfo.elementType = elementType;
  forEachStmtInfo.iteratorType = iteratorType;
  forEachStmtInfo.initType = initType;
  forEachStmtInfo.sequenceType = sequenceType;
  target.setPattern(pattern);
  target.getForEachStmtInfo() = forEachStmtInfo;
  return target;
}

bool ConstraintSystem::generateConstraints(
    SolutionApplicationTarget &target,
    FreeTypeVariableBinding allowFreeTypeVariables) {
  if (Expr *expr = target.getAsExpr()) {
    // If the target requires an optional of some type, form a new appropriate
    // type variable and update the target's type with an optional of that
    // type variable.
    if (target.isOptionalSomePatternInit()) {
      assert(!target.getExprContextualType() &&
             "some pattern cannot have contextual type pre-configured");
      auto *convertTypeLocator =
          getConstraintLocator(expr, LocatorPathElt::ContextualType());
      Type var = createTypeVariable(convertTypeLocator, TVO_CanBindToNoEscape);
      target.setExprConversionType(TypeChecker::getOptionalType(expr->getLoc(), var));
    }

    expr = buildTypeErasedExpr(expr, target.getDeclContext(),
                               target.getExprContextualType(),
                               target.getExprContextualTypePurpose());

    // Generate constraints for the main system.
    expr = generateConstraints(expr, target.getDeclContext());
    if (!expr)
      return true;
    target.setExpr(expr);

    // If there is a type that we're expected to convert to, add the conversion
    // constraint.
    if (Type convertType = target.getExprConversionType()) {
      // Determine whether we know more about the contextual type.
      ContextualTypePurpose ctp = target.getExprContextualTypePurpose();
      bool isOpaqueReturnType = target.infersOpaqueReturnType();

      // Substitute type variables in for unresolved types.
      if (allowFreeTypeVariables == FreeTypeVariableBinding::UnresolvedType) {
        bool isForSingleExprFunction = (ctp == CTP_ReturnSingleExpr);
        auto *convertTypeLocator = getConstraintLocator(
            expr, LocatorPathElt::ContextualType(isForSingleExprFunction));

        convertType = convertType.transform([&](Type type) -> Type {
          if (type->is<UnresolvedType>()) {
            return createTypeVariable(
                convertTypeLocator, TVO_CanBindToNoEscape);
          }
          return type;
        });
      }

      addContextualConversionConstraint(expr, convertType, ctp,
                                        isOpaqueReturnType);
    }

    // For an initialization target, generate constraints for the pattern.
    if (target.getExprContextualTypePurpose() == CTP_Initialization &&
        generateInitPatternConstraints(*this, target, expr)) {
      return true;
    }

    // For a for-each statement, generate constraints for the pattern, where
    // clause, and sequence traversal.
    if (target.getExprContextualTypePurpose() == CTP_ForEachStmt) {
      auto resultTarget = generateForEachStmtConstraints(*this, target, expr);
      if (!resultTarget)
        return true;

      target = *resultTarget;
    }

    if (isDebugMode()) {
      auto &log = llvm::errs();
      log << "---Initial constraints for the given expression---\n";
      print(log, expr);
      log << "\n";
      print(log);
    }

    return false;
  }

  switch (target.kind) {
  case SolutionApplicationTarget::Kind::expression:
    llvm_unreachable("Handled above");

  case SolutionApplicationTarget::Kind::caseLabelItem:
  case SolutionApplicationTarget::Kind::function:
  case SolutionApplicationTarget::Kind::stmtCondition:
    llvm_unreachable("Handled separately");

  case SolutionApplicationTarget::Kind::patternBinding: {
    auto patternBinding = target.getAsPatternBinding();
    auto dc = target.getDeclContext();
    bool hadError = false;

    /// Generate constraints for each pattern binding entry
    for (unsigned index : range(patternBinding->getNumPatternEntries())) {
      // Type check the pattern.
      auto pattern = patternBinding->getPattern(index);
      auto contextualPattern = ContextualPattern::forRawPattern(pattern, dc);
      Type patternType = TypeChecker::typeCheckPattern(contextualPattern);

      auto init = patternBinding->getInit(index);
      if (!init) {
        llvm_unreachable("Unsupported pattern binding entry");
      }

      // Generate constraints for the initialization.
      auto target = SolutionApplicationTarget::forInitialization(
          init, dc, patternType, pattern,
          /*bindPatternVarsOneWay=*/true);
      if (generateConstraints(target, FreeTypeVariableBinding::Disallow)) {
        hadError = true;
        continue;
      }

      // Keep track of this binding entry.
      setSolutionApplicationTarget({patternBinding, index}, target);
    }

    return hadError;
  }

  case SolutionApplicationTarget::Kind::uninitializedWrappedVar: {
    auto *wrappedVar = target.getAsUninitializedWrappedVar();
    auto *outermostWrapper = wrappedVar->getAttachedPropertyWrappers().front();
    auto *typeRepr = outermostWrapper->getTypeRepr();
    auto backingType = openUnboundGenericTypes(outermostWrapper->getType(),
                                               getConstraintLocator(typeRepr));
    setType(typeRepr, backingType);

    auto propertyType = wrappedVar->getType();
    if (propertyType->hasError())
      return true;

    return generateWrappedPropertyTypeConstraints(
        *this, backingType, wrappedVar, propertyType);
  }
  }
}

Expr *ConstraintSystem::generateConstraints(
    Expr *expr, DeclContext *dc, bool isInputExpression) {
  if (isInputExpression)
    InputExprs.insert(expr);
  return generateConstraintsFor(*this, expr, dc);
}

Type ConstraintSystem::generateConstraints(
    Pattern *pattern, ConstraintLocatorBuilder locator,
    bool bindPatternVarsOneWay, PatternBindingDecl *patternBinding,
    unsigned patternIndex) {
  ConstraintGenerator cg(*this, nullptr);
  return cg.getTypeForPattern(pattern, locator, Type(), bindPatternVarsOneWay,
                              patternBinding, patternIndex);
}

bool ConstraintSystem::generateConstraints(StmtCondition condition,
                                           DeclContext *dc) {
  // FIXME: This should be folded into constraint generation for conditions.
  auto boolDecl = getASTContext().getBoolDecl();
  if (!boolDecl) {
    return true;
  }

  Type boolTy = boolDecl->getDeclaredInterfaceType();
  for (const auto &condElement : condition) {
    switch (condElement.getKind()) {
    case StmtConditionElement::CK_Availability:
      // Nothing to do here.
      continue;

    case StmtConditionElement::CK_Boolean: {
      Expr *condExpr = condElement.getBoolean();
      setContextualType(condExpr, TypeLoc::withoutLoc(boolTy), CTP_Condition);

      condExpr = generateConstraints(condExpr, dc);
      if (!condExpr) {
        return true;
      }

      addConstraint(ConstraintKind::Conversion,
                    getType(condExpr),
                    boolTy,
                    getConstraintLocator(condExpr,
                                         LocatorPathElt::ContextualType()));
      continue;
    }

    case StmtConditionElement::CK_PatternBinding: {
      auto *pattern = TypeChecker::resolvePattern(
          condElement.getPattern(), dc, /*isStmtCondition*/true);
      if (!pattern)
        return true;

      auto target = SolutionApplicationTarget::forInitialization(
          condElement.getInitializer(), dc, Type(),
          pattern, /*bindPatternVarsOneWay=*/true);
      if (generateConstraints(target, FreeTypeVariableBinding::Disallow))
        return true;

      setSolutionApplicationTarget(&condElement, target);
      continue;
    }
    }
  }

  return false;
}

bool ConstraintSystem::generateConstraints(
    CaseStmt *caseStmt, DeclContext *dc, Type subjectType,
    ConstraintLocator *locator) {
  // Pre-bind all of the pattern variables within the case.
  bindSwitchCasePatternVars(dc, caseStmt);

  for (auto &caseLabelItem : caseStmt->getMutableCaseLabelItems()) {
    // Resolve the pattern.
    auto *pattern = caseLabelItem.getPattern();
    if (!caseLabelItem.isPatternResolved()) {
      pattern = TypeChecker::resolvePattern(
          pattern, dc, /*isStmtCondition=*/false);
      if (!pattern)
        return true;
    }

    // Generate constraints for the pattern, including one-way bindings for
    // any variables that show up in this pattern, because those variables
    // can be referenced in the guard expressions and the body.
    Type patternType = generateConstraints(
        pattern, locator, /* bindPatternVarsOneWay=*/true,
        /*patternBinding=*/nullptr, /*patternBindingIndex=*/0);

    // Convert the subject type to the pattern, which establishes the
    // bindings.
    addConstraint(
        ConstraintKind::Conversion, subjectType, patternType, locator);

    // Generate constraints for the guard expression, if there is one.
    Expr *guardExpr = caseLabelItem.getGuardExpr();
    if (guardExpr) {
      guardExpr = generateConstraints(guardExpr, dc);
      if (!guardExpr)
        return true;
    }

    // Save this info.
    setCaseLabelItemInfo(&caseLabelItem, {pattern, guardExpr});

    // For any pattern variable that has a parent variable (i.e., another
    // pattern variable with the same name in the same case), require that
    // the types be equivalent.
    pattern->forEachNode([&](Pattern *pattern) {
      auto namedPattern = dyn_cast<NamedPattern>(pattern);
      if (!namedPattern)
        return;

      auto var = namedPattern->getDecl();
      if (auto parentVar = var->getParentVarDecl()) {
        addConstraint(
            ConstraintKind::Equal, getType(parentVar), getType(var),
            getConstraintLocator(
              locator,
              LocatorPathElt::PatternMatch(namedPattern)));
      }
    });
  }

  // Bind the types of the case body variables.
  for (auto caseBodyVar : caseStmt->getCaseBodyVariablesOrEmptyArray()) {
    auto parentVar = caseBodyVar->getParentVarDecl();
    assert(parentVar && "Case body variables always have parents");
    setType(caseBodyVar, getType(parentVar));
  }

  return false;
}

void ConstraintSystem::optimizeConstraints(Expr *e) {
  if (getASTContext().TypeCheckerOpts.DisableConstraintSolverPerformanceHacks)
    return;
  
  SmallVector<Expr *, 16> linkedExprs;
  
  // Collect any linked expressions.
  LinkedExprCollector collector(linkedExprs, *this);
  e->walk(collector);
  
  // Favor types, as appropriate.
  for (auto linkedExpr : linkedExprs) {
    computeFavoredTypeForExpr(linkedExpr, *this);
  }
  
  // Optimize the constraints.
  ConstraintOptimizer optimizer(*this);
  e->walk(optimizer);
}

bool swift::areGenericRequirementsSatisfied(
    const DeclContext *DC, GenericSignature sig,
    SubstitutionMap Substitutions, bool isExtension) {

  ConstraintSystemOptions Options;
  ConstraintSystem CS(const_cast<DeclContext *>(DC), Options);
  auto Loc = CS.getConstraintLocator({});

  // For every requirement, add a constraint.
  for (auto Req : sig->getRequirements()) {
    if (auto resolved = Req.subst(
          QuerySubstitutionMap{Substitutions},
          LookUpConformanceInModule(DC->getParentModule()))) {
      CS.addConstraint(*resolved, Loc);
    } else if (isExtension) {
      return false;
    }
    // Unresolved requirements are requirements of the function itself. This
    // does not prevent it from being applied. E.g. func foo<T: Sequence>(x: T).
  }

  // Having a solution implies the requirements have been fulfilled.
  return CS.solveSingle().hasValue();
}

struct ResolvedMemberResult::Implementation {
  llvm::SmallVector<ValueDecl*, 4> AllDecls;
  unsigned ViableStartIdx;
  Optional<unsigned> BestIdx;
};

ResolvedMemberResult::ResolvedMemberResult(): Impl(new Implementation()) {};

ResolvedMemberResult::~ResolvedMemberResult() { delete Impl; };

ResolvedMemberResult::operator bool() const {
  return !Impl->AllDecls.empty();
}

bool ResolvedMemberResult::
hasBestOverload() const { return Impl->BestIdx.hasValue(); }

ValueDecl* ResolvedMemberResult::
getBestOverload() const { return Impl->AllDecls[Impl->BestIdx.getValue()]; }

ArrayRef<ValueDecl*> ResolvedMemberResult::
getMemberDecls(InterestedMemberKind Kind) {
  auto Result = llvm::makeArrayRef(Impl->AllDecls);
  switch (Kind) {
  case InterestedMemberKind::Viable:
    return Result.slice(Impl->ViableStartIdx);
  case InterestedMemberKind::Unviable:
    return Result.slice(0, Impl->ViableStartIdx);
  case InterestedMemberKind::All:
    return Result;
  }
  llvm_unreachable("unhandled kind");
}

ResolvedMemberResult
swift::resolveValueMember(DeclContext &DC, Type BaseTy, DeclName Name) {
  ResolvedMemberResult Result;
  ConstraintSystem CS(&DC, None);

  // Look up all members of BaseTy with the given Name.
  MemberLookupResult LookupResult = CS.performMemberLookup(
      ConstraintKind::ValueMember, DeclNameRef(Name), BaseTy,
      FunctionRefKind::SingleApply, CS.getConstraintLocator({}), false);

  // Keep track of all the unviable members.
  for (auto Can : LookupResult.UnviableCandidates)
    Result.Impl->AllDecls.push_back(Can.getDecl());

  // Keep track of the start of viable choices.
  Result.Impl->ViableStartIdx = Result.Impl->AllDecls.size();

  // If no viable members, we are done.
  if (LookupResult.ViableCandidates.empty())
    return Result;

  // If there's only one viable member, that is the best one.
  if (LookupResult.ViableCandidates.size() == 1) {
    Result.Impl->BestIdx = Result.Impl->AllDecls.size();
    Result.Impl->AllDecls.push_back(LookupResult.ViableCandidates[0].getDecl());
    return Result;
  }

  // Try to figure out the best overload.
  ConstraintLocator *Locator = CS.getConstraintLocator({});
  TypeVariableType *TV = CS.createTypeVariable(Locator,
                                               TVO_CanBindToLValue |
                                               TVO_CanBindToNoEscape);
  CS.addOverloadSet(TV, LookupResult.ViableCandidates, &DC, Locator);
  Optional<Solution> OpSolution = CS.solveSingle();
  ValueDecl *Selected = nullptr;
  if (OpSolution.hasValue()) {
    Selected = OpSolution.getValue().overloadChoices[Locator].choice.getDecl();
  }
  for (OverloadChoice& Choice : LookupResult.ViableCandidates) {
    ValueDecl *VD = Choice.getDecl();

    // If this VD is the best overload, keep track of its index.
    if (VD == Selected)
      Result.Impl->BestIdx = Result.Impl->AllDecls.size();
    Result.Impl->AllDecls.push_back(VD);
  }
  return Result;
}

OriginalArgumentList
swift::getOriginalArgumentList(Expr *expr) {
  OriginalArgumentList result;

  auto add = [&](Expr *arg, Identifier label, SourceLoc labelLoc) {
    if (isa<DefaultArgumentExpr>(arg)) {
      return;
    }

    if (auto *varargExpr = dyn_cast<VarargExpansionExpr>(arg)) {
      if (auto *arrayExpr = dyn_cast<ArrayExpr>(varargExpr->getSubExpr())) {
        for (auto *elt : arrayExpr->getElements()) {
          result.args.push_back(elt);
          result.labels.push_back(label);
          result.labelLocs.push_back(labelLoc);

          label = Identifier();
          labelLoc = SourceLoc();
        }

        return;
      }
    }

    result.args.push_back(arg);
    result.labels.push_back(label);
    result.labelLocs.push_back(labelLoc);
  };

  if (auto *parenExpr = dyn_cast<ParenExpr>(expr)) {
    result.lParenLoc = parenExpr->getLParenLoc();
    result.rParenLoc = parenExpr->getRParenLoc();
    result.hasTrailingClosure = parenExpr->hasTrailingClosure();
    add(parenExpr->getSubExpr(), Identifier(), SourceLoc());
  } else if (auto *tupleExpr = dyn_cast<TupleExpr>(expr)) {
    result.lParenLoc = tupleExpr->getLParenLoc();
    result.rParenLoc = tupleExpr->getRParenLoc();
    result.hasTrailingClosure = tupleExpr->hasTrailingClosure();

    auto args = tupleExpr->getElements();
    auto labels = tupleExpr->getElementNames();
    auto labelLocs = tupleExpr->getElementNameLocs();
    for (unsigned i = 0, e = args.size(); i != e; ++i) {
      // Implicit TupleExprs don't always store label locations.
      add(args[i], labels[i],
          labelLocs.empty() ? SourceLoc() : labelLocs[i]);
    }
  } else {
    add(expr, Identifier(), SourceLoc());
  }

  return result;
}<|MERGE_RESOLUTION|>--- conflicted
+++ resolved
@@ -971,12 +971,8 @@
       // Add the constraint that the index expression's type be convertible
       // to the input type of the subscript operator.
       CS.addConstraint(ConstraintKind::ApplicableFunction,
-<<<<<<< HEAD
-                       FunctionType::get(params, outputTy, CS.getASTContext().getNeverType()),
-=======
                        FunctionType::get(params, outputTy,
                                          CS.getASTContext().getNeverType()),
->>>>>>> 158a725e
                        memberTy,
                        fnLocator);
 
@@ -1244,13 +1240,9 @@
 
       CS.addConstraint(
           ConstraintKind::ApplicableFunction,
-<<<<<<< HEAD
-          FunctionType::get(args, resultType, CS.getASTContext().getNeverType()), memberType,
-=======
           FunctionType::get(args, resultType,
                             CS.getASTContext().getNeverType()),
           memberType,
->>>>>>> 158a725e
           CS.getConstraintLocator(expr, ConstraintLocator::ApplyFunction));
 
       if (constr->isFailable())
@@ -2093,9 +2085,6 @@
                                                           : TVO_CanBindToHole));
       }();
 
-<<<<<<< HEAD
-      return FunctionType::get(closureParams, resultTy, CS.getASTContext().getNeverType(), extInfo);
-=======
       auto &ctx = CS.getASTContext();
 
       #warning TODO: get correct throwing type from closure
@@ -2104,7 +2093,6 @@
                                ? ctx.getErrorDecl()->getInterfaceType()
                                : ctx.getNeverType(),
                                extInfo);
->>>>>>> 158a725e
     }
 
     /// Produces a type for the given pattern, filling in any missing
@@ -2491,13 +2479,9 @@
           Type outputType = CS.createTypeVariable(
               CS.getConstraintLocator(locator),
               TVO_CanBindToNoEscape);
-<<<<<<< HEAD
-          Type functionType = FunctionType::get(params, outputType, CS.getASTContext().getNeverType());
-=======
           Type functionType =
               FunctionType::get(params, outputType,
                                 CS.getASTContext().getNeverType());
->>>>>>> 158a725e
           CS.addConstraint(
               ConstraintKind::Equal, functionType, memberType,
               locator.withPathElement(LocatorPathElt::PatternMatch(pattern)));
@@ -2898,12 +2882,8 @@
 
       CS.addConstraint(ConstraintKind::ApplicableFunction,
                        FunctionType::get(params, resultType,
-<<<<<<< HEAD
-                       CS.getASTContext().getNeverType(), extInfo),
-=======
                                          CS.getASTContext().getNeverType(),
                                          extInfo),
->>>>>>> 158a725e
                        CS.getType(expr->getFn()),
         CS.getConstraintLocator(expr, ConstraintLocator::ApplyFunction));
 
