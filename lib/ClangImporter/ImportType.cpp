--- conflicted
+++ resolved
@@ -166,12 +166,8 @@
                                                     const Type &pointeeType) {
     auto funcTy = pointeeType->castTo<FunctionType>();
     return {FunctionType::get(
-<<<<<<< HEAD
-                funcTy->getParams(), funcTy->getResult(), funcTy->getThrowsType(),
-=======
                 funcTy->getParams(), funcTy->getResult(),
                 funcTy->getThrowsType(),
->>>>>>> 158a725e
                 funcTy->getExtInfo()
                     .intoBuilder()
                     .withRepresentation(
@@ -495,12 +491,8 @@
       
       auto rep = FunctionType::Representation::Block;
       auto funcTy =
-<<<<<<< HEAD
-          FunctionType::get(fTy->getParams(), fTy->getResult(), fTy->getThrowsType(),
-=======
           FunctionType::get(fTy->getParams(), fTy->getResult(),
                             fTy->getThrowsType(),
->>>>>>> 158a725e
                             fTy->getExtInfo().withRepresentation(rep));
       return { funcTy, ImportHint::Block };
     }
@@ -630,13 +622,9 @@
       }
 
       // Form the function type.
-<<<<<<< HEAD
-      return FunctionType::get(params, resultTy,resultTy->getASTContext().getNeverType(), FunctionType::ExtInfo());
-=======
       return FunctionType::get(params, resultTy,
                                resultTy->getASTContext().getNeverType(),
                                FunctionType::ExtInfo());
->>>>>>> 158a725e
     }
 
     ImportResult
@@ -648,12 +636,8 @@
       if (!resultTy)
         return Type();
 
-<<<<<<< HEAD
-      return FunctionType::get({}, resultTy->getASTContext().getNeverType(), resultTy);
-=======
       return FunctionType::get({}, resultTy,
                                resultTy->getASTContext().getNeverType());
->>>>>>> 158a725e
     }
 
     ImportResult VisitParenType(const clang::ParenType *type) {
