//===--- ImportDecl.cpp - Import Clang Declarations -----------------------===//
//
// This source file is part of the Swift.org open source project
//
// Copyright (c) 2014 - 2018 Apple Inc. and the Swift project authors
// Licensed under Apache License v2.0 with Runtime Library Exception
//
// See https://swift.org/LICENSE.txt for license information
// See https://swift.org/CONTRIBUTORS.txt for the list of Swift project authors
//
//===----------------------------------------------------------------------===//
//
// This file implements support for importing Clang declarations into Swift.
//
//===----------------------------------------------------------------------===//

#include "CFTypeInfo.h"
#include "ImporterImpl.h"
#include "swift/AST/ASTContext.h"
#include "swift/AST/ASTMangler.h"
#include "swift/AST/Attr.h"
#include "swift/AST/Builtins.h"
#include "swift/AST/ClangModuleLoader.h"
#include "swift/AST/Decl.h"
#include "swift/AST/DiagnosticsClangImporter.h"
#include "swift/AST/ExistentialLayout.h"
#include "swift/AST/Expr.h"
#include "swift/AST/GenericEnvironment.h"
#include "swift/AST/GenericSignature.h"
#include "swift/AST/Module.h"
#include "swift/AST/NameLookup.h"
#include "swift/AST/NameLookupRequests.h"
#include "swift/AST/ParameterList.h"
#include "swift/AST/Pattern.h"
#include "swift/AST/PrettyStackTrace.h"
#include "swift/AST/ProtocolConformance.h"
#include "swift/AST/Stmt.h"
#include "swift/AST/TypeCheckRequests.h"
#include "swift/AST/Types.h"
#include "swift/Basic/Defer.h"
#include "swift/Basic/PrettyStackTrace.h"
#include "swift/Basic/Statistic.h"
#include "swift/ClangImporter/ClangModule.h"
#include "swift/Config.h"
#include "swift/Parse/Lexer.h"
#include "swift/Strings.h"

#include "clang/AST/ASTContext.h"
#include "clang/AST/Attr.h"
#include "clang/AST/DeclObjCCommon.h"
#include "clang/AST/DeclCXX.h"
#include "clang/Basic/CharInfo.h"
#include "swift/Basic/Statistic.h"
#include "clang/Basic/Specifiers.h"
#include "clang/Basic/TargetInfo.h"
#include "clang/Lex/Preprocessor.h"
#include "clang/Sema/Lookup.h"

#include "llvm/ADT/SmallString.h"
#include "llvm/ADT/Statistic.h"
#include "llvm/ADT/StringExtras.h"
#include "llvm/ADT/StringSwitch.h"
#include "llvm/Support/Path.h"

#include <algorithm>

#define DEBUG_TYPE "Clang module importer"

STATISTIC(NumTotalImportedEntities, "# of imported clang entities");
STATISTIC(NumFactoryMethodsAsInitializers,
          "# of factory methods mapped to initializers");

using namespace swift;
using namespace importer;

namespace swift {
namespace inferred_attributes {
  enum {
    requires_stored_property_inits = 0x01
  };
} // end namespace inferred_attributes
} // end namespace swift

namespace {

struct AccessorInfo {
  AbstractStorageDecl *Storage;
  AccessorKind Kind;
};

enum class MakeStructRawValuedFlags {
  /// whether to also create an unlabeled init
  MakeUnlabeledValueInit = 0x01,

  /// whether the raw value should be a let
  IsLet = 0x02,

  /// whether to mark the rawValue as implicit
  IsImplicit = 0x04,
};
using MakeStructRawValuedOptions = OptionSet<MakeStructRawValuedFlags>;
} // end anonymous namespace

static MakeStructRawValuedOptions
getDefaultMakeStructRawValuedOptions() {
  MakeStructRawValuedOptions opts;
  opts -= MakeStructRawValuedFlags::MakeUnlabeledValueInit; // default off
  opts |= MakeStructRawValuedFlags::IsLet;                  // default on
  opts |= MakeStructRawValuedFlags::IsImplicit;             // default on
  return opts;
}

static bool isInSystemModule(const DeclContext *D) {
  return cast<ClangModuleUnit>(D->getModuleScopeContext())->isSystemModule();
}

static AccessLevel getOverridableAccessLevel(const DeclContext *dc) {
  return (dc->getSelfClassDecl() ? AccessLevel::Open : AccessLevel::Public);
}

/// Create a typedpattern(namedpattern(decl))
static Pattern *createTypedNamedPattern(VarDecl *decl) {
  ASTContext &Ctx = decl->getASTContext();
  Type ty = decl->getType();

  Pattern *P = new (Ctx) NamedPattern(decl);
  P->setType(ty);
  P->setImplicit();
  return TypedPattern::createImplicit(Ctx, P, ty);
}

/// Create a var member for this struct, along with its pattern binding, and add
/// it as a member
static std::pair<VarDecl *, PatternBindingDecl *>
createVarWithPattern(ASTContext &ctx, DeclContext *dc, Identifier name, Type ty,
                     VarDecl::Introducer introducer, bool isImplicit, AccessLevel access,
                     AccessLevel setterAccess) {
  // Create a variable to store the underlying value.
  auto var = new (ctx) VarDecl(
      /*IsStatic*/false, introducer,
      /*IsCaptureList*/false,
      SourceLoc(), name, dc);
  if (isImplicit)
    var->setImplicit();
  var->setInterfaceType(ty);
  var->setAccess(access);
  var->setSetterAccess(setterAccess);

  // Create a pattern binding to describe the variable.
  Pattern *varPattern = createTypedNamedPattern(var);
  auto *patternBinding = PatternBindingDecl::create(
      ctx, /*StaticLoc*/ SourceLoc(), StaticSpellingKind::None,
      /*VarLoc*/ SourceLoc(), varPattern, /*EqualLoc*/ SourceLoc(),
      /*InitExpr*/ nullptr, dc);
  if (isImplicit)
    patternBinding->setImplicit();

  return {var, patternBinding};
}

static FuncDecl *createFuncOrAccessor(ASTContext &ctx, SourceLoc funcLoc,
                                      Optional<AccessorInfo> accessorInfo,
                                      DeclName name, SourceLoc nameLoc,
                                      ParameterList *bodyParams,
                                      Type resultTy,
                                      bool async,
                                      bool throws,
                                      DeclContext *dc,
                                      ClangNode clangNode) {
  if (accessorInfo) {
    return AccessorDecl::create(ctx, funcLoc,
                                /*accessorKeywordLoc*/ SourceLoc(),
                                accessorInfo->Kind,
                                accessorInfo->Storage,
                                /*StaticLoc*/SourceLoc(),
                                StaticSpellingKind::None,
                                throws,
                                /*ThrowsLoc=*/SourceLoc(),
                                /*ThrowsType=*/nullptr,
                                /*GenericParams=*/nullptr,
                                bodyParams,
                                resultTy, dc, clangNode);
  } else {
    return FuncDecl::createImported(ctx, funcLoc, name, nameLoc, async, throws, nullptr,
                                    bodyParams, resultTy, dc, clangNode);
  }
}

static void makeComputed(AbstractStorageDecl *storage,
                         AccessorDecl *getter, AccessorDecl *setter) {
  assert(getter);
  if (setter) {
    storage->setImplInfo(StorageImplInfo::getMutableComputed());
    storage->setAccessors(SourceLoc(), {getter, setter}, SourceLoc());
  } else {
    storage->setImplInfo(StorageImplInfo::getImmutableComputed());
    storage->setAccessors(SourceLoc(), {getter}, SourceLoc());
  }
}

#ifndef NDEBUG
static bool verifyNameMapping(MappedTypeNameKind NameMapping,
                              StringRef left, StringRef right) {
  return NameMapping == MappedTypeNameKind::DoNothing || left != right;
}
#endif

/// Map a well-known C type to a swift type from the standard library.
///
/// \param IsError set to true when we know the corresponding swift type name,
/// but we could not find it.  (For example, the type was not defined in the
/// standard library or the required standard library module was not imported.)
/// This should be a hard error, we don't want to map the type only sometimes.
///
/// \returns A pair of a swift type and its name that corresponds to a given
/// C type.
static std::pair<Type, StringRef>
getSwiftStdlibType(const clang::TypedefNameDecl *D,
                   Identifier Name,
                   ClangImporter::Implementation &Impl,
                   bool *IsError, MappedTypeNameKind &NameMapping) {
  *IsError = false;

  MappedCTypeKind CTypeKind;
  unsigned Bitwidth;
  StringRef SwiftModuleName;
  bool IsSwiftModule; // True if SwiftModuleName == STDLIB_NAME.
  StringRef SwiftTypeName;
  bool CanBeMissing;


  do {
#define MAP_TYPE(C_TYPE_NAME, C_TYPE_KIND, C_TYPE_BITWIDTH,        \
                 SWIFT_MODULE_NAME, SWIFT_TYPE_NAME,               \
                 CAN_BE_MISSING, C_NAME_MAPPING)                   \
    if (Name.str() == C_TYPE_NAME) {                               \
      CTypeKind = MappedCTypeKind::C_TYPE_KIND;                    \
      Bitwidth = C_TYPE_BITWIDTH;                                  \
      SwiftModuleName = SWIFT_MODULE_NAME;                         \
      IsSwiftModule = SwiftModuleName == STDLIB_NAME;              \
      SwiftTypeName = SWIFT_TYPE_NAME;                             \
      CanBeMissing = CAN_BE_MISSING;                               \
      NameMapping = MappedTypeNameKind::C_NAME_MAPPING;            \
      assert(verifyNameMapping(MappedTypeNameKind::C_NAME_MAPPING, \
                               C_TYPE_NAME, SWIFT_TYPE_NAME) &&    \
             "MappedTypes.def: Identical names must use DoNothing"); \
      break;                                                       \
    }
#include "MappedTypes.def"

    // We handle `BOOL` as a special case because the selection here is more
    // complicated as the type alias exists on multiple platforms as different
    // types.  It appears in an Objective-C context where it is a `signed char`
    // and appears in Windows as an `int`.  Furthermore, you can actually have
    // the two interoperate, which requires a further bit of logic to
    // disambiguate the type aliasing behaviour.  To complicate things, the two
    // aliases bridge to different types - `ObjCBool` for Objective-C and
    // `WindowsBool` for Windows's `BOOL` type.
    if (Name.str() == "BOOL") {
      auto &CASTContext = Impl.getClangASTContext();
      auto &SwiftASTContext = Impl.SwiftContext;

      // Default to Objective-C `BOOL`
      CTypeKind = MappedCTypeKind::ObjCBool;
      if (CASTContext.getTargetInfo().getTriple().isOSWindows()) {
        // On Windows fall back to Windows `BOOL`
        CTypeKind = MappedCTypeKind::SignedInt;
        // If Objective-C interop is enabled, and we match the Objective-C
        // `BOOL` type, then switch back to `ObjCBool`.
        if (SwiftASTContext.LangOpts.EnableObjCInterop &&
            CASTContext.hasSameType(D->getUnderlyingType(),
                                    CASTContext.ObjCBuiltinBoolTy))
          CTypeKind = MappedCTypeKind::ObjCBool;
      }

      if (CTypeKind == MappedCTypeKind::ObjCBool) {
        Bitwidth = 8;
        SwiftModuleName = StringRef("ObjectiveC");
        IsSwiftModule = false;
        SwiftTypeName = "ObjCBool";
        NameMapping = MappedTypeNameKind::DoNothing;
        CanBeMissing = false;
        assert(verifyNameMapping(MappedTypeNameKind::DoNothing,
                                 "BOOL", "ObjCBool") &&
               "MappedTypes.def: Identical names must use DoNothing");
      } else {
        assert(CTypeKind == MappedCTypeKind::SignedInt &&
               "expected Windows `BOOL` desugared to `int`");
        Bitwidth = 32;
        SwiftModuleName = StringRef("WinSDK");
        IsSwiftModule = false;
        SwiftTypeName = "WindowsBool";
        NameMapping = MappedTypeNameKind::DoNothing;
        CanBeMissing = true;
        assert(verifyNameMapping(MappedTypeNameKind::DoNothing,
                                 "BOOL", "WindowsBool") &&
               "MappedTypes.def: Identical names must use DoNothing");
      }

      break;
    }

    // We did not find this type, thus it is not mapped.
    return std::make_pair(Type(), "");
  } while (0);

  clang::ASTContext &ClangCtx = Impl.getClangASTContext();

  auto ClangType = D->getUnderlyingType();

  // If the C type does not have the expected size, don't import it as a stdlib
  // type.
  unsigned ClangTypeSize = ClangCtx.getTypeSize(ClangType);
  if (Bitwidth != 0 && Bitwidth != ClangTypeSize)
    return std::make_pair(Type(), "");

  // Check other expected properties of the C type.
  switch(CTypeKind) {
  case MappedCTypeKind::UnsignedInt:
    if (!ClangType->isUnsignedIntegerType())
      return std::make_pair(Type(), "");
    break;

  case MappedCTypeKind::SignedInt:
    if (!ClangType->isSignedIntegerType())
      return std::make_pair(Type(), "");
    break;

  case MappedCTypeKind::UnsignedWord:
    if (ClangTypeSize != 64 && ClangTypeSize != 32)
      return std::make_pair(Type(), "");
    if (!ClangType->isUnsignedIntegerType())
      return std::make_pair(Type(), "");
    break;

  case MappedCTypeKind::SignedWord:
    if (ClangTypeSize != 64 && ClangTypeSize != 32)
      return std::make_pair(Type(), "");
    if (!ClangType->isSignedIntegerType())
      return std::make_pair(Type(), "");
    break;

  case MappedCTypeKind::FloatIEEEsingle:
  case MappedCTypeKind::FloatIEEEdouble:
  case MappedCTypeKind::FloatX87DoubleExtended: {
    if (!ClangType->isFloatingType())
      return std::make_pair(Type(), "");

    const llvm::fltSemantics &Sem = ClangCtx.getFloatTypeSemantics(ClangType);
    switch(CTypeKind) {
    case MappedCTypeKind::FloatIEEEsingle:
      assert(Bitwidth == 32 && "FloatIEEEsingle should be 32 bits wide");
      if (&Sem != &APFloat::IEEEsingle())
        return std::make_pair(Type(), "");
      break;

    case MappedCTypeKind::FloatIEEEdouble:
      assert(Bitwidth == 64 && "FloatIEEEdouble should be 64 bits wide");
      if (&Sem != &APFloat::IEEEdouble())
        return std::make_pair(Type(), "");
      break;

    case MappedCTypeKind::FloatX87DoubleExtended:
      assert(Bitwidth == 80 && "FloatX87DoubleExtended should be 80 bits wide");
      if (&Sem != &APFloat::x87DoubleExtended())
        return std::make_pair(Type(), "");
      break;

    default:
      llvm_unreachable("should see only floating point types here");
    }
    }
    break;

  case MappedCTypeKind::VaList:
    switch (ClangCtx.getTargetInfo().getBuiltinVaListKind()) {
      case clang::TargetInfo::CharPtrBuiltinVaList:
      case clang::TargetInfo::VoidPtrBuiltinVaList:
      case clang::TargetInfo::PowerABIBuiltinVaList:
      case clang::TargetInfo::AAPCSABIBuiltinVaList:
      case clang::TargetInfo::HexagonBuiltinVaList:
        assert(ClangCtx.getTypeSize(ClangCtx.VoidPtrTy) == ClangTypeSize &&
               "expected va_list type to be sizeof(void *)");
        break;
      case clang::TargetInfo::AArch64ABIBuiltinVaList:
        break;
      case clang::TargetInfo::PNaClABIBuiltinVaList:
      case clang::TargetInfo::SystemZBuiltinVaList:
      case clang::TargetInfo::X86_64ABIBuiltinVaList:
        return std::make_pair(Type(), "");
    }
    break;

  case MappedCTypeKind::ObjCBool:
    if (!ClangCtx.hasSameType(ClangType, ClangCtx.ObjCBuiltinBoolTy) &&
        !(ClangCtx.getBOOLDecl() &&
          ClangCtx.hasSameType(ClangType, ClangCtx.getBOOLType())))
      return std::make_pair(Type(), "");
    break;

  case MappedCTypeKind::ObjCSel:
    if (!ClangCtx.hasSameType(ClangType, ClangCtx.getObjCSelType()) &&
        !ClangCtx.hasSameType(ClangType,
                              ClangCtx.getObjCSelRedefinitionType()))
      return std::make_pair(Type(), "");
    break;

  case MappedCTypeKind::ObjCId:
    if (!ClangCtx.hasSameType(ClangType, ClangCtx.getObjCIdType()) &&
        !ClangCtx.hasSameType(ClangType,
                              ClangCtx.getObjCIdRedefinitionType()))
      return std::make_pair(Type(), "");
    break;

  case MappedCTypeKind::ObjCClass:
    if (!ClangCtx.hasSameType(ClangType, ClangCtx.getObjCClassType()) &&
        !ClangCtx.hasSameType(ClangType,
                              ClangCtx.getObjCClassRedefinitionType()))
      return std::make_pair(Type(), "");
    break;

  case MappedCTypeKind::CGFloat:
    if (!ClangType->isFloatingType())
      return std::make_pair(Type(), "");
    break;

  case MappedCTypeKind::Block:
    if (!ClangType->isBlockPointerType())
      return std::make_pair(Type(), "");
    break;
  }

  ModuleDecl *M;
  if (IsSwiftModule)
    M = Impl.getStdlibModule();
  else
    M = Impl.getNamedModule(SwiftModuleName);
  if (!M) {
    // User did not import the library module that contains the type we want to
    // substitute.
    *IsError = true;
    return std::make_pair(Type(), "");
  }

  Type SwiftType = Impl.getNamedSwiftType(M, SwiftTypeName);
  if (!SwiftType && !CanBeMissing) {
    // The required type is not defined in the standard library.
    *IsError = true;
    return std::make_pair(Type(), "");
  }
  return std::make_pair(SwiftType, SwiftTypeName);
}

static bool isNSDictionaryMethod(const clang::ObjCMethodDecl *MD,
                                 clang::Selector cmd) {
  if (MD->getSelector() != cmd)
    return false;
  if (isa<clang::ObjCProtocolDecl>(MD->getDeclContext()))
    return false;
  if (MD->getClassInterface()->getName() != "NSDictionary")
    return false;
  return true;
}

/// Synthesize the body of \c init?(rawValue:RawType) for an imported enum.
static std::pair<BraceStmt *, bool>
synthesizeEnumRawValueConstructorBody(AbstractFunctionDecl *afd,
                                      void *context) {
  ASTContext &ctx = afd->getASTContext();
  auto ctorDecl = cast<ConstructorDecl>(afd);
  auto enumDecl = static_cast<EnumDecl *>(context);
  auto selfDecl = ctorDecl->getImplicitSelfDecl();
  auto selfRef = new (ctx) DeclRefExpr(selfDecl, DeclNameLoc(),
  /*implicit*/true);
  selfRef->setType(LValueType::get(selfDecl->getType()));

  auto param = ctorDecl->getParameters()->get(0);
  auto paramRef = new (ctx) DeclRefExpr(param, DeclNameLoc(),
                                        /*implicit*/ true);
  paramRef->setType(param->getType());

  auto reinterpretCast
    = cast<FuncDecl>(
        getBuiltinValueDecl(ctx, ctx.getIdentifier("reinterpretCast")));
  auto rawTy = enumDecl->getRawType();
  auto enumTy = enumDecl->getDeclaredInterfaceType();
  SubstitutionMap subMap =
    SubstitutionMap::get(reinterpretCast->getGenericSignature(),
                         { rawTy, enumTy }, { });
  ConcreteDeclRef concreteDeclRef(reinterpretCast, subMap);
  auto reinterpretCastRef
    = new (ctx) DeclRefExpr(concreteDeclRef, DeclNameLoc(), /*implicit*/ true);
  reinterpretCastRef->setType(FunctionType::get({FunctionType::Param(rawTy)},
                                                enumTy, ctx.getNeverType()));

  auto reinterpreted = CallExpr::createImplicit(ctx, reinterpretCastRef,
                                                { paramRef }, { Identifier() });
  reinterpreted->setType(enumTy);
  reinterpreted->setThrows(false);

  auto assign = new (ctx) AssignExpr(selfRef, SourceLoc(), reinterpreted,
                                     /*implicit*/ true);
  assign->setType(TupleType::getEmpty(ctx));

  auto ret = new (ctx) ReturnStmt(SourceLoc(), nullptr, /*Implicit=*/true);

  auto body = BraceStmt::create(ctx, SourceLoc(), {assign, ret}, SourceLoc(),
                                /*implicit*/ true);
  return { body, /*isTypeChecked=*/true };
}

// Build the init(rawValue:) initializer for an imported NS_ENUM.
//   enum NSSomeEnum: RawType {
//     init?(rawValue: RawType) {
//       self = Builtin.reinterpretCast(rawValue)
//     }
//   }
// Unlike a standard init(rawValue:) enum initializer, this does a reinterpret
// cast in order to preserve unknown or future cases from C.
static ConstructorDecl *
makeEnumRawValueConstructor(ClangImporter::Implementation &Impl,
                            EnumDecl *enumDecl) {
  ASTContext &C = Impl.SwiftContext;
  auto rawTy = enumDecl->getRawType();

  auto param = new (C) ParamDecl(SourceLoc(),
                                 SourceLoc(), C.Id_rawValue,
                                 SourceLoc(), C.Id_rawValue,
                                 enumDecl);
  param->setSpecifier(ParamSpecifier::Default);
  param->setInterfaceType(rawTy);

  auto paramPL = ParameterList::createWithoutLoc(param);

  DeclName name(C, DeclBaseName::createConstructor(), paramPL);
  auto *ctorDecl =
    new (C) ConstructorDecl(name, enumDecl->getLoc(),
                            /*Failable=*/true, /*FailabilityLoc=*/SourceLoc(),
                            /*Throws=*/false, /*ThrowsLoc=*/SourceLoc(), /*ThrowsType=*/nullptr,
                            paramPL,
                            /*GenericParams=*/nullptr, enumDecl);
  ctorDecl->setImplicit();
  ctorDecl->setAccess(AccessLevel::Public);
  ctorDecl->setBodySynthesizer(synthesizeEnumRawValueConstructorBody, enumDecl);
  return ctorDecl;
}

/// Synthesizer callback for an enum's rawValue getter.
static std::pair<BraceStmt *, bool>
synthesizeEnumRawValueGetterBody(AbstractFunctionDecl *afd, void *context) {
  auto getterDecl = cast<AccessorDecl>(afd);
  auto enumDecl = static_cast<EnumDecl *>(context);
  auto rawTy = enumDecl->getRawType();
  auto enumTy = enumDecl->getDeclaredInterfaceType();

  ASTContext &ctx = getterDecl->getASTContext();
  auto *selfDecl = getterDecl->getImplicitSelfDecl();
  auto selfRef = new (ctx) DeclRefExpr(selfDecl, DeclNameLoc(),
                                       /*implicit*/true);
  selfRef->setType(selfDecl->getType());

  auto reinterpretCast
    = cast<FuncDecl>(
        getBuiltinValueDecl(ctx, ctx.getIdentifier("reinterpretCast")));
  SubstitutionMap subMap =
    SubstitutionMap::get(reinterpretCast->getGenericSignature(),
                         { enumTy, rawTy }, { });
  ConcreteDeclRef concreteDeclRef(reinterpretCast, subMap);

  auto reinterpretCastRef
    = new (ctx) DeclRefExpr(concreteDeclRef, DeclNameLoc(), /*implicit*/ true);
  reinterpretCastRef->setType(FunctionType::get({FunctionType::Param(enumTy)},
                                                rawTy, ctx.getNeverType()));

  auto reinterpreted = CallExpr::createImplicit(ctx, reinterpretCastRef,
                                                { selfRef }, { Identifier() });
  reinterpreted->setType(rawTy);
  reinterpreted->setThrows(false);

  auto ret = new (ctx) ReturnStmt(SourceLoc(), reinterpreted);
  auto body = BraceStmt::create(ctx, SourceLoc(), ASTNode(ret), SourceLoc(),
                                /*implicit*/ true);
  return { body, /*isTypeChecked=*/true };
}

// Build the rawValue getter for an imported NS_ENUM.
//   enum NSSomeEnum: RawType {
//     var rawValue: RawType {
//       return Builtin.reinterpretCast(self)
//     }
//   }
// Unlike a standard init(rawValue:) enum initializer, this does a reinterpret
// cast in order to preserve unknown or future cases from C.
static void makeEnumRawValueGetter(ClangImporter::Implementation &Impl,
                                   EnumDecl *enumDecl,
                                   VarDecl *rawValueDecl) {
  ASTContext &C = Impl.SwiftContext;

  auto rawTy = enumDecl->getRawType();

  auto *params = ParameterList::createEmpty(C);

  auto getterDecl = AccessorDecl::create(C,
                     /*FuncLoc=*/SourceLoc(),
                     /*AccessorKeywordLoc=*/SourceLoc(),
                     AccessorKind::Get,
                     rawValueDecl,
                     /*StaticLoc=*/SourceLoc(),
                     StaticSpellingKind::None,
                     /*Throws=*/false,
                     /*ThrowsLoc=*/SourceLoc(),
                     /*ThrowsType=*/nullptr,
                     /*GenericParams=*/nullptr, params,
                     rawTy, enumDecl);
  getterDecl->setImplicit();
  getterDecl->setIsObjC(false);
  getterDecl->setIsDynamic(false);
  getterDecl->setIsTransparent(false);

  getterDecl->setAccess(AccessLevel::Public);
  getterDecl->setBodySynthesizer(synthesizeEnumRawValueGetterBody, enumDecl);
  makeComputed(rawValueDecl, getterDecl, nullptr);
}

/// Synthesizer for the rawValue getter for an imported struct.
static std::pair<BraceStmt *, bool>
synthesizeStructRawValueGetterBody(AbstractFunctionDecl *afd, void *context) {
  auto getterDecl = cast<AccessorDecl>(afd);
  VarDecl *storedVar = static_cast<VarDecl *>(context);

  ASTContext &ctx = getterDecl->getASTContext();
  auto *selfDecl = getterDecl->getImplicitSelfDecl();
  auto selfRef = new (ctx) DeclRefExpr(selfDecl, DeclNameLoc(),
                                       /*implicit*/true);
  selfRef->setType(selfDecl->getType());

  auto storedType = storedVar->getInterfaceType();
  auto storedRef = new (ctx) MemberRefExpr(selfRef, SourceLoc(), storedVar,
                                           DeclNameLoc(), /*Implicit=*/true,
                                           AccessSemantics::DirectToStorage);
  storedRef->setType(storedType);

  Expr *result = storedRef;

  Type computedType = getterDecl->getResultInterfaceType();
  if (!computedType->isEqual(storedType)) {
    auto bridge = new (ctx) BridgeFromObjCExpr(storedRef, computedType);
    bridge->setType(computedType);

    result = CoerceExpr::createImplicit(ctx, bridge, computedType);
  }

  auto ret = new (ctx) ReturnStmt(SourceLoc(), result);
  auto body = BraceStmt::create(ctx, SourceLoc(), ASTNode(ret), SourceLoc(),
                                /*implicit*/ true);
  return { body, /*isTypeChecked=*/true };
}

// Build the rawValue getter for a struct type.
//
//   struct SomeType: RawRepresentable {
//     private var _rawValue: ObjCType
//     var rawValue: SwiftType {
//       return _rawValue as SwiftType
//     }
//   }
static AccessorDecl *makeStructRawValueGetter(
                   ClangImporter::Implementation &Impl,
                   StructDecl *structDecl,
                   VarDecl *computedVar,
                   VarDecl *storedVar) {
  assert(storedVar->hasStorage());

  ASTContext &C = Impl.SwiftContext;
  
  auto *params = ParameterList::createEmpty(C);

  auto computedType = computedVar->getInterfaceType();

  auto getterDecl = AccessorDecl::create(C,
                     /*FuncLoc=*/SourceLoc(),
                     /*AccessorKeywordLoc=*/SourceLoc(),
                     AccessorKind::Get,
                     computedVar,
                     /*StaticLoc=*/SourceLoc(),
                     StaticSpellingKind::None,
                     /*Throws=*/false,
                     /*ThrowsLoc=*/SourceLoc(),
                     /*ThrowsType=*/nullptr,
                     /*GenericParams=*/nullptr, params,
                     computedType, structDecl);
  getterDecl->setImplicit();
  getterDecl->setIsObjC(false);
  getterDecl->setIsDynamic(false);
  getterDecl->setIsTransparent(false);

  getterDecl->setAccess(AccessLevel::Public);
  getterDecl->setBodySynthesizer(synthesizeStructRawValueGetterBody, storedVar);
  return getterDecl;
}

static AccessorDecl *makeFieldGetterDecl(ClangImporter::Implementation &Impl,
                                         StructDecl *importedDecl,
                                         VarDecl *importedFieldDecl,
                                         ClangNode clangNode = ClangNode()) {
  auto &C = Impl.SwiftContext;

  auto *params = ParameterList::createEmpty(C);
  
  auto getterType = importedFieldDecl->getInterfaceType();
  auto getterDecl = AccessorDecl::create(C,
                     /*FuncLoc=*/importedFieldDecl->getLoc(),
                     /*AccessorKeywordLoc=*/SourceLoc(),
                     AccessorKind::Get,
                     importedFieldDecl,
                     /*StaticLoc=*/SourceLoc(),
                     StaticSpellingKind::None,
                     /*Throws=*/false,
                     /*ThrowsLoc=*/SourceLoc(),
                     /*ThrowsType=*/nullptr,
                     /*GenericParams=*/nullptr, params,
                     getterType, importedDecl, clangNode);
  getterDecl->setAccess(AccessLevel::Public);
  getterDecl->setIsObjC(false);
  getterDecl->setIsDynamic(false);

  return getterDecl;
}

static AccessorDecl *makeFieldSetterDecl(ClangImporter::Implementation &Impl,
                                         StructDecl *importedDecl,
                                         VarDecl *importedFieldDecl,
                                         ClangNode clangNode = ClangNode()) {
  auto &C = Impl.SwiftContext;
  auto newValueDecl = new (C) ParamDecl(SourceLoc(), SourceLoc(),
                                        Identifier(), SourceLoc(), C.Id_value,
                                        importedDecl);
  newValueDecl->setSpecifier(ParamSpecifier::Default);
  newValueDecl->setInterfaceType(importedFieldDecl->getInterfaceType());

  auto *params = ParameterList::createWithoutLoc(newValueDecl);

  auto voidTy = TupleType::getEmpty(C);

  auto setterDecl = AccessorDecl::create(C,
                     /*FuncLoc=*/SourceLoc(),
                     /*AccessorKeywordLoc=*/SourceLoc(),
                     AccessorKind::Set,
                     importedFieldDecl,
                     /*StaticLoc=*/SourceLoc(),
                     StaticSpellingKind::None,
                     /*Throws=*/false,
                     /*ThrowsLoc=*/SourceLoc(),
                     /*ThrowsType=*/nullptr,
                     /*GenericParams=*/nullptr, params,
                     voidTy, importedDecl, clangNode);
  setterDecl->setIsObjC(false);
  setterDecl->setIsDynamic(false);
  setterDecl->setSelfAccessKind(SelfAccessKind::Mutating);
  setterDecl->setAccess(AccessLevel::Public);

  return setterDecl;
}

/// Find the anonymous inner field declaration for the given anonymous field.
static VarDecl *findAnonymousInnerFieldDecl(VarDecl *importedFieldDecl,
                                            VarDecl *anonymousFieldDecl) {
  auto anonymousFieldType = anonymousFieldDecl->getInterfaceType();
  auto anonymousFieldTypeDecl
      = anonymousFieldType->getStructOrBoundGenericStruct();

  const auto flags = NominalTypeDecl::LookupDirectFlags::IgnoreNewExtensions;
  for (auto decl : anonymousFieldTypeDecl->lookupDirect(
                       importedFieldDecl->getName(), flags)) {
    if (isa<VarDecl>(decl)) {
      return cast<VarDecl>(decl);
    }
  }

  llvm_unreachable("couldn't find anonymous inner field decl");
}

/// Synthesize the getter body for an indirect field.
static std::pair<BraceStmt *, bool>
synthesizeIndirectFieldGetterBody(AbstractFunctionDecl *afd, void *context) {
  auto getterDecl = cast<AccessorDecl>(afd);
  auto anonymousFieldDecl = static_cast<VarDecl *>(context);

  ASTContext &ctx = getterDecl->getASTContext();
  auto selfDecl = getterDecl->getImplicitSelfDecl();
  Expr *expr = new (ctx) DeclRefExpr(selfDecl, DeclNameLoc(),
                                     /*implicit*/true);
  expr->setType(selfDecl->getInterfaceType());

  expr = new (ctx) MemberRefExpr(expr, SourceLoc(), anonymousFieldDecl,
                                 DeclNameLoc(), /*implicit*/true);
  expr->setType(anonymousFieldDecl->getInterfaceType());

  auto importedFieldDecl = cast<VarDecl>(getterDecl->getStorage());
  auto anonymousInnerFieldDecl =
      findAnonymousInnerFieldDecl(importedFieldDecl, anonymousFieldDecl);
  expr = new (ctx) MemberRefExpr(expr, SourceLoc(), anonymousInnerFieldDecl,
                                 DeclNameLoc(), /*implicit*/true);
  expr->setType(anonymousInnerFieldDecl->getInterfaceType());

  auto ret = new (ctx) ReturnStmt(SourceLoc(), expr);
  auto body = BraceStmt::create(ctx, SourceLoc(), ASTNode(ret), SourceLoc(),
                                /*implicit*/ true);
  return { body, /*isTypeChecked=*/true };
}

/// Synthesize the setter body for an indirect field.
static std::pair<BraceStmt *, bool>
synthesizeIndirectFieldSetterBody(AbstractFunctionDecl *afd, void *context) {
  auto setterDecl = cast<AccessorDecl>(afd);
  auto anonymousFieldDecl = static_cast<VarDecl *>(context);

  ASTContext &ctx = setterDecl->getASTContext();
  auto selfDecl = setterDecl->getImplicitSelfDecl();
  Expr *lhs = new (ctx) DeclRefExpr(selfDecl, DeclNameLoc(),
                                   /*implicit*/true);
  lhs->setType(LValueType::get(selfDecl->getInterfaceType()));

  lhs = new (ctx) MemberRefExpr(lhs, SourceLoc(), anonymousFieldDecl,
                                DeclNameLoc(), /*implicit*/true);
  lhs->setType(LValueType::get(anonymousFieldDecl->getInterfaceType()));

  auto importedFieldDecl = cast<VarDecl>(setterDecl->getStorage());
  auto anonymousInnerFieldDecl =
      findAnonymousInnerFieldDecl(importedFieldDecl, anonymousFieldDecl);

  lhs = new (ctx) MemberRefExpr(lhs, SourceLoc(), anonymousInnerFieldDecl,
                                DeclNameLoc(), /*implicit*/true);
  lhs->setType(LValueType::get(anonymousInnerFieldDecl->getInterfaceType()));

  auto newValueDecl = setterDecl->getParameters()->get(0);

  auto rhs = new (ctx) DeclRefExpr(newValueDecl, DeclNameLoc(),
                                  /*implicit*/ true);
  rhs->setType(newValueDecl->getInterfaceType());

  auto assign = new (ctx) AssignExpr(lhs, SourceLoc(), rhs, /*implicit*/true);
  assign->setType(TupleType::getEmpty(ctx));

  auto body = BraceStmt::create(ctx, SourceLoc(), { assign }, SourceLoc(),
                                /*implicit*/ true);
  return { body, /*isTypeChecked=*/true };
}

/// Build the indirect field getter and setter.
///
/// \code
/// struct SomeImportedIndirectField {
///   struct __Unnamed_struct___Anonymous_field_1 {
///     var myField : Int
///   }
///   var __Anonymous_field_1 : __Unnamed_struct___Anonymous_field_1
///   var myField : Int {
///     get {
///       __Anonymous_field_1.myField
///     }
///     set(newValue) {
///       __Anonymous_field_1.myField = newValue
///     }
///   }
/// }
/// \endcode
///
/// \returns a pair of getter and setter function decls.
static std::pair<AccessorDecl *, AccessorDecl *>
makeIndirectFieldAccessors(ClangImporter::Implementation &Impl,
                           const clang::IndirectFieldDecl *indirectField,
                           ArrayRef<VarDecl *> members,
                           StructDecl *importedStructDecl,
                           VarDecl *importedFieldDecl) {
  auto &C = Impl.SwiftContext;

  auto getterDecl = makeFieldGetterDecl(Impl,
                                        importedStructDecl,
                                        importedFieldDecl);
  getterDecl->getAttrs().add(new (C) TransparentAttr(/*implicit*/ true));

  auto setterDecl = makeFieldSetterDecl(Impl,
                                        importedStructDecl,
                                        importedFieldDecl);
  setterDecl->getAttrs().add(new (C) TransparentAttr(/*implicit*/ true));

  makeComputed(importedFieldDecl, getterDecl, setterDecl);

  auto containingField = indirectField->chain().front();
  VarDecl *anonymousFieldDecl = nullptr;

  // Reverse scan of the members because indirect field are generated just
  // after the corresponding anonymous type, so a reverse scan allows
  // switching from O(n) to O(1) here.
  for (auto decl : reverse(members)) {
    if (decl->getClangDecl() == containingField) {
      anonymousFieldDecl = cast<VarDecl>(decl);
      break;
    }
  }
  assert (anonymousFieldDecl && "anonymous field not generated");
  getterDecl->setBodySynthesizer(synthesizeIndirectFieldGetterBody,
                                 anonymousFieldDecl);
  setterDecl->setBodySynthesizer(synthesizeIndirectFieldSetterBody,
                                 anonymousFieldDecl);

  return { getterDecl, setterDecl };
}

/// Synthesizer for the body of a union field getter.
static std::pair<BraceStmt *, bool>
synthesizeUnionFieldGetterBody(AbstractFunctionDecl *afd, void *context) {
  auto getterDecl = cast<AccessorDecl>(afd);
  ASTContext &ctx = getterDecl->getASTContext();
  auto importedFieldDecl = static_cast<VarDecl *>(context);

  auto selfDecl = getterDecl->getImplicitSelfDecl();

  auto selfRef = new (ctx) DeclRefExpr(selfDecl, DeclNameLoc(),
                                       /*implicit*/ true);
  selfRef->setType(selfDecl->getInterfaceType());

  auto reinterpretCast = cast<FuncDecl>(getBuiltinValueDecl(
      ctx, ctx.getIdentifier("reinterpretCast")));

  ConcreteDeclRef reinterpretCastRef(
    reinterpretCast,
    SubstitutionMap::get(reinterpretCast->getGenericSignature(),
                         {selfDecl->getInterfaceType(),
                          importedFieldDecl->getInterfaceType()},
                         ArrayRef<ProtocolConformanceRef>()));
  auto reinterpretCastRefExpr
    = new (ctx) DeclRefExpr(reinterpretCastRef, DeclNameLoc(),
                          /*implicit*/ true);
  reinterpretCastRefExpr->setType(
    FunctionType::get(
      AnyFunctionType::Param(selfDecl->getInterfaceType()),
      importedFieldDecl->getInterfaceType(),
      ctx.getNeverType()));

  auto reinterpreted = CallExpr::createImplicit(ctx, reinterpretCastRefExpr,
                                                { selfRef },
                                                { Identifier() });
  reinterpreted->setType(importedFieldDecl->getInterfaceType());
  reinterpreted->setThrows(false);
  auto ret = new (ctx) ReturnStmt(SourceLoc(), reinterpreted);
  auto body = BraceStmt::create(ctx, SourceLoc(), ASTNode(ret), SourceLoc(),
                                /*implicit*/ true);
  return { body, /*isTypeChecked=*/true };
}

/// Synthesizer for the body of a union field setter.
static std::pair<BraceStmt *, bool>
synthesizeUnionFieldSetterBody(AbstractFunctionDecl *afd, void *context) {
  auto setterDecl = cast<AccessorDecl>(afd);
  ASTContext &ctx = setterDecl->getASTContext();

  auto inoutSelfDecl = setterDecl->getImplicitSelfDecl();

  auto inoutSelfRef = new (ctx) DeclRefExpr(inoutSelfDecl, DeclNameLoc(),
                                            /*implicit*/ true);
  inoutSelfRef->setType(LValueType::get(inoutSelfDecl->getInterfaceType()));
  auto inoutSelf = new (ctx) InOutExpr(SourceLoc(), inoutSelfRef,
      setterDecl->mapTypeIntoContext(inoutSelfDecl->getValueInterfaceType()),
      /*implicit*/ true);
  inoutSelf->setType(InOutType::get(inoutSelfDecl->getInterfaceType()));

  auto newValueDecl = setterDecl->getParameters()->get(0);

  auto newValueRef = new (ctx) DeclRefExpr(newValueDecl, DeclNameLoc(),
                                           /*implicit*/ true);
  newValueRef->setType(newValueDecl->getInterfaceType());

  auto addressofFn = cast<FuncDecl>(getBuiltinValueDecl(
    ctx, ctx.getIdentifier("addressof")));
  ConcreteDeclRef addressofFnRef(addressofFn,
      SubstitutionMap::get(addressofFn->getGenericSignature(),
                           {inoutSelfDecl->getInterfaceType()},
                           ArrayRef<ProtocolConformanceRef>()));
  auto addressofFnRefExpr
    = new (ctx) DeclRefExpr(addressofFnRef, DeclNameLoc(), /*implicit*/ true);
  addressofFnRefExpr->setType(
    FunctionType::get(
      AnyFunctionType::Param(inoutSelfDecl->getInterfaceType(),
                             Identifier(),
                             ParameterTypeFlags().withInOut(true)),
<<<<<<< HEAD
      ctx.TheRawPointerType, ctx.getNeverType()));
=======
      ctx.TheRawPointerType,
      ctx.getNeverType()));
>>>>>>> 158a725e
  auto selfPointer = CallExpr::createImplicit(ctx, addressofFnRefExpr,
                                              { inoutSelf },
                                              { Identifier() });
  selfPointer->setType(ctx.TheRawPointerType);
  selfPointer->setThrows(false);

  auto initializeFn = cast<FuncDecl>(getBuiltinValueDecl(
    ctx, ctx.getIdentifier("initialize")));
  ConcreteDeclRef initializeFnRef(initializeFn,
      SubstitutionMap::get(initializeFn->getGenericSignature(),
                           {newValueDecl->getInterfaceType()},
                           ArrayRef<ProtocolConformanceRef>()));
  auto initializeFnRefExpr
    = new (ctx) DeclRefExpr(initializeFnRef, DeclNameLoc(), /*implicit*/ true);
  initializeFnRefExpr->setType(
      FunctionType::get({AnyFunctionType::Param(newValueDecl->getInterfaceType()),
                         AnyFunctionType::Param(ctx.TheRawPointerType)},
<<<<<<< HEAD
                        TupleType::getEmpty(ctx), ctx.getNeverType()));
=======
                        TupleType::getEmpty(ctx),
                        ctx.getNeverType()));
>>>>>>> 158a725e
  auto initialize = CallExpr::createImplicit(ctx, initializeFnRefExpr,
                                             { newValueRef, selfPointer },
                                             { Identifier(), Identifier() });
  initialize->setType(TupleType::getEmpty(ctx));
  initialize->setThrows(false);

  auto body = BraceStmt::create(ctx, SourceLoc(), { initialize }, SourceLoc(),
                                /*implicit*/ true);
  return { body, /*isTypeChecked=*/true };
}

/// Build the union field getter and setter.
///
/// \code
/// struct SomeImportedUnion {
///   var myField: Int {
///     get {
///       return Builtin.reinterpretCast(self)
///     }
///     set(newValue) {
///       Builtin.initialize(Builtin.addressof(self), newValue))
///     }
///   }
/// }
/// \endcode
///
/// \returns a pair of the getter and setter function decls.
static std::pair<AccessorDecl *, AccessorDecl *>
makeUnionFieldAccessors(ClangImporter::Implementation &Impl,
                        StructDecl *importedUnionDecl,
                        VarDecl *importedFieldDecl) {
  auto &C = Impl.SwiftContext;

  auto getterDecl = makeFieldGetterDecl(Impl,
                                        importedUnionDecl,
                                        importedFieldDecl);
  getterDecl->setBodySynthesizer(synthesizeUnionFieldGetterBody,
                                 importedFieldDecl);
  getterDecl->getAttrs().add(new (C) TransparentAttr(/*implicit*/ true));

  auto setterDecl = makeFieldSetterDecl(Impl,
                                        importedUnionDecl,
                                        importedFieldDecl);
  setterDecl->setBodySynthesizer(synthesizeUnionFieldSetterBody,
                                 importedFieldDecl);
  setterDecl->getAttrs().add(new (C) TransparentAttr(/*implicit*/ true));

  makeComputed(importedFieldDecl, getterDecl, setterDecl);
  return { getterDecl, setterDecl };
}

static clang::DeclarationName
getAccessorDeclarationName(clang::ASTContext &Ctx,
                           StructDecl *structDecl,
                           VarDecl *fieldDecl,
                           const char *suffix) {
  std::string id;
  llvm::raw_string_ostream IdStream(id);
  Mangle::ASTMangler mangler;
  IdStream << "$" << mangler.mangleDeclAsUSR(structDecl, "")
           << "$" << fieldDecl->getName()
           << "$" << suffix;

  return clang::DeclarationName(&Ctx.Idents.get(IdStream.str()));
}

/// Build the bitfield getter and setter using Clang.
///
/// \code
/// static inline int get(RecordType self) {
///   return self.field;
/// }
/// static inline void set(int newValue, RecordType *self) {
///   self->field = newValue;
/// }
/// \endcode
///
/// \returns a pair of the getter and setter function decls.
static std::pair<FuncDecl *, FuncDecl *>
makeBitFieldAccessors(ClangImporter::Implementation &Impl,
                      clang::RecordDecl *structDecl,
                      StructDecl *importedStructDecl,
                      clang::FieldDecl *fieldDecl,
                      VarDecl *importedFieldDecl) {
  clang::ASTContext &Ctx = Impl.getClangASTContext();

  // Getter: static inline FieldType get(RecordType self);
  auto recordType = Ctx.getRecordType(structDecl);
  auto recordPointerType = Ctx.getPointerType(recordType);
  auto fieldType = fieldDecl->getType();

  auto cGetterName = getAccessorDeclarationName(Ctx, importedStructDecl,
                                                importedFieldDecl, "getter");
  auto cGetterType = Ctx.getFunctionType(fieldDecl->getType(),
                                         recordType,
                                         clang::FunctionProtoType::ExtProtoInfo());
  auto cGetterTypeInfo = Ctx.getTrivialTypeSourceInfo(cGetterType);
  auto cGetterDecl = clang::FunctionDecl::Create(Ctx,
                                                 structDecl->getDeclContext(),
                                                 clang::SourceLocation(),
                                                 clang::SourceLocation(),
                                                 cGetterName,
                                                 cGetterType,
                                                 cGetterTypeInfo,
                                                 clang::SC_Static);
  cGetterDecl->setImplicitlyInline();
  assert(!cGetterDecl->isExternallyVisible());

  auto getterDecl = makeFieldGetterDecl(Impl,
                                        importedStructDecl,
                                        importedFieldDecl,
                                        cGetterDecl);

  // Setter: static inline void set(FieldType newValue, RecordType *self);
  SmallVector<clang::QualType, 8> cSetterParamTypes;
  cSetterParamTypes.push_back(fieldType);
  cSetterParamTypes.push_back(recordPointerType);

  auto cSetterName = getAccessorDeclarationName(Ctx, importedStructDecl,
                                                importedFieldDecl, "setter");
  auto cSetterType = Ctx.getFunctionType(Ctx.VoidTy,
                                         cSetterParamTypes,
                                         clang::FunctionProtoType::ExtProtoInfo());
  auto cSetterTypeInfo = Ctx.getTrivialTypeSourceInfo(cSetterType);
  
  auto cSetterDecl = clang::FunctionDecl::Create(Ctx,
                                                 structDecl->getDeclContext(),
                                                 clang::SourceLocation(),
                                                 clang::SourceLocation(),
                                                 cSetterName,
                                                 cSetterType,
                                                 cSetterTypeInfo,
                                                 clang::SC_Static);
  cSetterDecl->setImplicitlyInline();
  assert(!cSetterDecl->isExternallyVisible());

  auto setterDecl = makeFieldSetterDecl(Impl,
                                        importedStructDecl,
                                        importedFieldDecl,
                                        cSetterDecl);

  makeComputed(importedFieldDecl, getterDecl, setterDecl);

  // Synthesize the getter body
  {
    auto cGetterSelfId = nullptr;
    auto recordTypeInfo = Ctx.getTrivialTypeSourceInfo(recordType);
    auto cGetterSelf = clang::ParmVarDecl::Create(Ctx, cGetterDecl,
                                                  clang::SourceLocation(),
                                                  clang::SourceLocation(),
                                                  cGetterSelfId,
                                                  recordType,
                                                  recordTypeInfo,
                                                  clang::SC_None,
                                                  nullptr);
    cGetterDecl->setParams(cGetterSelf);
    
    auto cGetterSelfExpr = new (Ctx) clang::DeclRefExpr(Ctx, cGetterSelf, false,
                                                        recordType,
                                                        clang::VK_RValue,
                                                        clang::SourceLocation());
    auto cGetterExpr = clang::MemberExpr::CreateImplicit(Ctx,
                                                         cGetterSelfExpr,
                                                         /*isarrow=*/ false,
                                                         fieldDecl,
                                                         fieldType,
                                                         clang::VK_RValue,
                                                         clang::OK_BitField);

    
    auto cGetterBody = clang::ReturnStmt::Create(Ctx, clang::SourceLocation(),
                                                   cGetterExpr,
                                                   nullptr);
    cGetterDecl->setBody(cGetterBody);
  }

  // Synthesize the setter body
  {
    SmallVector<clang::ParmVarDecl *, 2> cSetterParams;
    auto fieldTypeInfo = Ctx.getTrivialTypeSourceInfo(fieldType);
    auto cSetterValue = clang::ParmVarDecl::Create(Ctx, cSetterDecl,
                                                   clang::SourceLocation(),
                                                   clang::SourceLocation(),
                                                   /* nameID? */ nullptr,
                                                   fieldType,
                                                   fieldTypeInfo,
                                                   clang::SC_None,
                                                   nullptr);
    cSetterParams.push_back(cSetterValue);
    auto recordPointerTypeInfo = Ctx.getTrivialTypeSourceInfo(recordPointerType);
    auto cSetterSelf = clang::ParmVarDecl::Create(Ctx, cSetterDecl,
                                                  clang::SourceLocation(),
                                                  clang::SourceLocation(),
                                                  /* nameID? */ nullptr,
                                                  recordPointerType,
                                                  recordPointerTypeInfo,
                                                  clang::SC_None,
                                                  nullptr);
    cSetterParams.push_back(cSetterSelf);
    cSetterDecl->setParams(cSetterParams);
    
    auto cSetterSelfExpr = new (Ctx) clang::DeclRefExpr(Ctx, cSetterSelf, false,
                                                        recordPointerType,
                                                        clang::VK_RValue,
                                                        clang::SourceLocation());
    
    auto cSetterMemberExpr = clang::MemberExpr::CreateImplicit(Ctx,
                                                               cSetterSelfExpr,
                                                               /*isarrow=*/true,
                                                               fieldDecl,
                                                               fieldType,
                                                               clang::VK_LValue,
                                                               clang::OK_BitField);
    
    auto cSetterValueExpr = new (Ctx) clang::DeclRefExpr(Ctx, cSetterValue, false,
                                                         fieldType,
                                                         clang::VK_RValue,
                                                         clang::SourceLocation());

    auto cSetterExpr = clang::BinaryOperator::Create(Ctx,
                                                     cSetterMemberExpr,
                                                     cSetterValueExpr,
                                                     clang::BO_Assign,
                                                     fieldType,
                                                     clang::VK_RValue,
                                                     clang::OK_Ordinary,
                                                     clang::SourceLocation(),
                                                     clang::FPOptionsOverride());
    
    cSetterDecl->setBody(cSetterExpr);
  }

  return { getterDecl, setterDecl };
}

/// Synthesize the body for an struct default initializer.
static std::pair<BraceStmt *, bool>
synthesizeStructDefaultConstructorBody(AbstractFunctionDecl *afd,
                                       void *context) {
  auto constructor = cast<ConstructorDecl>(afd);
  ASTContext &ctx = constructor->getASTContext();
  auto structDecl = static_cast<StructDecl *>(context);

  // Use a builtin to produce a zero initializer, and assign it to self.

  // Construct the left-hand reference to self.
  auto *selfDecl = constructor->getImplicitSelfDecl();
  Expr *lhs = new (ctx) DeclRefExpr(selfDecl, DeclNameLoc(), /*Implicit=*/true);
  auto selfType = structDecl->getDeclaredInterfaceType();
  lhs->setType(LValueType::get(selfType));

  auto emptyTuple = TupleType::getEmpty(ctx);

  // Construct the right-hand call to Builtin.zeroInitializer.
  Identifier zeroInitID = ctx.getIdentifier("zeroInitializer");
  auto zeroInitializerFunc =
    cast<FuncDecl>(getBuiltinValueDecl(ctx, zeroInitID));
  SubstitutionMap subMap =
    SubstitutionMap::get(zeroInitializerFunc->getGenericSignature(),
                         llvm::makeArrayRef(selfType), { });
  ConcreteDeclRef concreteDeclRef(zeroInitializerFunc, subMap);
  auto zeroInitializerRef =
    new (ctx) DeclRefExpr(concreteDeclRef, DeclNameLoc(), /*implicit*/ true);
<<<<<<< HEAD
  zeroInitializerRef->setType(FunctionType::get({}, selfType, ctx.getNeverType()));
=======
  zeroInitializerRef->setType(FunctionType::get({}, selfType,
                                                ctx.getNeverType()));
>>>>>>> 158a725e

  auto call = CallExpr::createImplicit(ctx, zeroInitializerRef, {}, {});
  call->setType(selfType);
  call->setThrows(false);

  auto assign = new (ctx) AssignExpr(lhs, SourceLoc(), call, /*implicit*/ true);
  assign->setType(emptyTuple);

  auto ret = new (ctx) ReturnStmt(SourceLoc(), nullptr, /*Implicit=*/true);

  // Create the function body.
  auto body = BraceStmt::create(ctx, SourceLoc(), {assign, ret}, SourceLoc());
  return { body, /*isTypeChecked=*/true };
}

/// Create a default constructor that initializes a struct to zero.
static ConstructorDecl *
createDefaultConstructor(ClangImporter::Implementation &Impl,
                         StructDecl *structDecl) {
  auto &context = Impl.SwiftContext;

  auto emptyPL = ParameterList::createEmpty(context);

  // Create the constructor.
  DeclName name(context, DeclBaseName::createConstructor(), emptyPL);
  auto constructor = new (context) ConstructorDecl(
      name, structDecl->getLoc(),
      /*Failable=*/false, /*FailabilityLoc=*/SourceLoc(),
      /*Throws=*/false, /*ThrowsLoc=*/SourceLoc(), /*ThrowsType=*/nullptr, emptyPL,
      /*GenericParams=*/nullptr, structDecl);

  constructor->setAccess(AccessLevel::Public);

  // Mark the constructor transparent so that we inline it away completely.
  constructor->getAttrs().add(new (context) TransparentAttr(/*implicit*/ true));

  constructor->setBodySynthesizer(synthesizeStructDefaultConstructorBody,
                                  structDecl);

  // We're done.
  return constructor;
}

/// Synthesizer callback for the body of a struct value constructor.
static std::pair<BraceStmt *, bool>
synthesizeValueConstructorBody(AbstractFunctionDecl *afd, void *context) {
  auto constructor = cast<ConstructorDecl>(afd);
  ArrayRef<VarDecl *> members(static_cast<VarDecl **>(context) + 1,
                              static_cast<uintptr_t*>(context)[0]);

  ASTContext &ctx = constructor->getASTContext();

  // Assign all of the member variables appropriately.
  SmallVector<ASTNode, 4> stmts;

  auto *selfDecl = constructor->getImplicitSelfDecl();

  // To keep DI happy, initialize stored properties before computed.
  auto parameters = constructor->getParameters();
  for (unsigned pass = 0; pass < 2; ++pass) {
    unsigned paramPos = 0;

    for (unsigned i = 0, e = members.size(); i < e; ++i) {
      auto var = members[i];

      if (var->hasClangNode() &&
          isa<clang::IndirectFieldDecl>(var->getClangDecl()))
        continue;

      if (var->hasStorage() == (pass != 0)) {
        ++paramPos;
        continue;
      }

      // Construct left-hand side.
      Expr *lhs = new (ctx) DeclRefExpr(selfDecl, DeclNameLoc(),
                                        /*Implicit=*/true);
      lhs->setType(LValueType::get(selfDecl->getType()));

      auto semantics = (var->hasStorage()
                        ? AccessSemantics::DirectToStorage
                        : AccessSemantics::Ordinary);

      lhs = new (ctx) MemberRefExpr(lhs, SourceLoc(), var, DeclNameLoc(),
                                    /*Implicit=*/true, semantics);
      lhs->setType(LValueType::get(var->getType()));

      // Construct right-hand side.
      auto rhs = new (ctx) DeclRefExpr(parameters->get(paramPos),
                                       DeclNameLoc(), /*Implicit=*/true);
      rhs->setType(parameters->get(paramPos)->getType());

      // Add assignment.
      auto assign = new (ctx) AssignExpr(lhs, SourceLoc(), rhs,
                                         /*Implicit=*/true);
      assign->setType(TupleType::getEmpty(ctx));

      stmts.push_back(assign);
      ++paramPos;
    }
  }

  auto ret = new (ctx) ReturnStmt(SourceLoc(), nullptr, /*Implicit=*/true);
  stmts.push_back(ret);

  // Create the function body.
  auto body = BraceStmt::create(ctx, SourceLoc(), stmts, SourceLoc());
  return { body, /*isTypeChecked=*/true };
}

/// Create a constructor that initializes a struct from its members.
static ConstructorDecl *
createValueConstructor(ClangImporter::Implementation &Impl,
                       StructDecl *structDecl, ArrayRef<VarDecl *> members,
                       bool wantCtorParamNames, bool wantBody) {
  auto &context = Impl.SwiftContext;

  // Construct the set of parameters from the list of members.
  SmallVector<ParamDecl *, 8> valueParameters;
  for (auto var : members) {
    bool generateParamName = wantCtorParamNames;

    if (var->hasClangNode()) {
      // TODO create value constructor with indirect fields instead of the
      // generated __Anonymous_field.
      if (isa<clang::IndirectFieldDecl>(var->getClangDecl()))
        continue;

      if (auto clangField = dyn_cast<clang::FieldDecl>(var->getClangDecl()))
        if (clangField->isAnonymousStructOrUnion())
          generateParamName = false;
    }

    Identifier argName = generateParamName ? var->getName() : Identifier();
    auto param = new (context)
        ParamDecl(SourceLoc(), SourceLoc(), argName,
                  SourceLoc(), var->getName(), structDecl);
    param->setSpecifier(ParamSpecifier::Default);
    param->setInterfaceType(var->getInterfaceType());
    Impl.recordImplicitUnwrapForDecl(param, var->isImplicitlyUnwrappedOptional());

    // Don't allow the parameter to accept temporary pointer conversions.
    param->setNonEphemeralIfPossible();

    valueParameters.push_back(param);
  }

  auto *paramList = ParameterList::create(context, valueParameters);

  // Create the constructor
  DeclName name(context, DeclBaseName::createConstructor(), paramList);
  auto constructor = new (context) ConstructorDecl(
      name, structDecl->getLoc(),
      /*Failable=*/false, /*FailabilityLoc=*/SourceLoc(),
      /*Throws=*/false, /*ThrowsLoc=*/SourceLoc(), /*ThrowsType=*/nullptr, paramList,
      /*GenericParams=*/nullptr, structDecl);

  constructor->setAccess(AccessLevel::Public);

  // Make the constructor transparent so we inline it away completely.
  constructor->getAttrs().add(new (context) TransparentAttr(/*implicit*/ true));

  if (wantBody) {
    auto memberMemory =
        context.AllocateUninitialized<uintptr_t>(members.size() + 1);
    memberMemory[0] = members.size();
    for (unsigned i : indices(members)) {
      memberMemory[i+1] = reinterpret_cast<uintptr_t>(members[i]);
    }
    constructor->setBodySynthesizer(synthesizeValueConstructorBody,
                                    memberMemory.data());
  }

  // We're done.
  return constructor;
}

static void addSynthesizedProtocolAttrs(
    ClangImporter::Implementation &Impl,
    NominalTypeDecl *nominal,
    ArrayRef<KnownProtocolKind> synthesizedProtocolAttrs) {
  for (auto kind : synthesizedProtocolAttrs) {
    nominal->getAttrs().add(new (Impl.SwiftContext)
                                 SynthesizedProtocolAttr(kind, &Impl));
  }
}

/// Add a synthesized typealias to the given nominal type.
static void addSynthesizedTypealias(NominalTypeDecl *nominal, Identifier name,
                                    Type underlyingType) {
  auto &ctx = nominal->getASTContext();

  auto typealias = new (ctx) TypeAliasDecl(SourceLoc(), SourceLoc(),
                                           name, SourceLoc(),
                                           nullptr, nominal);
  typealias->setUnderlyingType(underlyingType);
  typealias->setAccess(AccessLevel::Public);
  typealias->setImplicit();

  nominal->addMember(typealias);
}

/// Make a struct declaration into a raw-value-backed struct
///
/// \param structDecl the struct to make a raw value for
/// \param underlyingType the type of the raw value
/// \param synthesizedProtocolAttrs synthesized protocol attributes to add
/// \param setterAccess the access level of the raw value's setter
///
/// This will perform most of the work involved in making a new Swift struct
/// be backed by a raw value. This will populated derived protocols and
/// synthesized protocols, add the new variable and pattern bindings, and
/// create the inits parameterized over a raw value
///
static void makeStructRawValued(
    ClangImporter::Implementation &Impl, StructDecl *structDecl,
    Type underlyingType, ArrayRef<KnownProtocolKind> synthesizedProtocolAttrs,
    MakeStructRawValuedOptions options = getDefaultMakeStructRawValuedOptions(),
    AccessLevel setterAccess = AccessLevel::Private) {
  auto &ctx = Impl.SwiftContext;

  addSynthesizedProtocolAttrs(Impl, structDecl, synthesizedProtocolAttrs);

  // Create a variable to store the underlying value.
  VarDecl *var;
  PatternBindingDecl *patternBinding;
  auto introducer = (options.contains(MakeStructRawValuedFlags::IsLet)
                     ? VarDecl::Introducer::Let
                     : VarDecl::Introducer::Var);
  std::tie(var, patternBinding) = createVarWithPattern(
      ctx, structDecl, ctx.Id_rawValue, underlyingType, introducer,
      options.contains(MakeStructRawValuedFlags::IsImplicit),
      AccessLevel::Public,
      setterAccess);

  assert(var->hasStorage());

  // Create constructors to initialize that value from a value of the
  // underlying type.
  if (options.contains(MakeStructRawValuedFlags::MakeUnlabeledValueInit))
    structDecl->addMember(
        createValueConstructor(Impl, structDecl, var,
                               /*wantCtorParamNames=*/false,
                               /*wantBody=*/true));

  auto *initRawValue =
      createValueConstructor(Impl, structDecl, var,
                             /*wantCtorParamNames=*/true,
                             /*wantBody=*/true);
  structDecl->addMember(initRawValue);
  structDecl->addMember(patternBinding);
  structDecl->addMember(var);

  addSynthesizedTypealias(structDecl, ctx.Id_RawValue, underlyingType);
  Impl.RawTypes[structDecl] = underlyingType;
}

/// Synthesizer callback for a raw value bridging constructor body.
static std::pair<BraceStmt *, bool>
synthesizeRawValueBridgingConstructorBody(AbstractFunctionDecl *afd,
                                          void *context) {
  auto init = cast<ConstructorDecl>(afd);
  VarDecl *storedRawValue = static_cast<VarDecl *>(context);

  ASTContext &ctx = init->getASTContext();

  auto selfDecl = init->getImplicitSelfDecl();
  auto storedType = storedRawValue->getInterfaceType();

  // Construct left-hand side.
  Expr *lhs = new (ctx) DeclRefExpr(selfDecl, DeclNameLoc(),
                                    /*Implicit=*/true);
  lhs->setType(LValueType::get(selfDecl->getType()));

  lhs = new (ctx) MemberRefExpr(lhs, SourceLoc(), storedRawValue,
                                DeclNameLoc(), /*Implicit=*/true,
                                AccessSemantics::DirectToStorage);
  lhs->setType(LValueType::get(storedType));

  // Construct right-hand side.
  // FIXME: get the parameter from the init, and plug it in here.
  auto *paramDecl = init->getParameters()->get(0);
  auto *paramRef = new (ctx) DeclRefExpr(
      paramDecl, DeclNameLoc(), /*Implicit=*/true);
  paramRef->setType(paramDecl->getType());

  Expr *rhs = paramRef;
  if (!storedRawValue->getInterfaceType()->isEqual(paramDecl->getType())) {
    auto bridge = new (ctx) BridgeToObjCExpr(paramRef, storedType);
    bridge->setType(storedType);

    rhs = CoerceExpr::createImplicit(ctx, bridge, storedType);
  }

  // Add assignment.
  auto assign = new (ctx) AssignExpr(lhs, SourceLoc(), rhs,
                                     /*Implicit=*/true);
  assign->setType(TupleType::getEmpty(ctx));

  auto ret = new (ctx) ReturnStmt(SourceLoc(), nullptr, /*Implicit=*/true);

  auto body = BraceStmt::create(ctx, SourceLoc(), {assign, ret}, SourceLoc());
  return { body, /*isTypeChecked=*/true };
}

/// Create a rawValue-ed constructor that bridges to its underlying storage.
static ConstructorDecl *createRawValueBridgingConstructor(
    ClangImporter::Implementation &Impl, StructDecl *structDecl,
    VarDecl *computedRawValue, VarDecl *storedRawValue, bool wantLabel,
    bool wantBody) {
  auto init = createValueConstructor(Impl, structDecl, computedRawValue,
                                     /*wantCtorParamNames=*/wantLabel,
                                     /*wantBody=*/false);
  // Insert our custom init body
  if (wantBody) {
    init->setBodySynthesizer(synthesizeRawValueBridgingConstructorBody,
                             storedRawValue);
  }

  return init;
}

/// Make a struct declaration into a raw-value-backed struct, with
/// bridged computed rawValue property which differs from stored backing
///
/// \param structDecl the struct to make a raw value for
/// \param storedUnderlyingType the type of the stored raw value
/// \param bridgedType the type of the 'rawValue' computed property bridge
/// \param synthesizedProtocolAttrs synthesized protocol attributes to add
///
/// This will perform most of the work involved in making a new Swift struct
/// be backed by a stored raw value and computed raw value of bridged type.
/// This will populated derived protocols and synthesized protocols, add the
/// new variable and pattern bindings, and create the inits parameterized
/// over a bridged type that will cast to the stored type, as appropriate.
///
static void makeStructRawValuedWithBridge(
    ClangImporter::Implementation &Impl, StructDecl *structDecl,
    Type storedUnderlyingType, Type bridgedType,
    ArrayRef<KnownProtocolKind> synthesizedProtocolAttrs,
    bool makeUnlabeledValueInit = false) {
  auto &ctx = Impl.SwiftContext;

  addSynthesizedProtocolAttrs(Impl, structDecl, synthesizedProtocolAttrs);

  auto storedVarName = ctx.getIdentifier("_rawValue");
  auto computedVarName = ctx.Id_rawValue;

  // Create a variable to store the underlying value.
  VarDecl *storedVar;
  PatternBindingDecl *storedPatternBinding;
  std::tie(storedVar, storedPatternBinding) = createVarWithPattern(
      ctx, structDecl, storedVarName, storedUnderlyingType,
      VarDecl::Introducer::Var, /*isImplicit=*/true,
      AccessLevel::Private,
      AccessLevel::Private);

  // Create a computed value variable.
  auto computedVar = new (ctx) VarDecl(
      /*IsStatic*/false, VarDecl::Introducer::Var, /*IsCaptureList*/false,
      SourceLoc(), computedVarName, structDecl);
  computedVar->setInterfaceType(bridgedType);
  computedVar->setImplicit();
  computedVar->setAccess(AccessLevel::Public);
  computedVar->setSetterAccess(AccessLevel::Private);

  // Create the getter for the computed value variable.
  auto computedVarGetter = makeStructRawValueGetter(
      Impl, structDecl, computedVar, storedVar);
  makeComputed(computedVar, computedVarGetter, nullptr);

  // Create a pattern binding to describe the variable.
  Pattern *computedBindingPattern = createTypedNamedPattern(computedVar);
  auto *computedPatternBinding = PatternBindingDecl::createImplicit(
      ctx, StaticSpellingKind::None, computedBindingPattern,
      /*InitExpr*/ nullptr, structDecl);

  auto init = createRawValueBridgingConstructor(Impl, structDecl, computedVar,
                                                storedVar,
                                                /*wantLabel*/ true,
                                                /*wantBody*/ true);

  ConstructorDecl *unlabeledCtor = nullptr;
  if (makeUnlabeledValueInit)
    unlabeledCtor = createRawValueBridgingConstructor(
        Impl, structDecl, computedVar, storedVar,
        /*wantLabel*/ false, /*wantBody*/true);

  if (unlabeledCtor)
    structDecl->addMember(unlabeledCtor);
  structDecl->addMember(init);
  structDecl->addMember(storedPatternBinding);
  structDecl->addMember(storedVar);
  structDecl->addMember(computedPatternBinding);
  structDecl->addMember(computedVar);

  addSynthesizedTypealias(structDecl, ctx.Id_RawValue, bridgedType);
  Impl.RawTypes[structDecl] = bridgedType;
}

/// Build a declaration for an Objective-C subscript getter.
static AccessorDecl *
buildSubscriptGetterDecl(ClangImporter::Implementation &Impl,
                         SubscriptDecl *subscript, const FuncDecl *getter,
                         Type elementTy, DeclContext *dc, ParamDecl *index) {
  auto &C = Impl.SwiftContext;
  auto loc = getter->getLoc();

  auto *params = ParameterList::create(C, index);

  // Create the getter thunk.
  auto thunk = AccessorDecl::create(C,
                     /*FuncLoc=*/loc,
                     /*AccessorKeywordLoc=*/SourceLoc(),
                     AccessorKind::Get,
                     subscript,
                     /*StaticLoc=*/SourceLoc(),
                     subscript->getStaticSpelling(),
                     /*Throws=*/false,
                     /*ThrowsLoc=*/SourceLoc(),
                     /*ThrowsType*/nullptr,
                     /*GenericParams=*/nullptr,
                     params, elementTy, dc,
                     getter->getClangNode());

  thunk->setAccess(getOverridableAccessLevel(dc));

  if (auto objcAttr = getter->getAttrs().getAttribute<ObjCAttr>())
    thunk->getAttrs().add(objcAttr->clone(C));
  thunk->setIsObjC(getter->isObjC());
  thunk->setIsDynamic(getter->isDynamic());
  // FIXME: Should we record thunks?

  return thunk;
}

/// Build a declaration for an Objective-C subscript setter.
static AccessorDecl *
buildSubscriptSetterDecl(ClangImporter::Implementation &Impl,
                         SubscriptDecl *subscript, const FuncDecl *setter,
                         Type elementInterfaceTy,
                         DeclContext *dc, ParamDecl *index) {
  auto &C = Impl.SwiftContext;
  auto loc = setter->getLoc();

  // Objective-C subscript setters are imported with a function type
  // such as:
  //
  //   (self) -> (value, index) -> ()
  //
  // Build a setter thunk with the latter signature that maps to the
  // former.
  auto valueIndex = setter->getParameters();

  auto paramVarDecl =
      new (C) ParamDecl(SourceLoc(), SourceLoc(),
                        Identifier(), loc, valueIndex->get(0)->getName(), dc);
  paramVarDecl->setSpecifier(ParamSpecifier::Default);
  paramVarDecl->setInterfaceType(elementInterfaceTy);

  auto valueIndicesPL = ParameterList::create(C, {paramVarDecl, index});

  // Create the setter thunk.
  auto thunk = AccessorDecl::create(C,
                     /*FuncLoc=*/setter->getLoc(),
                     /*AccessorKeywordLoc=*/SourceLoc(),
                     AccessorKind::Set,
                     subscript,
                     /*StaticLoc=*/SourceLoc(),
                     subscript->getStaticSpelling(),
                     /*Throws=*/false,
                     /*ThrowsLoc=*/SourceLoc(),
                     /*ThrowsType=*/nullptr,
                     /*GenericParams=*/nullptr,
                     valueIndicesPL,
                     TupleType::getEmpty(C), dc,
                     setter->getClangNode());

  thunk->setAccess(getOverridableAccessLevel(dc));

  if (auto objcAttr = setter->getAttrs().getAttribute<ObjCAttr>())
    thunk->getAttrs().add(objcAttr->clone(C));
  thunk->setIsObjC(setter->isObjC());
  thunk->setIsDynamic(setter->isDynamic());

  return thunk;
}

/// Retrieve the element interface type and key param decl of a subscript
/// setter.
static std::pair<Type, ParamDecl *> decomposeSubscriptSetter(FuncDecl *setter) {
  auto *PL = setter->getParameters();
  if (PL->size() != 2)
    return {nullptr, nullptr};

  // Setter type is (self) -> (elem_type, key_type) -> ()
  Type elementType = setter->getInterfaceType()
                         ->castTo<AnyFunctionType>()
                         ->getResult()
                         ->castTo<AnyFunctionType>()
                         ->getParams().front().getParameterType();
  ParamDecl *keyDecl = PL->get(1);

  return {elementType, keyDecl};
}

/// Rectify the (possibly different) types determined by the
/// getter and setter for a subscript.
///
/// \param canUpdateType whether the type of subscript can be
/// changed from the getter type to something compatible with both
/// the getter and the setter.
///
/// \returns the type to be used for the subscript, or a null type
/// if the types cannot be rectified.
static ImportedType rectifySubscriptTypes(Type getterType, bool getterIsIUO,
                                          Type setterType, bool canUpdateType) {
  // If the caller couldn't provide a setter type, there is
  // nothing to rectify.
  if (!setterType)
    return {nullptr, false};

  // Trivial case: same type in both cases.
  if (getterType->isEqual(setterType))
    return {getterType, getterIsIUO};

  // The getter/setter types are different. If we cannot update
  // the type, we have to fail.
  if (!canUpdateType)
    return {nullptr, false};

  // Unwrap one level of optionality from each.
  if (Type getterObjectType = getterType->getOptionalObjectType())
    getterType = getterObjectType;
  if (Type setterObjectType = setterType->getOptionalObjectType())
    setterType = setterObjectType;

  // If they are still different, fail.
  // FIXME: We could produce the greatest common supertype of the
  // two types.
  if (!getterType->isEqual(setterType))
    return {nullptr, false};

  // Create an optional of the object type that can be implicitly
  // unwrapped which subsumes both behaviors.
  return {OptionalType::get(setterType), true};
}

/// Add an AvailableAttr to the declaration for the given
/// version range.
static void applyAvailableAttribute(Decl *decl, AvailabilityContext &info,
                                    ASTContext &C) {
  // If the range is "all", this is the same as not having an available
  // attribute.
  if (info.isAlwaysAvailable())
    return;

  llvm::VersionTuple noVersion;
  auto AvAttr = new (C) AvailableAttr(SourceLoc(), SourceRange(),
                                      targetPlatform(C.LangOpts),
                                      /*Message=*/StringRef(),
                                      /*Rename=*/StringRef(),
                                      info.getOSVersion().getLowerEndpoint(),
                                      /*IntroducedRange*/SourceRange(),
                                      /*Deprecated=*/noVersion,
                                      /*DeprecatedRange*/SourceRange(),
                                      /*Obsoleted=*/noVersion,
                                      /*ObsoletedRange*/SourceRange(),
                                      PlatformAgnosticAvailabilityKind::None,
                                      /*Implicit=*/false);

  decl->getAttrs().add(AvAttr);
}

/// Synthesize availability attributes for protocol requirements
/// based on availability of the types mentioned in the requirements.
static void inferProtocolMemberAvailability(ClangImporter::Implementation &impl,
                                            DeclContext *dc, Decl *member) {
  // Don't synthesize attributes if there is already an
  // availability annotation.
  if (member->getAttrs().hasAttribute<AvailableAttr>())
    return;

  auto *valueDecl = dyn_cast<ValueDecl>(member);
  if (!valueDecl)
    return;

  AvailabilityContext requiredRange =
      AvailabilityInference::inferForType(valueDecl->getInterfaceType());

  ASTContext &C = impl.SwiftContext;

  const Decl *innermostDecl = dc->getInnermostDeclarationDeclContext();
  AvailabilityContext containingDeclRange =
      AvailabilityInference::availableRange(innermostDecl, C);

  requiredRange.intersectWith(containingDeclRange);

  applyAvailableAttribute(valueDecl, requiredRange, C);
}

/// Synthesizer callback for the error domain property getter.
static std::pair<BraceStmt *, bool>
synthesizeErrorDomainGetterBody(AbstractFunctionDecl *afd, void *context) {
  auto getterDecl = cast<AccessorDecl>(afd);
  ASTContext &ctx = getterDecl->getASTContext();

  auto contextData =
      llvm::PointerIntPair<ValueDecl *, 1, bool>::getFromOpaqueValue(context);
  auto swiftValueDecl = contextData.getPointer();
  bool isImplicit = contextData.getInt();
  DeclRefExpr *domainDeclRef = new (ctx)
      DeclRefExpr(ConcreteDeclRef(swiftValueDecl), {}, isImplicit);
  domainDeclRef->setType(
    getterDecl->mapTypeIntoContext(swiftValueDecl->getInterfaceType()));

  auto ret = new (ctx) ReturnStmt(SourceLoc(), domainDeclRef);
  return { BraceStmt::create(ctx, SourceLoc(), {ret}, SourceLoc(), isImplicit),
           /*isTypeChecked=*/true };
}

/// Add a domain error member, as required by conformance to
/// _BridgedStoredNSError.
/// \returns true on success, false on failure
static bool addErrorDomain(NominalTypeDecl *swiftDecl,
                           clang::NamedDecl *errorDomainDecl,
                           ClangImporter::Implementation &importer) {
  auto &C = importer.SwiftContext;
  auto swiftValueDecl = dyn_cast_or_null<ValueDecl>(
      importer.importDecl(errorDomainDecl, importer.CurrentVersion));
  auto stringTy = C.getStringDecl()->getDeclaredInterfaceType();
  assert(stringTy && "no string type available");
  if (!swiftValueDecl || !swiftValueDecl->getInterfaceType()->isEqual(stringTy)) {
    // Couldn't actually import it as an error enum, fall back to enum
    return false;
  }

  bool isStatic = true;
  bool isImplicit = true;

  // Make the property decl
  auto errorDomainPropertyDecl = new (C) VarDecl(
      /*IsStatic*/isStatic, VarDecl::Introducer::Var, /*IsCaptureList*/false,
      SourceLoc(), C.Id_errorDomain, swiftDecl);
  errorDomainPropertyDecl->setInterfaceType(stringTy);
  errorDomainPropertyDecl->setAccess(AccessLevel::Public);

  auto *params = ParameterList::createEmpty(C);

  auto getterDecl = AccessorDecl::create(C,
                     /*FuncLoc=*/SourceLoc(),
                     /*AccessorKeywordLoc=*/SourceLoc(),
                     AccessorKind::Get,
                     errorDomainPropertyDecl,
                     /*StaticLoc=*/SourceLoc(),
                     StaticSpellingKind::None,
                     /*Throws=*/false,
                     /*ThrowsLoc=*/SourceLoc(),
                     /*ThrowsType=*/nullptr,
                     /*GenericParams=*/nullptr,
                     params,
                     stringTy, swiftDecl);
  getterDecl->setIsObjC(false);
  getterDecl->setIsDynamic(false);
  getterDecl->setIsTransparent(false);

  swiftDecl->addMember(errorDomainPropertyDecl);
  makeComputed(errorDomainPropertyDecl, getterDecl, nullptr);

  getterDecl->setImplicit();
  getterDecl->setAccess(AccessLevel::Public);

  llvm::PointerIntPair<ValueDecl *, 1, bool> contextData(swiftValueDecl,
                                                         isImplicit);
  getterDecl->setBodySynthesizer(synthesizeErrorDomainGetterBody,
                                 contextData.getOpaqueValue());

  return true;
}

/// As addErrorDomain above, but performs a lookup
static bool addErrorDomain(NominalTypeDecl *swiftDecl,
                           StringRef errorDomainName,
                           ClangImporter::Implementation &importer) {
  auto &clangSema = importer.getClangSema();
  clang::IdentifierInfo *errorDomainDeclName =
    &clangSema.getASTContext().Idents.get(errorDomainName);
  clang::LookupResult lookupResult(
      clangSema, clang::DeclarationName(errorDomainDeclName),
      clang::SourceLocation(), clang::Sema::LookupNameKind::LookupOrdinaryName);

  if (!clangSema.LookupName(lookupResult, clangSema.TUScope)) {
    // Couldn't actually import it as an error enum, fall back to enum
    return false;
  }

  auto clangNamedDecl = lookupResult.getAsSingle<clang::NamedDecl>();
  if (!clangNamedDecl) {
    // Couldn't actually import it as an error enum, fall back to enum
    return false;
  }

  return addErrorDomain(swiftDecl, clangNamedDecl, importer);
}

/// Retrieve the property type as determined by the given accessor.
static clang::QualType
getAccessorPropertyType(const clang::FunctionDecl *accessor, bool isSetter,
                        Optional<unsigned> selfIndex) {
  // Simple case: the property type of the getter is in the return
  // type.
  if (!isSetter) return accessor->getReturnType();

  // For the setter, first check that we have the right number of
  // parameters.
  unsigned numExpectedParams = selfIndex ? 2 : 1;
  if (accessor->getNumParams() != numExpectedParams)
    return clang::QualType();

  // Dig out the parameter for the value.
  unsigned valueIdx = selfIndex ? (1 - *selfIndex) : 0;
  auto param = accessor->getParamDecl(valueIdx);
  return param->getType();
}

/// Whether we should suppress importing the Objective-C generic type params
/// of this class as Swift generic type params.
static bool
shouldSuppressGenericParamsImport(const LangOptions &langOpts,
                                  const clang::ObjCInterfaceDecl *decl) {
  if (decl->hasAttr<clang::SwiftImportAsNonGenericAttr>())
    return true;

  // FIXME: This check is only necessary to keep things working even without
  // the SwiftImportAsNonGeneric API note. Once we can guarantee that that
  // attribute is present in all contexts, we can remove this check.
  auto isFromFoundationModule = [](const clang::Decl *decl) -> bool {
    clang::Module *module = getClangSubmoduleForDecl(decl).getValue();
    if (!module)
      return false;
    return module->getTopLevelModuleName() == "Foundation";
  };

  if (isFromFoundationModule(decl)) {
    // In Swift 3 we used a hardcoded list of declarations, and made all of
    // their subclasses drop their generic parameters when imported.
    while (decl) {
      StringRef name = decl->getName();
      if (name == "NSArray" || name == "NSDictionary" || name == "NSSet" ||
          name == "NSOrderedSet" || name == "NSEnumerator" ||
          name == "NSMeasurement") {
        return true;
      }
      decl = decl->getSuperClass();
    }
  }

  return false;
}

/// Determine if the given Objective-C instance method should also
/// be imported as a class method.
///
/// Objective-C root class instance methods are also reflected as
/// class methods.
static bool shouldAlsoImportAsClassMethod(FuncDecl *method) {
  // Only instance methods.
  if (!method->isInstanceMember())
    return false;

  // Must be a method within a class or extension thereof.
  auto classDecl = method->getDeclContext()->getSelfClassDecl();
  if (!classDecl)
    return false;

  // The class must not have a superclass.
  if (classDecl->hasSuperclass())
    return false;

  // There must not already be a class method with the same
  // selector.
  auto objcClass =
      cast_or_null<clang::ObjCInterfaceDecl>(classDecl->getClangDecl());
  if (!objcClass)
    return false;

  auto objcMethod = cast_or_null<clang::ObjCMethodDecl>(method->getClangDecl());
  if (!objcMethod)
    return false;
  return !objcClass->getClassMethod(objcMethod->getSelector(),
                                    /*AllowHidden=*/true);
}

static bool
classImplementsProtocol(const clang::ObjCInterfaceDecl *constInterface,
                        const clang::ObjCProtocolDecl *constProto,
                        bool checkCategories) {
  auto interface = const_cast<clang::ObjCInterfaceDecl *>(constInterface);
  auto proto = const_cast<clang::ObjCProtocolDecl *>(constProto);
  return interface->ClassImplementsProtocol(proto, checkCategories);
}

static void
applyPropertyOwnership(VarDecl *prop,
                       clang::ObjCPropertyAttribute::Kind attrs) {
  Type ty = prop->getInterfaceType();
  if (auto innerTy = ty->getOptionalObjectType())
    ty = innerTy;
  if (!ty->is<GenericTypeParamType>() && !ty->isAnyClassReferenceType())
    return;

  ASTContext &ctx = prop->getASTContext();
  if (attrs & clang::ObjCPropertyAttribute::kind_copy) {
    prop->getAttrs().add(new (ctx) NSCopyingAttr(false));
    return;
  }
  if (attrs & clang::ObjCPropertyAttribute::kind_weak) {
    prop->getAttrs().add(new (ctx)
                             ReferenceOwnershipAttr(ReferenceOwnership::Weak));
    prop->setInterfaceType(WeakStorageType::get(
        prop->getInterfaceType(), ctx));
    return;
  }
  if ((attrs & clang::ObjCPropertyAttribute::kind_assign) ||
      (attrs & clang::ObjCPropertyAttribute::kind_unsafe_unretained)) {
    prop->getAttrs().add(
        new (ctx) ReferenceOwnershipAttr(ReferenceOwnership::Unmanaged));
    prop->setInterfaceType(UnmanagedStorageType::get(
        prop->getInterfaceType(), ctx));
    return;
  }
}

/// Does this name refer to a method that might shadow Swift.print?
///
/// As a heuristic, methods that have a base name of 'print' but more than
/// one argument are left alone. These can still shadow Swift.print but are
/// less likely to be confused for it, at least.
static bool isPrintLikeMethod(DeclName name, const DeclContext *dc) {
  if (!name || name.isSpecial() || name.isSimpleName())
    return false;
  if (name.getBaseIdentifier().str() != "print")
    return false;
  if (!dc->isTypeContext())
    return false;
  if (name.getArgumentNames().size() > 1)
    return false;
  return true;
}

using MirroredMethodEntry =
  std::pair<const clang::ObjCMethodDecl*, ProtocolDecl*>;

namespace {
  /// Customized llvm::DenseMapInfo for storing borrowed APSInts.
  struct APSIntRefDenseMapInfo {
    static inline const llvm::APSInt *getEmptyKey() {
      return llvm::DenseMapInfo<const llvm::APSInt *>::getEmptyKey();
    }
    static inline const llvm::APSInt *getTombstoneKey() {
      return llvm::DenseMapInfo<const llvm::APSInt *>::getTombstoneKey();
    }
    static unsigned getHashValue(const llvm::APSInt *ptrVal) {
      assert(ptrVal != getEmptyKey() && ptrVal != getTombstoneKey());
      return llvm::hash_value(*ptrVal);
    }
    static bool isEqual(const llvm::APSInt *lhs, const llvm::APSInt *rhs) {
      if (lhs == rhs) return true;
      if (lhs == getEmptyKey() || rhs == getEmptyKey()) return false;
      if (lhs == getTombstoneKey() || rhs == getTombstoneKey()) return false;
      return *lhs == *rhs;
    }
  };

  /// Search the member tables for this class and its superclasses and try to
  /// identify the nearest VarDecl that serves as a base for an override.  We
  /// have to do this ourselves because Objective-C has no semantic notion of
  /// overrides, and freely allows users to refine the type of any member
  /// property in a derived class.
  ///
  /// The override must be the nearest possible one so there are not breaks
  /// in the override chain. That is, suppose C refines B refines A and each
  /// successively redeclares a member with a different type.  It should be
  /// the case that the nearest override from C is B and from B is A. If the
  /// override point from C were A, then B would record an override on A as
  /// well and we would introduce a semantic ambiguity.
  ///
  /// There is also a special case for finding a method that stomps over a
  /// getter.  If this is the case and no override point is identified, we will
  /// not import the property to force users to explicitly call the method.
  static std::pair<VarDecl *, bool>
  identifyNearestOverriddenDecl(ClangImporter::Implementation &Impl,
                                DeclContext *dc,
                                const clang::ObjCPropertyDecl *decl,
                                Identifier name,
                                ClassDecl *subject) {
    bool foundMethod = false;
    for (; subject; (subject = subject->getSuperclassDecl())) {
      llvm::SmallVector<ValueDecl *, 8> lookup;
      auto foundNames = Impl.MembersForNominal.find(subject);
      if (foundNames != Impl.MembersForNominal.end()) {
        auto foundDecls = foundNames->second.find(name);
        if (foundDecls != foundNames->second.end()) {
          lookup.append(foundDecls->second.begin(), foundDecls->second.end());
        }
      }

      for (auto *&result : lookup) {
        if (auto *fd = dyn_cast<FuncDecl>(result)) {
          if (fd->isInstanceMember() != decl->isInstanceProperty())
            continue;

          // We only care about methods with no arguments, because they can
          // shadow imported properties.
          if (!fd->getName().getArgumentNames().empty())
            continue;

          foundMethod = true;
        } else if (auto *var = dyn_cast<VarDecl>(result)) {
          if (var->isInstanceMember() != decl->isInstanceProperty())
            continue;

          // If the selectors of the getter match in Objective-C, we have an
          // override.
          if (var->getObjCGetterSelector() ==
              Impl.importSelector(decl->getGetterName())) {
            return {var, foundMethod};
          }
        }
      }
    }

    return {nullptr, foundMethod};
  }

  // Attempt to identify the redeclaration of a property.
  //
  // Note that this function does not perform any additional member loading and
  // is therefore subject to the relativistic effects of module import order.
  // That is, suppose that a Clang Module and an Overlay module are in play.
  // Depending on which module loads members first, a redeclaration point may
  // or may not be identifiable.
  VarDecl *
  identifyPropertyRedeclarationPoint(ClangImporter::Implementation &Impl,
                                     const clang::ObjCPropertyDecl *decl,
                                     ClassDecl *subject, Identifier name) {
    llvm::SetVector<Decl *> lookup;
    // First, pull in all available members of the base class so we can catch
    // redeclarations of APIs that are refined for Swift.
    auto currentMembers = subject->getCurrentMembersWithoutLoading();
    lookup.insert(currentMembers.begin(), currentMembers.end());

    // Now pull in any just-imported members from the overrides table.
    auto foundNames = Impl.MembersForNominal.find(subject);
    if (foundNames != Impl.MembersForNominal.end()) {
      auto foundDecls = foundNames->second.find(name);
      if (foundDecls != foundNames->second.end()) {
        lookup.insert(foundDecls->second.begin(), foundDecls->second.end());
      }
    }

    for (auto *result : lookup) {
      auto *var = dyn_cast<VarDecl>(result);
      if (!var)
        continue;

      if (var->isInstanceMember() != decl->isInstanceProperty())
        continue;

      // If the selectors of the getter match in Objective-C, we have a
      // redeclaration.
      if (var->getObjCGetterSelector() ==
          Impl.importSelector(decl->getGetterName())) {
        return var;
      }
    }
    return nullptr;
  }

  /// Convert Clang declarations into the corresponding Swift
  /// declarations.
  class SwiftDeclConverter
    : public clang::ConstDeclVisitor<SwiftDeclConverter, Decl *>
  {
    ClangImporter::Implementation &Impl;
    bool forwardDeclaration = false;
    ImportNameVersion version;

    /// The version that we're being asked to import for. May not be the version
    /// the user requested, as we may be forming an alternate for diagnostic
    /// purposes.
    ImportNameVersion getVersion() const { return version; }

    /// The actual language version the user requested we compile for.
    ImportNameVersion getActiveSwiftVersion() const {
      return Impl.CurrentVersion;
    }

    /// Whether the names we're importing are from the language version the user
    /// requested, or if these are decls from another version
    bool isActiveSwiftVersion() const {
      return getVersion().withConcurrency(false) == getActiveSwiftVersion().withConcurrency(false);
    }

    void recordMemberInContext(const DeclContext *dc, ValueDecl *member) {
      assert(member && "Attempted to record null member!");
      auto *nominal = dc->getSelfNominalTypeDecl();
      auto name = member->getBaseName();
      Impl.MembersForNominal[nominal][name].push_back(member);
    }

    /// Import the name of the given entity.
    ///
    /// This version of importFullName introduces any context-specific
    /// name importing options (e.g., if we're importing the Swift 2 version).
    ///
    /// Note: Use this rather than calling Impl.importFullName directly!
    ImportedName importFullName(const clang::NamedDecl *D,
                                Optional<ImportedName> &correctSwiftName) {
      ImportNameVersion canonicalVersion = getActiveSwiftVersion();
      if (isa<clang::TypeDecl>(D) || isa<clang::ObjCContainerDecl>(D)) {
        canonicalVersion = ImportNameVersion::forTypes();
      }
      correctSwiftName = None;

      // First, import based on the Swift name of the canonical declaration:
      // the latest version for types and the current version for non-type
      // values. If that fails, we won't do anything.
      auto canonicalName = Impl.importFullName(D, canonicalVersion);
      if (!canonicalName)
        return ImportedName();

      if (getVersion() == canonicalVersion) {
        // Make sure we don't try to import the same type twice as canonical.
        if (canonicalVersion != getActiveSwiftVersion()) {
          auto activeName = Impl.importFullName(D, getActiveSwiftVersion());
          if (activeName &&
              activeName.getDeclName() == canonicalName.getDeclName() &&
              activeName.getEffectiveContext().equalsWithoutResolving(
                  canonicalName.getEffectiveContext())) {
            return ImportedName();
          }
        }

        return canonicalName;
      }

      // Special handling when we import using the alternate Swift name.
      //
      // Import using the alternate Swift name. If that fails, or if it's
      // identical to the active Swift name, we won't introduce an alternate
      // Swift name stub declaration.
      auto alternateName = Impl.importFullName(D, getVersion());
      if (!alternateName)
        return ImportedName();

      // Importing for concurrency is special in that the same declaration
      // is imported both with a completion handler parameter and as 'async',
      // creating two separate declarations.
      if (getVersion().supportsConcurrency()) {
        // If the resulting name isn't special for concurrency, it's not
        // different.
        if (!alternateName.getAsyncInfo())
          return ImportedName();

        // Otherwise, it's a legitimately different import.
        return alternateName;
      }

      if (alternateName.getDeclName() == canonicalName.getDeclName() &&
          alternateName.getEffectiveContext().equalsWithoutResolving(
              canonicalName.getEffectiveContext())) {
        if (getVersion() == getActiveSwiftVersion()) {
          assert(canonicalVersion != getActiveSwiftVersion());
          return alternateName;
        }
        return ImportedName();
      }

      // Always use the active version as the preferred name, even if the
      // canonical name is a different version.
      correctSwiftName = Impl.importFullName(D, getActiveSwiftVersion());
      assert(correctSwiftName);

      return alternateName;
    }

    /// Create a declaration name for anonymous enums, unions and
    /// structs.
    ///
    /// Since Swift does not natively support these features, we fake them by
    /// importing them as declarations with generated names. The generated name
    /// is derived from the name of the field in the outer type. Since the
    /// anonymous type is imported as a nested type of the outer type, this
    /// generated name will most likely be unique.
    ImportedName getClangDeclName(const clang::TagDecl *decl,
                                  Optional<ImportedName> &correctSwiftName) {
      // If we have a name for this declaration, use it.
      if (auto name = importFullName(decl, correctSwiftName))
        return name;

      // If that didn't succeed, check whether this is an anonymous tag declaration
      // with a corresponding typedef-name declaration.
      if (decl->getDeclName().isEmpty()) {
        if (auto *typedefForAnon = decl->getTypedefNameForAnonDecl())
          return importFullName(typedefForAnon, correctSwiftName);
      }

      if (!decl->isRecord())
        return ImportedName();

      // If the type has no name and no structure name, but is not anonymous,
      // generate a name for it. Specifically this is for cases like:
      //   struct a {
      //     struct {} z;
      //   }
      // Where the member z is an unnamed struct, but does have a member-name
      // and is accessible as a member of struct a.
      correctSwiftName = None;
      if (auto recordDecl = dyn_cast<clang::RecordDecl>(
                              decl->getLexicalDeclContext())) {
        for (auto field : recordDecl->fields()) {
          if (field->getType()->getAsTagDecl() == decl) {
            // Create a name for the declaration from the field name.
            std::string Id;
            llvm::raw_string_ostream IdStream(Id);

            const char *kind;
            if (decl->isStruct())
              kind = "struct";
            else if (decl->isUnion())
              kind = "union";
            else
              llvm_unreachable("unknown decl kind");

            IdStream << "__Unnamed_" << kind << "_";
            if (field->isAnonymousStructOrUnion()) {
              IdStream << "__Anonymous_field" << field->getFieldIndex();
            } else {
              IdStream << field->getName();
            }
            ImportedName Result;
            Result.setDeclName(Impl.SwiftContext.getIdentifier(IdStream.str()));
            Result.setEffectiveContext(decl->getDeclContext());
            return Result;
          }
        }
      }
      
      return ImportedName();
    }

    bool isFactoryInit(ImportedName &name) {
      return name &&
             name.getDeclName().getBaseName() == DeclBaseName::createConstructor() &&
             (name.getInitKind() == CtorInitializerKind::Factory ||
              name.getInitKind() == CtorInitializerKind::ConvenienceFactory);
    }

  public:
    explicit SwiftDeclConverter(ClangImporter::Implementation &impl,
                                ImportNameVersion vers)
      : Impl(impl), version(vers) { }

    bool hadForwardDeclaration() const {
      return forwardDeclaration;
    }

    Decl *VisitDecl(const clang::Decl *decl) {
      return nullptr;
    }

    Decl *VisitTranslationUnitDecl(const clang::TranslationUnitDecl *decl) {
      // Note: translation units are handled specially by importDeclContext.
      return nullptr;
    }

    Decl *VisitNamespaceDecl(const clang::NamespaceDecl *decl) {
      // If we have a name for this declaration, use it.
      Optional<ImportedName> correctSwiftName;
      auto importedName = importFullName(decl, correctSwiftName);
      if (!importedName) return nullptr;

      auto dc =
          Impl.importDeclContextOf(decl, importedName.getEffectiveContext());
      if (!dc)
        return nullptr;

      SourceLoc loc = Impl.importSourceLoc(decl->getBeginLoc());

      // FIXME: If Swift gets namespaces, import as a namespace.
      auto enumDecl = Impl.createDeclWithClangNode<EnumDecl>(
          decl, AccessLevel::Public, loc,
          importedName.getDeclName().getBaseIdentifier(),
          Impl.importSourceLoc(decl->getLocation()), None, nullptr, dc);
      enumDecl->setMemberLoader(&Impl, 0);
      return enumDecl;
    }

    Decl *VisitUsingDirectiveDecl(const clang::UsingDirectiveDecl *decl) {
      // Never imported.
      return nullptr;
    }

    Decl *VisitNamespaceAliasDecl(const clang::NamespaceAliasDecl *decl) {
      // FIXME: Implement once Swift has namespaces.
      return nullptr;
    }

    Decl *VisitLabelDecl(const clang::LabelDecl *decl) {
      // Labels are function-local, and therefore never imported.
      return nullptr;
    }

    ClassDecl *importCFClassType(const clang::TypedefNameDecl *decl,
                                 Identifier className, CFPointeeInfo info,
                                 EffectiveClangContext effectiveContext);

    /// Mark the given declaration as an older Swift version variant of the
    /// current name.
    void markAsVariant(Decl *decl, ImportedName correctSwiftName) {
      // Types always import using the latest version. Make sure all names up
      // to that version are considered available.
      if (isa<TypeDecl>(decl)) {
        cast<TypeAliasDecl>(decl)->markAsCompatibilityAlias();

        if (getVersion() >= getActiveSwiftVersion())
          return;
      }

      // If this the active and current Swift versions differ based on
      // concurrency, it's not actually a variant.
      if (getVersion().supportsConcurrency() !=
            getActiveSwiftVersion().supportsConcurrency()) {
        return;
      }

      // TODO: some versions should be deprecated instead of unavailable

      ASTContext &ctx = decl->getASTContext();
      llvm::SmallString<64> renamed;
      {
        // Render a swift_name string.
        llvm::raw_svector_ostream os(renamed);

        // If we're importing a global as a member, we need to provide the
        // effective context.
        Impl.printSwiftName(
            correctSwiftName, getActiveSwiftVersion(),
            /*fullyQualified=*/correctSwiftName.importAsMember(), os);
      }

      DeclAttribute *attr;
      if (isActiveSwiftVersion() || getVersion() == ImportNameVersion::raw()) {
        // "Raw" is the Objective-C name, which was never available in Swift.
        // Variants within the active version are usually declarations that
        // have been superseded, like the accessors of a property.
        attr = AvailableAttr::createPlatformAgnostic(
            ctx, /*Message*/StringRef(), ctx.AllocateCopy(renamed.str()),
            PlatformAgnosticAvailabilityKind::UnavailableInSwift);
      } else {
        unsigned majorVersion = getVersion().majorVersionNumber();
        unsigned minorVersion = getVersion().minorVersionNumber();
        if (getVersion() < getActiveSwiftVersion()) {
          // A Swift 2 name, for example, was obsoleted in Swift 3.
          // However, a Swift 4 name is obsoleted in Swift 4.2.
          // FIXME: it would be better to have a unified place
          // to represent Swift versions for API versioning.
          llvm::VersionTuple obsoletedVersion =
            (majorVersion == 4 && minorVersion < 2)
                ? llvm::VersionTuple(4, 2)
                : llvm::VersionTuple(majorVersion + 1);
          attr = AvailableAttr::createPlatformAgnostic(
              ctx, /*Message*/StringRef(), ctx.AllocateCopy(renamed.str()),
              PlatformAgnosticAvailabilityKind::SwiftVersionSpecific,
              obsoletedVersion);
        } else {
          // Future names are introduced in their future version.
          assert(getVersion() > getActiveSwiftVersion());
          llvm::VersionTuple introducedVersion =
            (majorVersion == 4 && minorVersion == 2)
                ? llvm::VersionTuple(4, 2)
                : llvm::VersionTuple(majorVersion);
          attr = new (ctx) AvailableAttr(
              SourceLoc(), SourceRange(), PlatformKind::none,
              /*Message*/StringRef(), ctx.AllocateCopy(renamed.str()),
              /*Introduced*/introducedVersion, SourceRange(),
              /*Deprecated*/llvm::VersionTuple(), SourceRange(),
              /*Obsoleted*/llvm::VersionTuple(), SourceRange(),
              PlatformAgnosticAvailabilityKind::SwiftVersionSpecific,
              /*Implicit*/false);
        }
      }

      decl->getAttrs().add(attr);
      decl->setImplicit();
    }

    /// Create a typealias for the name of a Clang type declaration in an
    /// alternate version of Swift.
    Decl *importCompatibilityTypeAlias(const clang::NamedDecl *decl,
                                       ImportedName compatibilityName,
                                       ImportedName correctSwiftName);

    /// Create a swift_newtype struct corresponding to a typedef. Returns
    /// nullptr if unable.
    Decl *importSwiftNewtype(const clang::TypedefNameDecl *decl,
                             clang::SwiftNewtypeAttr *newtypeAttr,
                             DeclContext *dc, Identifier name);

    Decl *VisitTypedefNameDecl(const clang::TypedefNameDecl *Decl) {
      Optional<ImportedName> correctSwiftName;
      auto importedName = importFullName(Decl, correctSwiftName);
      auto Name = importedName.getDeclName().getBaseIdentifier();
      if (Name.empty())
        return nullptr;

      // If we've been asked to produce a compatibility stub, handle it via a
      // typealias.
      if (correctSwiftName)
        return importCompatibilityTypeAlias(Decl, importedName,
                                            *correctSwiftName);

      Type SwiftType;
      if (Decl->getDeclContext()->getRedeclContext()->isTranslationUnit()) {
        bool IsError;
        StringRef StdlibTypeName;
        MappedTypeNameKind NameMapping;
        std::tie(SwiftType, StdlibTypeName) =
            getSwiftStdlibType(Decl, Name, Impl, &IsError, NameMapping);

        if (IsError)
          return nullptr;

        // Import 'typedef struct __Blah *BlahRef;' and
        // 'typedef const void *FooRef;' as CF types if they have the
        // right attributes or match our list of known types.
        if (!SwiftType) {
          auto DC = Impl.importDeclContextOf(
              Decl, importedName.getEffectiveContext());
          if (!DC)
            return nullptr;

          if (auto pointee = CFPointeeInfo::classifyTypedef(Decl)) {
            // If the pointee is a record, consider creating a class type.
            if (pointee.isRecord()) {
              auto swiftClass = importCFClassType(
                  Decl, Name, pointee, importedName.getEffectiveContext());
              if (!swiftClass) return nullptr;

              Impl.SpecialTypedefNames[Decl->getCanonicalDecl()] =
                MappedTypeNameKind::DefineAndUse;
              return swiftClass;
            }

            // If the pointee is another CF typedef, create an extra typealias
            // for the name without "Ref", but not a separate type.
            if (pointee.isTypedef()) {
              auto underlying = cast_or_null<TypeDecl>(Impl.importDecl(
                  pointee.getTypedef(), getActiveSwiftVersion()));
              if (!underlying)
                return nullptr;

              // Check for a newtype
              if (auto newtypeAttr =
                      getSwiftNewtypeAttr(Decl, getVersion()))
                if (auto newtype =
                        importSwiftNewtype(Decl, newtypeAttr, DC, Name))
                  return newtype;

              // Create a typealias for this CF typedef.
              TypeAliasDecl *typealias = nullptr;
              typealias = Impl.createDeclWithClangNode<TypeAliasDecl>(
                            Decl, AccessLevel::Public,
                            Impl.importSourceLoc(Decl->getBeginLoc()),
                            SourceLoc(), Name,
                            Impl.importSourceLoc(Decl->getLocation()),
                            /*genericparams*/nullptr, DC);
              typealias->setUnderlyingType(
                  underlying->getDeclaredInterfaceType());

              Impl.SpecialTypedefNames[Decl->getCanonicalDecl()] =
                MappedTypeNameKind::DefineAndUse;
              return typealias;
            }

            // If the pointee is 'void', 'CFTypeRef', bring it
            // in specifically as AnyObject.
            if (pointee.isVoid()) {
              // Create a typealias for this CF typedef.
              TypeAliasDecl *typealias = nullptr;
              typealias = Impl.createDeclWithClangNode<TypeAliasDecl>(
                            Decl, AccessLevel::Public,
                            Impl.importSourceLoc(Decl->getBeginLoc()),
                            SourceLoc(), Name,
                            Impl.importSourceLoc(Decl->getLocation()),
                            /*genericparams*/nullptr, DC);
              typealias->setUnderlyingType(
                Impl.SwiftContext.getAnyObjectType());

              Impl.SpecialTypedefNames[Decl->getCanonicalDecl()] =
                MappedTypeNameKind::DefineAndUse;
              return typealias;
            }
          }
        }

        if (SwiftType) {
          // Note that this typedef-name is special.
          Impl.SpecialTypedefNames[Decl->getCanonicalDecl()] = NameMapping;

          if (NameMapping == MappedTypeNameKind::DoNothing) {
            // Record the remapping using the name of the Clang declaration.
            // This will be useful for type checker diagnostics when
            // a user tries to use the Objective-C/C type instead of the
            // Swift type.
            Impl.SwiftContext.RemappedTypes[Decl->getNameAsString()]
              = SwiftType;

            // Don't create an extra typealias in the imported module because
            // doing so will cause confusion (or even lookup ambiguity) between
            // the name in the imported module and the same name in the
            // standard library.
            if (auto *NAT =
                  dyn_cast<TypeAliasType>(SwiftType.getPointer()))
              return NAT->getDecl();

            auto *NTD = SwiftType->getAnyNominal();
            assert(NTD);
            return NTD;
          }
        }
      }

      auto DC =
          Impl.importDeclContextOf(Decl, importedName.getEffectiveContext());
      if (!DC)
        return nullptr;

      // Check for swift_newtype
      if (!SwiftType)
        if (auto newtypeAttr = getSwiftNewtypeAttr(Decl, getVersion()))
          if (auto newtype = importSwiftNewtype(Decl, newtypeAttr, DC, Name))
            return newtype;

      if (!SwiftType) {
        // Note that the code below checks to see if the typedef allows
        // bridging, i.e. if the imported typealias should name a bridged type
        // or the original C type.
        clang::QualType ClangType = Decl->getUnderlyingType();
        SwiftType = Impl.importTypeIgnoreIUO(
            ClangType, ImportTypeKind::Typedef, isInSystemModule(DC),
            getTypedefBridgeability(Decl), OTK_Optional);
      }

      if (!SwiftType)
        return nullptr;

      auto Loc = Impl.importSourceLoc(Decl->getLocation());
      auto Result = Impl.createDeclWithClangNode<TypeAliasDecl>(Decl,
                                      AccessLevel::Public,
                                      Impl.importSourceLoc(Decl->getBeginLoc()),
                                      SourceLoc(), Name,
                                      Loc,
                                      /*genericparams*/nullptr, DC);
      Result->setUnderlyingType(SwiftType);
      
      // Make Objective-C's 'id' unavailable.
      if (Impl.SwiftContext.LangOpts.EnableObjCInterop && isObjCId(Decl)) {
        auto attr = AvailableAttr::createPlatformAgnostic(
                      Impl.SwiftContext,
                      "'id' is not available in Swift; use 'Any'", "",
                      PlatformAgnosticAvailabilityKind::UnavailableInSwift);
        Result->getAttrs().add(attr);
      }

      return Result;
    }

    Decl *
    VisitUnresolvedUsingTypenameDecl(const
                                     clang::UnresolvedUsingTypenameDecl *decl) {
      // Note: only occurs in templates.
      return nullptr;
    }

    /// Import an NS_ENUM constant as a case of a Swift enum.
    Decl *importEnumCase(const clang::EnumConstantDecl *decl,
                         const clang::EnumDecl *clangEnum,
                         EnumDecl *theEnum,
                         Decl *swift3Decl = nullptr);

    /// Import an NS_OPTIONS constant as a static property of a Swift struct.
    ///
    /// This is also used to import enum case aliases.
    Decl *importOptionConstant(const clang::EnumConstantDecl *decl,
                               const clang::EnumDecl *clangEnum,
                               NominalTypeDecl *theStruct);

    /// Import \p alias as an alias for the imported constant \p original.
    ///
    /// This builds the getter in a way that's compatible with switch
    /// statements. Changing the body here may require changing
    /// TypeCheckPattern.cpp as well.
    Decl *importEnumCaseAlias(Identifier name,
                              const clang::EnumConstantDecl *alias,
                              ValueDecl *original,
                              const clang::EnumDecl *clangEnum,
                              NominalTypeDecl *importedEnum,
                              DeclContext *importIntoDC = nullptr);

    NominalTypeDecl *importAsOptionSetType(DeclContext *dc,
                                           Identifier name,
                                           const clang::EnumDecl *decl);

    Decl *VisitEnumDecl(const clang::EnumDecl *decl) {
      decl = decl->getDefinition();
      if (!decl) {
        forwardDeclaration = true;
        return nullptr;
      }

      // Don't import nominal types that are over-aligned.
      if (Impl.isOverAligned(decl))
        return nullptr;

      Optional<ImportedName> correctSwiftName;
      auto importedName = getClangDeclName(decl, correctSwiftName);
      if (!importedName)
        return nullptr;

      // If we've been asked to produce a compatibility stub, handle it via a
      // typealias.
      if (correctSwiftName)
        return importCompatibilityTypeAlias(decl, importedName,
                                            *correctSwiftName);

      auto dc =
          Impl.importDeclContextOf(decl, importedName.getEffectiveContext());
      if (!dc)
        return nullptr;
      
      auto name = importedName.getDeclName().getBaseIdentifier();

      // Create the enum declaration and record it.
      StructDecl *errorWrapper = nullptr;
      NominalTypeDecl *result;
      auto enumInfo = Impl.getEnumInfo(decl);
      auto enumKind = enumInfo.getKind();
      switch (enumKind) {
      case EnumKind::Constants: {
        // There is no declaration. Rather, the type is mapped to the
        // underlying type.
        return nullptr;
      }

      case EnumKind::Unknown: {
        // Compute the underlying type of the enumeration.
        auto underlyingType = Impl.importTypeIgnoreIUO(
            decl->getIntegerType(), ImportTypeKind::Enum, isInSystemModule(dc),
            Bridgeability::None);
        if (!underlyingType)
          return nullptr;

        auto Loc = Impl.importSourceLoc(decl->getLocation());
        auto structDecl = Impl.createDeclWithClangNode<StructDecl>(decl,
          AccessLevel::Public, Loc, name, Loc, None, nullptr, dc);

        auto options = getDefaultMakeStructRawValuedOptions();
        options |= MakeStructRawValuedFlags::MakeUnlabeledValueInit;
        options -= MakeStructRawValuedFlags::IsLet;
        options -= MakeStructRawValuedFlags::IsImplicit;

        makeStructRawValued(Impl, structDecl, underlyingType,
                            {KnownProtocolKind::RawRepresentable,
                             KnownProtocolKind::Equatable},
                            options, /*setterAccess=*/AccessLevel::Public);

        result = structDecl;
        break;
      }

      case EnumKind::NonFrozenEnum:
      case EnumKind::FrozenEnum: {
        auto &C = Impl.SwiftContext;
        EnumDecl *nativeDecl;
        bool declaredNative = hasNativeSwiftDecl(decl, name, dc, nativeDecl);
        if (declaredNative && nativeDecl)
          return nativeDecl;

        // Compute the underlying type.
        auto underlyingType = Impl.importTypeIgnoreIUO(
            decl->getIntegerType(), ImportTypeKind::Enum, isInSystemModule(dc),
            Bridgeability::None);
        if (!underlyingType)
          return nullptr;

        /// Basic information about the enum type we're building.
        Identifier enumName = name;
        DeclContext *enumDC = dc;
        SourceLoc loc = Impl.importSourceLoc(decl->getBeginLoc());

        // If this is an error enum, form the error wrapper type,
        // which is a struct containing an NSError instance.
        ProtocolDecl *bridgedNSError = nullptr;
        ClassDecl *nsErrorDecl = nullptr;
        ProtocolDecl *errorCodeProto = nullptr;
        if (enumInfo.isErrorEnum() && 
            (bridgedNSError =
               C.getProtocol(KnownProtocolKind::BridgedStoredNSError)) &&
            (nsErrorDecl = C.getNSErrorDecl()) &&
            (errorCodeProto =
               C.getProtocol(KnownProtocolKind::ErrorCodeProtocol))) {
          // Create the wrapper struct.
          errorWrapper = new (C) StructDecl(loc, name, loc, None, nullptr, dc);
          errorWrapper->setAccess(AccessLevel::Public);
          errorWrapper->getAttrs().add(
            new (Impl.SwiftContext) FrozenAttr(/*IsImplicit*/true));

          StringRef nameForMangling;
          ClangImporterSynthesizedTypeAttr::Kind relatedEntityKind;
          if (decl->getDeclName().isEmpty()) {
            nameForMangling = decl->getTypedefNameForAnonDecl()->getName();
            relatedEntityKind =
                ClangImporterSynthesizedTypeAttr::Kind::NSErrorWrapperAnon;
          } else {
            nameForMangling = decl->getName();
            relatedEntityKind =
                ClangImporterSynthesizedTypeAttr::Kind::NSErrorWrapper;
          }
          errorWrapper->getAttrs().add(new (C) ClangImporterSynthesizedTypeAttr(
              nameForMangling, relatedEntityKind));

          // Add inheritance clause.
          addSynthesizedProtocolAttrs(Impl, errorWrapper,
                                      {KnownProtocolKind::BridgedStoredNSError});

          // Create the _nsError member.
          //   public let _nsError: NSError
          auto nsErrorType = nsErrorDecl->getDeclaredInterfaceType();
          auto nsErrorProp = new (C) VarDecl(/*IsStatic*/false,
                                             VarDecl::Introducer::Let,
                                             /*IsCaptureList*/false,
                                             loc, C.Id_nsError,
                                             errorWrapper);
          nsErrorProp->setImplicit();
          nsErrorProp->setAccess(AccessLevel::Public);
          nsErrorProp->setInterfaceType(nsErrorType);

          // Create a pattern binding to describe the variable.
          Pattern *nsErrorPattern = createTypedNamedPattern(nsErrorProp);

          auto *nsErrorBinding = PatternBindingDecl::createImplicit(
              C, StaticSpellingKind::None, nsErrorPattern, /*InitExpr*/ nullptr,
              /*ParentDC*/ errorWrapper, /*VarLoc*/ loc);
          errorWrapper->addMember(nsErrorProp);
          errorWrapper->addMember(nsErrorBinding);

          // Create the _nsError initializer.
          //   public init(_nsError error: NSError)
          VarDecl *members[1] = { nsErrorProp };
          auto nsErrorInit = createValueConstructor(Impl, errorWrapper, members,
                                                    /*wantCtorParamNames=*/true,
                                                    /*wantBody=*/true);
          errorWrapper->addMember(nsErrorInit);

          // Add the domain error member.
          //   public static var errorDomain: String { return error-domain }
          addErrorDomain(errorWrapper, enumInfo.getErrorDomain(), Impl);

          // Note: the Code will be added after it's created.

          // The enum itself will be nested within the error wrapper,
          // and be named Code.
          enumDC = errorWrapper;
          enumName = C.Id_Code;
        }

        // Create the enumeration.
        auto enumDecl = Impl.createDeclWithClangNode<EnumDecl>(
            decl, AccessLevel::Public, loc, enumName,
            Impl.importSourceLoc(decl->getLocation()), None, nullptr, enumDC);
        enumDecl->setHasFixedRawValues();

        // Annotate as 'frozen' if appropriate.
        if (enumKind == EnumKind::FrozenEnum)
          enumDecl->getAttrs().add(new (C) FrozenAttr(/*implicit*/false));

        // Set up the C underlying type as its Swift raw type.
        enumDecl->setRawType(underlyingType);

        // Add the C name.
        addObjCAttribute(enumDecl,
                         Impl.importIdentifier(decl->getIdentifier()));

        // Add protocol declarations to the enum declaration.
        SmallVector<TypeLoc, 2> inheritedTypes;
        inheritedTypes.push_back(TypeLoc::withoutLoc(underlyingType));
        enumDecl->setInherited(C.AllocateCopy(inheritedTypes));

        if (errorWrapper) {
          addSynthesizedProtocolAttrs(Impl, enumDecl,
                                      {KnownProtocolKind::ErrorCodeProtocol,
                                       KnownProtocolKind::RawRepresentable});
        } else {
          addSynthesizedProtocolAttrs(Impl, enumDecl,
                                      {KnownProtocolKind::RawRepresentable});
        }

        // Provide custom implementations of the init(rawValue:) and rawValue
        // conversions that just do a bitcast. We can't reliably filter a
        // C enum without additional knowledge that the type has no
        // undeclared values, and won't ever add cases.
        auto rawValueConstructor = makeEnumRawValueConstructor(Impl, enumDecl);

        auto varName = C.Id_rawValue;
        auto rawValue = new (C) VarDecl(/*IsStatic*/false,
                                        VarDecl::Introducer::Var,
                                        /*IsCaptureList*/false,
                                        SourceLoc(), varName,
                                        enumDecl);
        rawValue->setImplicit();
        rawValue->setAccess(AccessLevel::Public);
        rawValue->setSetterAccess(AccessLevel::Private);
        rawValue->setInterfaceType(underlyingType);

        // Create a pattern binding to describe the variable.
        Pattern *varPattern = createTypedNamedPattern(rawValue);

        auto *rawValueBinding = PatternBindingDecl::createImplicit(
            C, StaticSpellingKind::None, varPattern, /*InitExpr*/ nullptr,
            enumDecl);

        makeEnumRawValueGetter(Impl, enumDecl, rawValue);

        enumDecl->addMember(rawValueConstructor);
        enumDecl->addMember(rawValue);
        enumDecl->addMember(rawValueBinding);

        addSynthesizedTypealias(enumDecl, C.Id_RawValue, underlyingType);
        Impl.RawTypes[enumDecl] = underlyingType;

        // If we have an error wrapper, finish it up now that its
        // nested enum has been constructed.
        if (errorWrapper) {
          // Add the ErrorType alias:
          //   public typealias ErrorType
          auto alias = Impl.createDeclWithClangNode<TypeAliasDecl>(
                         decl,
                         AccessLevel::Public, loc, SourceLoc(),
                         C.Id_ErrorType, loc,
                         /*genericparams=*/nullptr, enumDecl);
          alias->setUnderlyingType(errorWrapper->getDeclaredInterfaceType());
          enumDecl->addMember(alias);

          // Add the 'Code' enum to the error wrapper.
          errorWrapper->addMember(enumDecl);
          Impl.addAlternateDecl(enumDecl, errorWrapper);

          // Stash the 'Code' enum so we can find it later.
          Impl.ErrorCodeEnums[errorWrapper] = enumDecl;
        }

        // The enumerators go into this enumeration.
        result = enumDecl;
        break;
      }

      case EnumKind::Options: {
        result = importAsOptionSetType(dc, name, decl);
        if (!result)
          return nullptr;

        // HACK: Make sure PrintAsObjC always omits the 'enum' tag for
        // option set enums.
        Impl.DeclsWithSuperfluousTypedefs.insert(decl);
        break;
      }
      }

      const clang::EnumDecl *canonicalClangDecl = decl->getCanonicalDecl();
      Impl.ImportedDecls[{canonicalClangDecl, getVersion()}] = result;

      // Import each of the enumerators.
      
      bool addEnumeratorsAsMembers;
      switch (enumKind) {
      case EnumKind::Constants:
      case EnumKind::Unknown:
        addEnumeratorsAsMembers = false;
        break;
      case EnumKind::Options:
      case EnumKind::NonFrozenEnum:
      case EnumKind::FrozenEnum:
        addEnumeratorsAsMembers = true;
        break;
      }

      llvm::SmallDenseMap<const llvm::APSInt *,
                          PointerUnion<const clang::EnumConstantDecl *,
                                       EnumElementDecl *>, 8,
                          APSIntRefDenseMapInfo> canonicalEnumConstants;

      if (enumKind == EnumKind::NonFrozenEnum ||
          enumKind == EnumKind::FrozenEnum) {
        for (auto constant : decl->enumerators()) {
          if (Impl.isUnavailableInSwift(constant))
            continue;
          canonicalEnumConstants.insert({&constant->getInitVal(), constant});
        }
      }

      auto contextIsEnum = [&](const ImportedName &name) -> bool {
        EffectiveClangContext importContext = name.getEffectiveContext();
        switch (importContext.getKind()) {
        case EffectiveClangContext::DeclContext:
          return importContext.getAsDeclContext() == canonicalClangDecl;
        case EffectiveClangContext::TypedefContext: {
          auto *typedefName = importContext.getTypedefName();
          clang::QualType underlyingTy = typedefName->getUnderlyingType();
          return underlyingTy->getAsTagDecl() == canonicalClangDecl;
        }
        case EffectiveClangContext::UnresolvedContext:
          // Assume this is a context other than the enum.
          return false;
        }
        llvm_unreachable("unhandled kind");
      };

      for (auto constant : decl->enumerators()) {
        Decl *enumeratorDecl = nullptr;
        TinyPtrVector<Decl *> variantDecls;
        switch (enumKind) {
        case EnumKind::Constants:
        case EnumKind::Unknown:
          Impl.forEachDistinctName(constant,
                                   [&](ImportedName newName,
                                       ImportNameVersion nameVersion) -> bool {
            Decl *imported = Impl.importDecl(constant, nameVersion);
            if (!imported)
              return false;
            if (nameVersion == getActiveSwiftVersion())
              enumeratorDecl = imported;
            else
              variantDecls.push_back(imported);
            return true;
          });
          break;
        case EnumKind::Options:
          Impl.forEachDistinctName(constant,
                                   [&](ImportedName newName,
                                       ImportNameVersion nameVersion) -> bool {
            if (!contextIsEnum(newName))
              return true;
            SwiftDeclConverter converter(Impl, nameVersion);
            Decl *imported =
                converter.importOptionConstant(constant, decl, result);
            if (!imported)
              return false;
            if (nameVersion == getActiveSwiftVersion())
              enumeratorDecl = imported;
            else
              variantDecls.push_back(imported);
            return true;
          });
          break;
        case EnumKind::NonFrozenEnum:
        case EnumKind::FrozenEnum: {
          auto canonicalCaseIter =
            canonicalEnumConstants.find(&constant->getInitVal());

          if (canonicalCaseIter == canonicalEnumConstants.end()) {
            // Unavailable declarations get no special treatment.
            enumeratorDecl =
                SwiftDeclConverter(Impl, getActiveSwiftVersion())
                    .importEnumCase(constant, decl, cast<EnumDecl>(result));
          } else {
            const clang::EnumConstantDecl *unimported =
                canonicalCaseIter->
                  second.dyn_cast<const clang::EnumConstantDecl *>();

            // Import the canonical enumerator for this case first.
            if (unimported) {
              enumeratorDecl = SwiftDeclConverter(Impl, getActiveSwiftVersion())
                  .importEnumCase(unimported, decl, cast<EnumDecl>(result));
              if (enumeratorDecl) {
                canonicalCaseIter->getSecond() =
                    cast<EnumElementDecl>(enumeratorDecl);
              }
            } else {
              enumeratorDecl =
                  canonicalCaseIter->second.get<EnumElementDecl *>();
            }

            if (unimported != constant && enumeratorDecl) {
              ImportedName importedName =
                  Impl.importFullName(constant, getActiveSwiftVersion());
              Identifier name = importedName.getDeclName().getBaseIdentifier();
              if (name.empty()) {
                // Clear the existing declaration so we don't try to process it
                // twice later.
                enumeratorDecl = nullptr;
              } else {
                auto original = cast<ValueDecl>(enumeratorDecl);
                enumeratorDecl = importEnumCaseAlias(name, constant, original,
                                                     decl, result);
              }
            }
          }

          Impl.forEachDistinctName(constant,
                                   [&](ImportedName newName,
                                       ImportNameVersion nameVersion) -> bool {
            if (nameVersion == getActiveSwiftVersion())
              return true;
            if (!contextIsEnum(newName))
              return true;
            SwiftDeclConverter converter(Impl, nameVersion);
            Decl *imported =
                converter.importEnumCase(constant, decl, cast<EnumDecl>(result),
                                         enumeratorDecl);
            if (!imported)
              return false;
            variantDecls.push_back(imported);
            return true;
          });
          break;
        }
        }
        if (!enumeratorDecl)
          continue;

        if (addEnumeratorsAsMembers) {
          // Add a member enumerator to the given nominal type.
          auto addDecl = [&](NominalTypeDecl *nominal, Decl *decl) {
            if (!decl) return;
            nominal->addMember(decl);
          };

          addDecl(result, enumeratorDecl);
          for (auto *variant : variantDecls)
            addDecl(result, variant);
          
          // If there is an error wrapper, add an alias within the
          // wrapper to the corresponding value within the enumerator
          // context.
          if (errorWrapper) {
            auto enumeratorValue = cast<ValueDecl>(enumeratorDecl);
            auto name = enumeratorValue->getBaseIdentifier();
            auto alias = importEnumCaseAlias(name,
                                             constant,
                                             enumeratorValue,
                                             decl,
                                             result,
                                             errorWrapper);
            addDecl(errorWrapper, alias);
          }
        }
      }

      return result;
    }

    Decl *VisitRecordDecl(const clang::RecordDecl *decl) {
      // Track whether this record contains fields we can't reference in Swift
      // as stored properties.
      bool hasUnreferenceableStorage = false;
      
      // Track whether this record contains fields that can't be zero-
      // initialized.
      bool hasZeroInitializableStorage = true;

      // Track whether all fields in this record can be referenced in Swift,
      // either as stored or computed properties, in which case the record type
      // gets a memberwise initializer.
      bool hasMemberwiseInitializer = true;

      if (decl->isUnion()) {
        hasUnreferenceableStorage = true;

        // We generate initializers specially for unions below.
        hasMemberwiseInitializer = false;
      }

      // FIXME: Skip Microsoft __interfaces.
      if (decl->isInterface())
        return nullptr;

      // FIXME: Figure out how to deal with incomplete types, since that
      // notion doesn't exist in Swift.
      decl = decl->getDefinition();
      if (!decl) {
        forwardDeclaration = true;
        return nullptr;
      }

      // Don't import nominal types that are over-aligned.
      if (Impl.isOverAligned(decl))
        return nullptr;

      // FIXME: We should actually support strong ARC references and similar in
      // C structs. That'll require some SIL and IRGen work, though.
      if (decl->isNonTrivialToPrimitiveCopy() ||
          decl->isNonTrivialToPrimitiveDestroy()) {
        // Note that there is a third predicate related to these,
        // isNonTrivialToPrimitiveDefaultInitialize. That one's not important
        // for us because Swift never "trivially default-initializes" a struct
        // (i.e. uses whatever bits were lying around as an initial value).

        // FIXME: It would be nice to instead import the declaration but mark
        // it as unavailable, but then it might get used as a type for an
        // imported function and the developer would be able to use it without
        // referencing the name, which would sidestep our availability
        // diagnostics.
        return nullptr;
      }

      // Import the name.
      Optional<ImportedName> correctSwiftName;
      auto importedName = getClangDeclName(decl, correctSwiftName);
      if (!importedName)
        return nullptr;

      // If we've been asked to produce a compatibility stub, handle it via a
      // typealias.
      if (correctSwiftName)
        return importCompatibilityTypeAlias(decl, importedName,
                                            *correctSwiftName);

      auto dc =
          Impl.importDeclContextOf(decl, importedName.getEffectiveContext());
      if (!dc)
        return nullptr;

      // Create the struct declaration and record it.
      auto name = importedName.getDeclName().getBaseIdentifier();
      auto result = Impl.createDeclWithClangNode<StructDecl>(decl,
                                 AccessLevel::Public,
                                 Impl.importSourceLoc(decl->getBeginLoc()),
                                 name,
                                 Impl.importSourceLoc(decl->getLocation()),
                                 None, nullptr, dc);
      Impl.ImportedDecls[{decl->getCanonicalDecl(), getVersion()}] = result;

      // FIXME: Figure out what to do with superclasses in C++. One possible
      // solution would be to turn them into members and add conversion
      // functions.

      // Import each of the members.
      SmallVector<VarDecl *, 4> members;
      SmallVector<FuncDecl *, 4> methods;
      SmallVector<ConstructorDecl *, 4> ctors;

      // FIXME: Import anonymous union fields and support field access when
      // it is nested in a struct.

      for (auto m : decl->decls()) {
        if (isa<clang::AccessSpecDecl>(m)) {
          // The presence of AccessSpecDecls themselves does not influence
          // whether we can generate a member-wise initializer.
          continue;
        }

        auto nd = dyn_cast<clang::NamedDecl>(m);
        if (!nd) {
          // We couldn't import the member, so we can't reference it in Swift.
          hasUnreferenceableStorage = true;
          hasMemberwiseInitializer = false;
          continue;
        }

        if (auto field = dyn_cast<clang::FieldDecl>(nd)) {
          // Non-nullable pointers can't be zero-initialized.
          if (auto nullability = field->getType()
                ->getNullability(Impl.getClangASTContext())) {
            if (*nullability == clang::NullabilityKind::NonNull)
              hasZeroInitializableStorage = false;
          }
          // TODO: If we had the notion of a closed enum with no private
          // cases or resilience concerns, then complete NS_ENUMs with
          // no case corresponding to zero would also not be zero-
          // initializable.

          // Unnamed bitfields are just for padding and should not
          // inhibit creation of a memberwise initializer.
          if (field->isUnnamedBitfield()) {
            hasUnreferenceableStorage = true;
            continue;
          }
        }

        auto member = Impl.importDecl(nd, getActiveSwiftVersion());
        if (!member) {
          if (!isa<clang::TypeDecl>(nd) && !isa<clang::FunctionDecl>(nd)) {
            // We don't know what this member is.
            // Assume it may be important in C.
            hasUnreferenceableStorage = true;
            hasMemberwiseInitializer = false;
          }
          continue;
        }

        if (isa<TypeDecl>(member)) {
          // A struct nested inside another struct will either be logically
          // a sibling of the outer struct, or contained inside of it, depending
          // on if it has a declaration name or not.
          //
          // struct foo { struct bar { ... } baz; } // sibling
          // struct foo { struct { ... } baz; } // child
          //
          // In the latter case, we add the imported type as a nested type
          // of the parent.
          //
          // TODO: C++ types have different rules.
          if (auto nominalDecl = dyn_cast<NominalTypeDecl>(member->getDeclContext())) {
            assert(nominalDecl == result && "interesting nesting of C types?");
            nominalDecl->addMember(member);
          }
          continue;
        }

        if (auto MD = dyn_cast<FuncDecl>(member)) {
          methods.push_back(MD);
          continue;
        }
        auto VD = cast<VarDecl>(member);

        if (isa<clang::IndirectFieldDecl>(nd) || decl->isUnion()) {
          // Don't import unavailable fields that have no associated storage.
          if (VD->getAttrs().isUnavailable(Impl.SwiftContext)) {
            continue;
          }
        }

        members.push_back(VD);

        // Bitfields are imported as computed properties with Clang-generated
        // accessors.
        bool isBitField = false;
        if (auto field = dyn_cast<clang::FieldDecl>(nd)) {
          if (field->isBitField()) {
            // We can't represent this struct completely in SIL anymore,
            // but we're still able to define a memberwise initializer.
            hasUnreferenceableStorage = true;
            isBitField = true;

            makeBitFieldAccessors(Impl,
                                  const_cast<clang::RecordDecl *>(decl),
                                  result,
                                  const_cast<clang::FieldDecl *>(field),
                                  VD);
          }
        }

        if (auto ind = dyn_cast<clang::IndirectFieldDecl>(nd)) {
          // Indirect fields are created as computed property accessible the
          // fields on the anonymous field from which they are injected.
          makeIndirectFieldAccessors(Impl, ind, members, result, VD);
        } else if (decl->isUnion() && !isBitField) {
          // Union fields should only be available indirectly via a computed
          // property. Since the union is made of all of the fields at once,
          // this is a trivial accessor that casts self to the correct
          // field type.
          makeUnionFieldAccessors(Impl, result, VD);

          // Create labeled initializers for unions that take one of the
          // fields, which only initializes the data for that field.
          auto valueCtor =
              createValueConstructor(Impl, result, VD,
                                     /*want param names*/true,
                                     /*wantBody=*/true);
          ctors.push_back(valueCtor);
        }
      }

      bool hasReferenceableFields = !members.empty();

      if (hasZeroInitializableStorage) {
        // Add constructors for the struct.
        ctors.push_back(createDefaultConstructor(Impl, result));
      }

      if (hasReferenceableFields && hasMemberwiseInitializer) {
        // The default zero initializer suppresses the implicit value
        // constructor that would normally be formed, so we have to add that
        // explicitly as well.
        //
        // If we can completely represent the struct in SIL, leave the body
        // implicit, otherwise synthesize one to call property setters.
        auto valueCtor = createValueConstructor(
            Impl, result, members,
            /*want param names*/true,
            /*want body*/hasUnreferenceableStorage);
        if (!hasUnreferenceableStorage)
          valueCtor->setIsMemberwiseInitializer();

        ctors.push_back(valueCtor);
      }

      for (auto member : members) {
        result->addMember(member);
      }

      for (auto ctor : ctors) {
        result->addMember(ctor);
      }

      for (auto method : methods) {
        result->addMember(method);
      }

      result->setHasUnreferenceableStorage(hasUnreferenceableStorage);

      if (auto cxxRecordDecl = dyn_cast<clang::CXXRecordDecl>(decl)) {
        result->setIsCxxNonTrivial(!cxxRecordDecl->isTriviallyCopyable());

        for (auto ctor : cxxRecordDecl->ctors()) {
          if (ctor->isCopyConstructor() &&
              (ctor->isDeleted() || ctor->getAccess() != clang::AS_public)) {
            result->setIsCxxNonTrivial(true);
            break;
          }
        }

        if (auto dtor = cxxRecordDecl->getDestructor()) {
          if (dtor->isDeleted() || dtor->getAccess() != clang::AS_public) {
            result->setIsCxxNonTrivial(true);
          }
        }
      }

      return result;
    }

    Decl *VisitClassTemplateSpecializationDecl(
                 const clang::ClassTemplateSpecializationDecl *decl) {
      // `Sema::isCompleteType` will try to instantiate the class template as a
      // side-effect and we rely on this here. `decl->getDefinition()` can
      // return nullptr before the call to sema and return its definition
      // afterwards.
      if (!Impl.getClangSema().isCompleteType(
              decl->getLocation(),
              Impl.getClangASTContext().getRecordType(decl))) {
        // If we got nullptr definition now it means the type is not complete.
        // We don't import incomplete types.
        return nullptr;
      }
      auto def = dyn_cast<clang::ClassTemplateSpecializationDecl>(
          decl->getDefinition());
      assert(def && "Class template instantiation didn't have definition");
      // FIXME: This will instantiate all members of the specialization (and detect
      // instantiation failures in them), which can be more than is necessary
      // and is more than what Clang does. As a result we reject some C++
      // programs that Clang accepts.
      Impl.getClangSema().InstantiateClassTemplateSpecializationMembers(
          def->getLocation(), def, clang::TSK_ExplicitInstantiationDefinition);

      return VisitRecordDecl(def);
    }

    Decl *VisitClassTemplatePartialSpecializationDecl(
        const clang::ClassTemplatePartialSpecializationDecl *decl) {
      // Note: partial template specializations are not imported.
      return nullptr;
    }

    Decl *VisitTemplateTypeParmDecl(const clang::TemplateTypeParmDecl *decl) {
      // Note: templates are not imported.
      return nullptr;
    }

    Decl *VisitEnumConstantDecl(const clang::EnumConstantDecl *decl) {
      auto clangEnum = cast<clang::EnumDecl>(decl->getDeclContext());

      Optional<ImportedName> correctSwiftName;
      auto importedName = importFullName(decl, correctSwiftName);
      if (!importedName) return nullptr;

      auto name = importedName.getDeclName().getBaseIdentifier();
      if (name.empty())
        return nullptr;

      switch (Impl.getEnumKind(clangEnum)) {
      case EnumKind::Constants: {
        // The enumeration was simply mapped to an integral type. Create a
        // constant with that integral type.

        // The context where the constant will be introduced.
        auto dc =
            Impl.importDeclContextOf(decl, importedName.getEffectiveContext());
        if (!dc)
          return nullptr;

        // Enumeration type.
        auto &clangContext = Impl.getClangASTContext();
        auto type = Impl.importTypeIgnoreIUO(
            clangContext.getTagDeclType(clangEnum), ImportTypeKind::Value,
            isInSystemModule(dc), Bridgeability::None);
        if (!type)
          return nullptr;
        // FIXME: Importing the type will recursively revisit this same
        // EnumConstantDecl. Short-circuit out if we already emitted the import
        // for this decl.
        if (auto Known = Impl.importDeclCached(decl, getVersion()))
          return Known;

        // Create the global constant.
        auto result = Impl.createConstant(name, dc, type,
                                          clang::APValue(decl->getInitVal()),
                                          ConstantConvertKind::None,
                                          /*static*/dc->isTypeContext(), decl);
        Impl.ImportedDecls[{decl->getCanonicalDecl(), getVersion()}] = result;

        // If this is a compatibility stub, mark it as such.
        if (correctSwiftName)
          markAsVariant(result, *correctSwiftName);

        return result;
      }

      case EnumKind::Unknown: {
        // The enumeration was mapped to a struct containing the integral
        // type. Create a constant with that struct type.

        // The context where the constant will be introduced.
        auto dc =
            Impl.importDeclContextOf(decl, importedName.getEffectiveContext());
        if (!dc)
          return nullptr;

        // Import the enumeration type.
        auto enumType = Impl.importTypeIgnoreIUO(
            Impl.getClangASTContext().getTagDeclType(clangEnum),
            ImportTypeKind::Value, isInSystemModule(dc), Bridgeability::None);
        if (!enumType)
          return nullptr;

        // FIXME: Importing the type will can recursively revisit this same
        // EnumConstantDecl. Short-circuit out if we already emitted the import
        // for this decl.
        if (auto Known = Impl.importDeclCached(decl, getVersion()))
          return Known;

        // Create the global constant.
        auto result = Impl.createConstant(name, dc, enumType,
                                          clang::APValue(decl->getInitVal()),
                                          ConstantConvertKind::Construction,
                                          /*static*/ false, decl);
        Impl.ImportedDecls[{decl->getCanonicalDecl(), getVersion()}] = result;

        // If this is a compatibility stub, mark it as such.
        if (correctSwiftName)
          markAsVariant(result, *correctSwiftName);

        return result;
      }

      case EnumKind::NonFrozenEnum:
      case EnumKind::FrozenEnum:
      case EnumKind::Options: {
        // The enumeration was mapped to a high-level Swift type, and its
        // elements were created as children of that enum. They aren't available
        // independently.

        // FIXME: This is gross. We shouldn't have to import
        // everything to get at the individual constants.
        return nullptr;
      }
      }
      
      llvm_unreachable("Invalid EnumKind.");
    }


    Decl *
    VisitUnresolvedUsingValueDecl(const clang::UnresolvedUsingValueDecl *decl) {
      // Note: templates are not imported.
      return nullptr;
    }

    Decl *VisitIndirectFieldDecl(const clang::IndirectFieldDecl *decl) {
      Optional<ImportedName> correctSwiftName;
      auto importedName = importFullName(decl, correctSwiftName);
      if (!importedName) return nullptr;

      auto name = importedName.getDeclName().getBaseIdentifier();

      auto dc =
          Impl.importDeclContextOf(decl, importedName.getEffectiveContext());
      if (!dc)
        return nullptr;

      auto importedType =
          Impl.importType(decl->getType(), ImportTypeKind::Variable,
                          isInSystemModule(dc), Bridgeability::None);
      if (!importedType)
        return nullptr;

      auto type = importedType.getType();

      // Map this indirect field to a Swift variable.
      auto result = Impl.createDeclWithClangNode<VarDecl>(decl,
                       AccessLevel::Public,
                       /*IsStatic*/false,
                       VarDecl::Introducer::Var,
                       /*IsCaptureList*/false,
                       Impl.importSourceLoc(decl->getBeginLoc()),
                       name, dc);
      result->setInterfaceType(type);
      result->setIsObjC(false);
      result->setIsDynamic(false);
      Impl.recordImplicitUnwrapForDecl(result,
                                       importedType.isImplicitlyUnwrapped());

      // If this is a compatibility stub, mark is as such.
      if (correctSwiftName)
        markAsVariant(result, *correctSwiftName);

      return result;
    }

    ParameterList *getNonSelfParamList(
        DeclContext *dc, const clang::FunctionDecl *decl,
        Optional<unsigned> selfIdx, ArrayRef<Identifier> argNames,
        bool allowNSUIntegerAsInt, bool isAccessor) {
      if (bool(selfIdx)) {
        assert(((decl->getNumParams() == argNames.size() + 1) || isAccessor) &&
               (*selfIdx < decl->getNumParams()) && "where's self?");
      } else {
        assert(decl->getNumParams() == argNames.size() || isAccessor);
      }

      SmallVector<const clang::ParmVarDecl *, 4> nonSelfParams;
      for (unsigned i = 0; i < decl->getNumParams(); ++i) {
        if (selfIdx && i == *selfIdx)
          continue;
        nonSelfParams.push_back(decl->getParamDecl(i));
      }
      return Impl.importFunctionParameterList(dc, decl, nonSelfParams,
                                              decl->isVariadic(),
                                              allowNSUIntegerAsInt, argNames);
    }

    Decl *importGlobalAsInitializer(const clang::FunctionDecl *decl,
                                    DeclName name, DeclContext *dc,
                                    CtorInitializerKind initKind,
                                    Optional<ImportedName> correctSwiftName);

    /// Create an implicit property given the imported name of one of
    /// the accessors.
    VarDecl *getImplicitProperty(ImportedName importedName,
                                 const clang::FunctionDecl *accessor);

    Decl *VisitFunctionDecl(const clang::FunctionDecl *decl) {
      // Import the name of the function.
      Optional<ImportedName> correctSwiftName;
      auto importedName = importFullName(decl, correctSwiftName);
      if (!importedName)
        return nullptr;

      AbstractStorageDecl *owningStorage;
      switch (importedName.getAccessorKind()) {
      case ImportedAccessorKind::None:
        owningStorage = nullptr;
        break;

      case ImportedAccessorKind::SubscriptGetter:
      case ImportedAccessorKind::SubscriptSetter:
        llvm_unreachable("Not possible for a function");

      case ImportedAccessorKind::PropertyGetter: {
        auto property = getImplicitProperty(importedName, decl);
        if (!property) return nullptr;
        return property->getParsedAccessor(AccessorKind::Get);
      }

      case ImportedAccessorKind::PropertySetter:
        auto property = getImplicitProperty(importedName, decl);
        if (!property) return nullptr;
        return property->getParsedAccessor(AccessorKind::Set);
      }

      return importFunctionDecl(decl, importedName, correctSwiftName, None);
    }

    Decl *importFunctionDecl(const clang::FunctionDecl *decl,
                             ImportedName importedName,
                             Optional<ImportedName> correctSwiftName,
                             Optional<AccessorInfo> accessorInfo) {
      auto dc =
          Impl.importDeclContextOf(decl, importedName.getEffectiveContext());
      if (!dc)
        return nullptr;

      DeclName name = accessorInfo ? DeclName() : importedName.getDeclName();
      auto selfIdx = importedName.getSelfIndex();

      FuncDecl *result = nullptr;
      ImportedType importedType;
      bool selfIsInOut = false;
      ParameterList *bodyParams = nullptr;
      if (!dc->isModuleScopeContext() && !isa<clang::CXXMethodDecl>(decl)) {
        // Handle initializers.
        if (name.getBaseName() == DeclBaseName::createConstructor()) {
          assert(!accessorInfo);
          return importGlobalAsInitializer(decl, name, dc,
                                           importedName.getInitKind(),
                                           correctSwiftName);
        }

        if (dc->getSelfProtocolDecl() && !selfIdx) {
          // FIXME: source location...
          Impl.SwiftContext.Diags.diagnose({}, diag::swift_name_protocol_static,
                                           /*isInit=*/false);
          Impl.SwiftContext.Diags.diagnose({}, diag::note_while_importing,
                                           decl->getName());
          return nullptr;
        }

        if (!decl->hasPrototype()) {
          // FIXME: source location...
          Impl.SwiftContext.Diags.diagnose({}, diag::swift_name_no_prototype);
          Impl.SwiftContext.Diags.diagnose({}, diag::note_while_importing,
                                           decl->getName());
          return nullptr;
        }

        // There is an inout 'self' when the parameter is a pointer to a
        // non-const instance of the type we're importing onto. Importing this
        // as a method means that the method should be treated as mutating in
        // this situation.
        if (selfIdx &&
            !dc->getDeclaredInterfaceType()->hasReferenceSemantics()) {
          auto selfParam = decl->getParamDecl(*selfIdx);
          auto selfParamTy = selfParam->getType();
          if ((selfParamTy->isPointerType() ||
               selfParamTy->isReferenceType()) &&
              !selfParamTy->getPointeeType().isConstQualified()) {
            selfIsInOut = true;

            // If there's a swift_newtype, check the levels of indirection: self
            // is only inout if this is a pointer to the typedef type (which
            // itself is a pointer).
            if (auto nominalTypeDecl = dc->getSelfNominalTypeDecl()) {
              if (auto clangDCTy = dyn_cast_or_null<clang::TypedefNameDecl>(
                      nominalTypeDecl->getClangDecl()))
                if (getSwiftNewtypeAttr(clangDCTy, getVersion()))
                  if (clangDCTy->getUnderlyingType().getCanonicalType() !=
                      selfParamTy->getPointeeType().getCanonicalType())
                    selfIsInOut = false;
            }
          }
        }

        bool allowNSUIntegerAsInt =
            Impl.shouldAllowNSUIntegerAsInt(isInSystemModule(dc), decl);

        bodyParams =
            getNonSelfParamList(dc, decl, selfIdx, name.getArgumentNames(),
                                allowNSUIntegerAsInt, !name);

        importedType =
            Impl.importFunctionReturnType(dc, decl, allowNSUIntegerAsInt);
      } else {
        // Import the function type. If we have parameters, make sure their
        // names get into the resulting function type.
        importedType = Impl.importFunctionParamsAndReturnType(
            dc, decl, {decl->param_begin(), decl->param_size()},
            decl->isVariadic(), isInSystemModule(dc), name, bodyParams);

        if (auto *mdecl = dyn_cast<clang::CXXMethodDecl>(decl)) {
          if (mdecl->isStatic() ||
              // C++ operators that are implemented as non-static member
              // functions get imported into Swift as static member functions
              // that use an additional parameter for the left-hand side operand
              // instead of the receiver object.
              mdecl->getDeclName().getNameKind() ==
                  clang::DeclarationName::CXXOperatorName) {
            selfIdx = None;
          } else {
            selfIdx = 0;
            // Workaround until proper const support is handled: Force
            // everything to be mutating. This implicitly makes the parameter
            // indirect.
            selfIsInOut = true;
          }
        }
      }

      if (name && name.isSimpleName()) {
        assert(importedName.hasCustomName() &&
               "imported function with simple name?");
        // Just fill in empty argument labels.
        name = DeclName(Impl.SwiftContext, name.getBaseName(), bodyParams);
      }

      if (!importedType)
        return nullptr;

      auto resultTy = importedType.getType();
      auto loc = Impl.importSourceLoc(decl->getLocation());

      // FIXME: Poor location info.
      auto nameLoc = Impl.importSourceLoc(decl->getLocation());
      result = createFuncOrAccessor(
          Impl.SwiftContext, loc, accessorInfo, name,
          nameLoc, bodyParams, resultTy,
          /*async*/ false, /*throws*/ false, dc, decl);

      if (!dc->isModuleScopeContext()) {
        if (selfIsInOut)
          result->setSelfAccessKind(SelfAccessKind::Mutating);
        else
          result->setSelfAccessKind(SelfAccessKind::NonMutating);
        if (selfIdx) {
          result->setSelfIndex(selfIdx.getValue());
        } else {
          result->setStatic();
          result->setImportAsStaticMember();
        }
      }

      result->setIsObjC(false);
      result->setIsDynamic(false);

      Impl.recordImplicitUnwrapForDecl(result,
                                       importedType.isImplicitlyUnwrapped());

      if (dc->getSelfClassDecl())
        // FIXME: only if the class itself is not marked final
        result->getAttrs().add(new (Impl.SwiftContext)
                                   FinalAttr(/*IsImplicit=*/true));

      // Someday, maybe this will need to be 'open' for C++ virtual methods.
      result->setAccess(AccessLevel::Public);
      finishFuncDecl(decl, result);

      // If this is a compatibility stub, mark it as such.
      if (correctSwiftName)
        markAsVariant(result, *correctSwiftName);

      return result;
    }

    void finishFuncDecl(const clang::FunctionDecl *decl,
                        AbstractFunctionDecl *result) {
      // Set availability.
      if (decl->isVariadic()) {
        Impl.markUnavailable(result, "Variadic function is unavailable");
      }

      if (decl->hasAttr<clang::ReturnsTwiceAttr>()) {
        // The Clang 'returns_twice' attribute is used for functions like
        // 'vfork' or 'setjmp'. Because these functions may return control flow
        // of a Swift program to an arbitrary point, Swift's guarantees of
        // definitive initialization of variables cannot be upheld. As a result,
        // functions like these cannot be used in Swift.
        Impl.markUnavailable(
          result,
          "Functions that may return more than one time (annotated with the "
          "'returns_twice' attribute) are unavailable in Swift");
      }

      recordObjCOverride(result);
    }

    Decl *VisitCXXMethodDecl(const clang::CXXMethodDecl *decl) {
      return VisitFunctionDecl(decl);
    }

    Decl *VisitFieldDecl(const clang::FieldDecl *decl) {
      // Fields are imported as variables.
      Optional<ImportedName> correctSwiftName;
      ImportedName importedName;

      if (!decl->isAnonymousStructOrUnion()) {
        importedName = importFullName(decl, correctSwiftName);
        if (!importedName) {
          return nullptr;
        }
      } else {
        // Generate a field name for anonymous fields, this will be used in
        // order to be able to expose the indirect fields injected from there
        // as computed properties forwarding the access to the subfield.
        std::string Id;
        llvm::raw_string_ostream IdStream(Id);

        IdStream << "__Anonymous_field" << decl->getFieldIndex();
        importedName.setDeclName(Impl.SwiftContext.getIdentifier(IdStream.str()));
        importedName.setEffectiveContext(decl->getDeclContext());
      }

      auto name = importedName.getDeclName().getBaseIdentifier();

      auto dc =
          Impl.importDeclContextOf(decl, importedName.getEffectiveContext());
      if (!dc)
        return nullptr;

      auto importedType =
          Impl.importType(decl->getType(), ImportTypeKind::RecordField,
                          isInSystemModule(dc), Bridgeability::None);
      if (!importedType)
        return nullptr;

      auto type = importedType.getType();

      auto result =
        Impl.createDeclWithClangNode<VarDecl>(decl, AccessLevel::Public,
                              /*IsStatic*/ false,
                              VarDecl::Introducer::Var,
                              /*IsCaptureList*/false,
                              Impl.importSourceLoc(decl->getLocation()),
                              name, dc);
      if (decl->getType().isConstQualified()) {
        // Note that in C++ there are ways to change the values of const
        // members, so we don't use WriteImplKind::Immutable storage.
        assert(result->supportsMutation());
        result->overwriteSetterAccess(AccessLevel::Private);
      }
      result->setIsObjC(false);
      result->setIsDynamic(false);
      result->setInterfaceType(type);
      Impl.recordImplicitUnwrapForDecl(result,
                                       importedType.isImplicitlyUnwrapped());

      // Handle attributes.
      if (decl->hasAttr<clang::IBOutletAttr>())
        result->getAttrs().add(
            new (Impl.SwiftContext) IBOutletAttr(/*IsImplicit=*/false));
      // FIXME: Handle IBOutletCollection.

      // If this is a compatibility stub, handle it as such.
      if (correctSwiftName)
        markAsVariant(result, *correctSwiftName);

      return result;
    }

    Decl *VisitObjCIvarDecl(const clang::ObjCIvarDecl *decl) {
      // Disallow direct ivar access (and avoid conflicts with property names).
      return nullptr;
    }

    Decl *VisitObjCAtDefsFieldDecl(const clang::ObjCAtDefsFieldDecl *decl) {
      // @defs is an anachronism; ignore it.
      return nullptr;
    }

    Decl *VisitVarDecl(const clang::VarDecl *decl) {
      // Variables are imported as... variables.
      Optional<ImportedName> correctSwiftName;
      auto importedName = importFullName(decl, correctSwiftName);
      if (!importedName) return nullptr;

      auto name = importedName.getDeclName().getBaseIdentifier();
      auto dc =
          Impl.importDeclContextOf(decl, importedName.getEffectiveContext());
      if (!dc)
        return nullptr;

      // If the declaration is const, consider it audited.
      // We can assume that loading a const global variable doesn't
      // involve an ownership transfer.
      bool isAudited = decl->getType().isConstQualified();

      auto declType = decl->getType();

      // Special case: NS Notifications
      if (isNSNotificationGlobal(decl))
        if (auto newtypeDecl = findSwiftNewtype(decl, Impl.getClangSema(),
                                                Impl.CurrentVersion))
          declType = Impl.getClangASTContext().getTypedefType(newtypeDecl);

      // Note that we deliberately don't bridge most globals because we want to
      // preserve pointer identity.
      auto importedType =
          Impl.importType(declType,
                          (isAudited ? ImportTypeKind::AuditedVariable
                                     : ImportTypeKind::Variable),
                          isInSystemModule(dc), Bridgeability::None);

      if (!importedType)
        return nullptr;

      auto type = importedType.getType();

      // If we've imported this variable as a member, it's a static
      // member.
      bool isStatic = false;
      if (dc->isTypeContext())
        isStatic = true;

      auto introducer = Impl.shouldImportGlobalAsLet(decl->getType())
                        ? VarDecl::Introducer::Let
                        : VarDecl::Introducer::Var;
      auto result = Impl.createDeclWithClangNode<VarDecl>(decl,
                       AccessLevel::Public,
                       /*IsStatic*/isStatic, introducer,
                       /*IsCaptureList*/false,
                       Impl.importSourceLoc(decl->getLocation()),
                       name, dc);
      result->setIsObjC(false);
      result->setIsDynamic(false);
      result->setInterfaceType(type);
      Impl.recordImplicitUnwrapForDecl(result,
                                       importedType.isImplicitlyUnwrapped());

      // If imported as member, the member should be final.
      if (dc->getSelfClassDecl())
        result->getAttrs().add(new (Impl.SwiftContext)
                                 FinalAttr(/*IsImplicit=*/true));

      // If this is a compatibility stub, mark it as such.
      if (correctSwiftName)
        markAsVariant(result, *correctSwiftName);

      return result;
    }

    Decl *VisitImplicitParamDecl(const clang::ImplicitParamDecl *decl) {
      // Parameters are never directly imported.
      return nullptr;
    }

    Decl *VisitParmVarDecl(const clang::ParmVarDecl *decl) {
      // Parameters are never directly imported.
      return nullptr;
    }

    Decl *
    VisitNonTypeTemplateParmDecl(const clang::NonTypeTemplateParmDecl *decl) {
      // Note: templates are not imported.
      return nullptr;
    }

    Decl *VisitTemplateDecl(const clang::TemplateDecl *decl) {
      // Note: templates are not imported.
      return nullptr;
    }

    Decl *VisitUsingDecl(const clang::UsingDecl *decl) {
      // Using declarations are not imported.
      return nullptr;
    }

    Decl *VisitUsingShadowDecl(const clang::UsingShadowDecl *decl) {
      // Only import types for now.
      if (!isa<clang::TypeDecl>(decl->getUnderlyingDecl()))
        return nullptr;
        
      Optional<ImportedName> correctSwiftName;
      auto importedName = importFullName(decl, correctSwiftName);
      auto Name = importedName.getDeclName().getBaseIdentifier();
      if (Name.empty())
        return nullptr;
      
      // If we've been asked to produce a compatibility stub, handle it via a
      // typealias.
      if (correctSwiftName)
        return importCompatibilityTypeAlias(decl, importedName,
                                            *correctSwiftName);
      
      auto DC =
          Impl.importDeclContextOf(decl, importedName.getEffectiveContext());
      if (!DC)
        return nullptr;
      
      Decl *SwiftDecl = Impl.importDecl(decl->getUnderlyingDecl(), getActiveSwiftVersion());
      const TypeDecl *SwiftTypeDecl = dyn_cast<TypeDecl>(SwiftDecl);
      
      if (!SwiftTypeDecl)
        return nullptr;
      
      auto Loc = Impl.importSourceLoc(decl->getLocation());
      auto Result = Impl.createDeclWithClangNode<TypeAliasDecl>(
          decl,
          AccessLevel::Public,
          Impl.importSourceLoc(decl->getBeginLoc()),
          SourceLoc(), Name,
          Loc,
          /*genericparams*/nullptr, DC);
      Result->setUnderlyingType(SwiftTypeDecl->getDeclaredInterfaceType());

      return Result;
    }

    /// Add an @objc(name) attribute with the given, optional name expressed as
    /// selector.
    ///
    /// The importer should use this rather than adding the attribute directly.
    void addObjCAttribute(ValueDecl *decl, Optional<ObjCSelector> name) {
      auto &ctx = Impl.SwiftContext;
      if (name) {
        decl->getAttrs().add(ObjCAttr::create(ctx, name,
                                              /*implicitName=*/true));
      }
      decl->setIsObjC(true);
      decl->setIsDynamic(true);

      // If the declaration we attached the 'objc' attribute to is within a
      // class, record it in the class.
      if (auto contextTy = decl->getDeclContext()->getDeclaredInterfaceType()) {
        if (auto classDecl = contextTy->getClassOrBoundGenericClass()) {
          if (auto method = dyn_cast<AbstractFunctionDecl>(decl)) {
            if (name)
              classDecl->recordObjCMethod(method, *name);
          }
        }
      }
    }

    /// Add an @objc(name) attribute with the given, optional name expressed as
    /// selector.
    ///
    /// The importer should use this rather than adding the attribute directly.
    void addObjCAttribute(ValueDecl *decl, Identifier name) {
      addObjCAttribute(decl, ObjCSelector(Impl.SwiftContext, 0, name));
    }

    Decl *VisitObjCMethodDecl(const clang::ObjCMethodDecl *decl) {
      auto dc = Impl.importDeclContextOf(decl, decl->getDeclContext());
      if (!dc)
        return nullptr;

      // While importing the DeclContext, we might have imported the decl
      // itself.
      if (auto Known = Impl.importDeclCached(decl, getVersion()))
        return Known;

      return importObjCMethodDecl(decl, dc, None);
    }

    /// Check whether we have already imported a method with the given
    /// selector in the given context.
    bool isMethodAlreadyImported(ObjCSelector selector, ImportedName importedName,
                                 bool isInstance, const DeclContext *dc,
                    llvm::function_ref<bool(AbstractFunctionDecl *fn)> filter) {
      // We only need to perform this check for classes.
      auto *classDecl = dc->getSelfClassDecl();
      if (!classDecl)
        return false;

      auto matchesImportedDecl = [&](Decl *member) -> bool {
        auto *afd = dyn_cast<AbstractFunctionDecl>(member);
        if (!afd)
          return false;

        // Instance-ness must match.
        if (afd->isObjCInstanceMethod() != isInstance)
          return false;

        // Both the selector and imported name must match.
        if (afd->getObjCSelector() != selector ||
            importedName.getDeclName() != afd->getName()) {
          return false;
        }

        // Finally, the provided filter must match.
        return filter(afd);
      };

      // First check to see if we've already imported a method with the same
      // selector.
      auto importedMembers = Impl.MembersForNominal.find(classDecl);
      if (importedMembers != Impl.MembersForNominal.end()) {
        auto baseName = importedName.getDeclName().getBaseName();
        auto membersForName = importedMembers->second.find(baseName);
        if (membersForName != importedMembers->second.end()) {
          return llvm::any_of(membersForName->second, matchesImportedDecl);
        }
      }

      // Then, for a deserialized Swift class, check to see if it has brought in
      // any matching @objc methods.
      if (classDecl->wasDeserialized()) {
        auto &ctx = Impl.SwiftContext;
        TinyPtrVector<AbstractFunctionDecl *> deserializedMethods;
        ctx.loadObjCMethods(classDecl, selector, isInstance,
                            /*prevGeneration*/ 0, deserializedMethods,
                            /*swiftOnly*/ true);
        return llvm::any_of(deserializedMethods, matchesImportedDecl);
      }
      return false;
    }

    Decl *importObjCMethodDecl(const clang::ObjCMethodDecl *decl,
                              DeclContext *dc,
                              Optional<AccessorInfo> accessorInfo) {
      return importObjCMethodDecl(decl, dc, false, accessorInfo);
    }

  private:
    static bool isAcceptableResult(Decl *fn,
                                   Optional<AccessorInfo> accessorInfo) {
      // We can't safely re-use the same declaration if it disagrees
      // in accessor-ness.
      auto accessor = dyn_cast<AccessorDecl>(fn);
      if (!accessorInfo)
        return accessor == nullptr;

      // For consistency with previous behavior, allow it even if it's been
      // imported for some other property.
      return (accessor && accessor->getAccessorKind() == accessorInfo->Kind);
    }

    Decl *importObjCMethodDecl(const clang::ObjCMethodDecl *decl,
                              DeclContext *dc,
                              bool forceClassMethod,
                              Optional<AccessorInfo> accessorInfo) {
      // If we have an init method, import it as an initializer.
      if (isInitMethod(decl)) {
        // Cannot import initializers as accessors.
        if (accessorInfo)
          return nullptr;

        // Cannot force initializers into class methods.
        if (forceClassMethod)
          return nullptr;

        return importConstructor(decl, dc, /*implicit=*/false, None,
                                 /*required=*/false);
      }

      // Check whether we already imported this method.
      if (!forceClassMethod &&
          dc == Impl.importDeclContextOf(decl, decl->getDeclContext())) {
        // FIXME: Should also be able to do this for forced class
        // methods.
        auto known = Impl.ImportedDecls.find({decl->getCanonicalDecl(),
                                              getVersion()});
        if (known != Impl.ImportedDecls.end()) {
          auto decl = known->second;
          if (isAcceptableResult(decl, accessorInfo))
            return decl;
        }
      }

      ImportedName importedName;
      Optional<ImportedName> correctSwiftName;
      importedName = importFullName(decl, correctSwiftName);
      if (!importedName)
        return nullptr;

      // Check whether another method with the same selector has already been
      // imported into this context.
      ObjCSelector selector = Impl.importSelector(decl->getSelector());
      bool isInstance = decl->isInstanceMethod() && !forceClassMethod;
      if (isActiveSwiftVersion()) {
        if (isMethodAlreadyImported(selector, importedName, isInstance, dc,
                                    [&](AbstractFunctionDecl *fn) {
              return isAcceptableResult(fn, accessorInfo);
            })) {
          return nullptr;
        }
      }

      // Normal case applies when we're importing an older name, or when we're
      // not an init
      if (!isFactoryInit(importedName)) {
        auto result = importNonInitObjCMethodDecl(decl, dc, importedName,
                                                  selector, forceClassMethod,
                                                  accessorInfo);

        if (!isActiveSwiftVersion() && result)
          markAsVariant(result, *correctSwiftName);

        return result;
      }

      // We can't import a factory-initializer as an accessor.
      if (accessorInfo)
        return nullptr;

      // We don't want to suppress init formation in Swift 3 names. Instead, we
      // want the normal Swift 3 name, and a "raw" name for diagnostics. The
      // "raw" name will be imported as unavailable with a more helpful and
      // specific message.
      ++NumFactoryMethodsAsInitializers;
      ConstructorDecl *existing = nullptr;
      auto result =
          importConstructor(decl, dc, false, importedName.getInitKind(),
                            /*required=*/false, selector, importedName,
                            {decl->param_begin(), decl->param_size()},
                            decl->isVariadic(), existing);

      if (!isActiveSwiftVersion() && result)
        markAsVariant(result, *correctSwiftName);

      return result;
    }

    Decl *importNonInitObjCMethodDecl(const clang::ObjCMethodDecl *decl,
                                      DeclContext *dc,
                                      ImportedName importedName,
                                      ObjCSelector selector,
                                      bool forceClassMethod,
                                      Optional<AccessorInfo> accessorInfo) {
      assert(dc->isTypeContext() && "Method in non-type context?");
      assert(isa<ClangModuleUnit>(dc->getModuleScopeContext()) &&
             "Clang method in Swift context?");

      // FIXME: We should support returning "Self.Type" for a root class
      // instance method mirrored as a class method, but it currently causes
      // problems for the type checker.
      if (forceClassMethod && decl->hasRelatedResultType())
        return nullptr;

      // Hack: avoid importing methods named "print" that aren't available in
      // the current version of Swift. We'd rather just let the user use
      // Swift.print in that case.
      if (!isActiveSwiftVersion() &&
          isPrintLikeMethod(importedName.getDeclName(), dc)) {
        return nullptr;
      }

      SpecialMethodKind kind = SpecialMethodKind::Regular;
      if (isNSDictionaryMethod(decl, Impl.objectForKeyedSubscript))
        kind = SpecialMethodKind::NSDictionarySubscriptGetter;

      // Import the type that this method will have.
      Optional<ForeignErrorConvention> errorConvention;

      // If we have a property accessor, find the corresponding property
      // declaration.
      const clang::ObjCPropertyDecl *prop = nullptr;
      if (decl->isPropertyAccessor()) {
        prop = decl->findPropertyDecl();
        if (!prop) return nullptr;

        // If we're importing just the accessors (not the property), ignore
        // the property.
        if (shouldImportPropertyAsAccessors(prop))
          prop = nullptr;
      }

      // If we have an accessor-import request but didn't find a property,
      // reject the import request.
      if (accessorInfo && !prop) {
        return nullptr;
      }

      // Import the parameter list and result type.
      ParameterList *bodyParams = nullptr;
      ImportedType importedType;
      if (prop) {
        // If the matching property is in a superclass, or if the getter and
        // setter are redeclared in a potentially incompatible way, bail out.
        if (prop->getGetterMethodDecl() != decl &&
            prop->getSetterMethodDecl() != decl)
          return nullptr;
        importedType =
            Impl.importAccessorParamsAndReturnType(dc, prop, decl,
                                                   isInSystemModule(dc),
                                                   importedName, &bodyParams);
      } else {
        importedType = Impl.importMethodParamsAndReturnType(
            dc, decl, decl->parameters(), decl->isVariadic(),
            isInSystemModule(dc), &bodyParams, importedName,
            errorConvention, kind);
      }
      if (!importedType)
        return nullptr;

      // Check whether we recursively imported this method
      if (!forceClassMethod &&
          dc == Impl.importDeclContextOf(decl, decl->getDeclContext())) {
        // FIXME: Should also be able to do this for forced class
        // methods.
        auto known = Impl.ImportedDecls.find({decl->getCanonicalDecl(),
                                              getVersion()});
        if (known != Impl.ImportedDecls.end()) {
          auto decl = known->second;
          if (isAcceptableResult(decl, accessorInfo))
            return decl;
        }
      }

      // Determine whether the function is throwing and/or async.
      bool throws = importedName.getErrorInfo().hasValue();
      bool async = false;
      auto asyncConvention = importedName.getAsyncInfo();
      if (asyncConvention) {
        async = true;
        if (asyncConvention->isThrowing())
          throws = true;
      }

      auto resultTy = importedType.getType();
      auto isIUO = importedType.isImplicitlyUnwrapped();

      // If the method has a related result type that is representable
      // in Swift as DynamicSelf, do so.
      if (!prop && decl->hasRelatedResultType()) {
        resultTy = dc->getSelfInterfaceType();
        if (dc->getSelfClassDecl())
          resultTy = DynamicSelfType::get(resultTy, Impl.SwiftContext);
        isIUO = false;

        OptionalTypeKind nullability = OTK_ImplicitlyUnwrappedOptional;
        if (auto typeNullability = decl->getReturnType()->getNullability(
                                     Impl.getClangASTContext())) {
          // If the return type has nullability, use it.
          nullability = translateNullability(*typeNullability);
        }
        if (nullability != OTK_None && !errorConvention.hasValue()) {
          resultTy = OptionalType::get(resultTy);
          isIUO = nullability == OTK_ImplicitlyUnwrappedOptional;
        }
      }

      auto result = createFuncOrAccessor(Impl.SwiftContext,
                                         /*funcLoc*/SourceLoc(),
                                         accessorInfo,
                                         importedName.getDeclName(),
                                         /*nameLoc*/SourceLoc(),
                                         bodyParams, resultTy,
                                         async, throws, dc, decl);

      result->setAccess(getOverridableAccessLevel(dc));

      // Optional methods in protocols.
      if (decl->getImplementationControl() == clang::ObjCMethodDecl::Optional &&
          isa<ProtocolDecl>(dc))
        result->getAttrs().add(new (Impl.SwiftContext)
                                      OptionalAttr(/*implicit*/false));

      // Mark class methods as static.
      if (decl->isClassMethod() || forceClassMethod)
        result->setStatic();
      if (forceClassMethod)
        result->setImplicit();

      Impl.recordImplicitUnwrapForDecl(result, isIUO);

      // Mark this method @objc.
      addObjCAttribute(result, selector);

      // If this method overrides another method, mark it as such.
      recordObjCOverride(result);

      // Make a note that we've imported this method into this context.
      recordMemberInContext(dc, result);

      // Record the error convention.
      if (errorConvention) {
        result->setForeignErrorConvention(*errorConvention);
      }

      // Record the async convention.
      if (asyncConvention) {
        result->setForeignAsyncConvention(*asyncConvention);
      }

      // Handle attributes.
      if (decl->hasAttr<clang::IBActionAttr>() &&
          isa<FuncDecl>(result) &&
          cast<FuncDecl>(result)->isPotentialIBActionTarget()) {
        result->getAttrs().add(
            new (Impl.SwiftContext) IBActionAttr(/*IsImplicit=*/false));
      }

      // FIXME: Is there an IBSegueAction equivalent?

      // Check whether there's some special method to import.
      if (!forceClassMethod) {
        if (dc == Impl.importDeclContextOf(decl, decl->getDeclContext()) &&
            !Impl.ImportedDecls[{decl->getCanonicalDecl(), getVersion()}])
          Impl.ImportedDecls[{decl->getCanonicalDecl(), getVersion()}]
            = result;

        if (importedName.isSubscriptAccessor()) {
          // If this was a subscript accessor, try to create a
          // corresponding subscript declaration.
          (void)importSubscript(result, decl);
        } else if (shouldAlsoImportAsClassMethod(result)) {
          // If we should import this instance method also as a class
          // method, do so and mark the result as an alternate
          // declaration.
          if (auto imported = importObjCMethodDecl(decl, dc,
                                                  /*forceClassMethod=*/true,
                                                  /*accessor*/None))
            Impl.addAlternateDecl(result, cast<ValueDecl>(imported));
        }
      }

      return result;
    }

  public:
    /// Record the function or initializer overridden by the given Swift method.
    void recordObjCOverride(AbstractFunctionDecl *decl);

    /// Given an imported method, try to import it as a constructor.
    ///
    /// Objective-C methods in the 'init' family are imported as
    /// constructors in Swift, enabling object construction syntax, e.g.,
    ///
    /// \code
    /// // in objc: [[NSArray alloc] initWithCapacity:1024]
    /// NSArray(capacity: 1024)
    /// \endcode
    ConstructorDecl *importConstructor(const clang::ObjCMethodDecl *objcMethod,
                                       const DeclContext *dc,
                                       bool implicit,
                                       Optional<CtorInitializerKind> kind,
                                       bool required);

    /// Returns the latest "introduced" version on the current platform for
    /// \p D.
    llvm::VersionTuple findLatestIntroduction(const clang::Decl *D);

    /// Returns true if importing \p objcMethod will produce a "better"
    /// initializer than \p existingCtor.
    bool
    existingConstructorIsWorse(const ConstructorDecl *existingCtor,
                               const clang::ObjCMethodDecl *objcMethod,
                               CtorInitializerKind kind);

    /// Given an imported method, try to import it as a constructor.
    ///
    /// Objective-C methods in the 'init' family are imported as
    /// constructors in Swift, enabling object construction syntax, e.g.,
    ///
    /// \code
    /// // in objc: [[NSArray alloc] initWithCapacity:1024]
    /// NSArray(capacity: 1024)
    /// \endcode
    ///
    /// This variant of the function is responsible for actually binding the
    /// constructor declaration appropriately.
    ConstructorDecl *importConstructor(const clang::ObjCMethodDecl *objcMethod,
                                       const DeclContext *dc,
                                       bool implicit,
                                       CtorInitializerKind kind,
                                       bool required,
                                       ObjCSelector selector,
                                       ImportedName importedName,
                                       ArrayRef<const clang::ParmVarDecl*> args,
                                       bool variadic,
                                       ConstructorDecl *&existing);

    void recordObjCOverride(SubscriptDecl *subscript);

    /// Given either the getter or setter for a subscript operation,
    /// create the Swift subscript declaration.
    SubscriptDecl *importSubscript(Decl *decl,
                                   const clang::ObjCMethodDecl *objcMethod);

    /// Import the accessor and its attributes.
    AccessorDecl *importAccessor(clang::ObjCMethodDecl *clangAccessor,
                                 AbstractStorageDecl *storage,
                                 AccessorKind accessorKind,
                                 DeclContext *dc);

  public:

    /// Recursively add the given protocol and its inherited protocols to the
    /// given vector, guarded by the known set of protocols.
    void addProtocols(ProtocolDecl *protocol,
                      SmallVectorImpl<ProtocolDecl *> &protocols,
                      llvm::SmallPtrSetImpl<ProtocolDecl *> &known);

    // Import the given Objective-C protocol list, along with any
    // implicitly-provided protocols, and attach them to the given
    // declaration.
    void importObjCProtocols(Decl *decl,
                             const clang::ObjCProtocolList &clangProtocols,
                             SmallVectorImpl<TypeLoc> &inheritedTypes);

    // Returns None on error. Returns nullptr if there is no type param list to
    // import or we suppress its import, as in the case of NSArray, NSSet, and
    // NSDictionary.
    Optional<GenericParamList *>
    importObjCGenericParams(const clang::ObjCInterfaceDecl *decl,
                            DeclContext *dc);

    /// Import the members of all of the protocols to which the given
    /// Objective-C class, category, or extension explicitly conforms into
    /// the given list of members, so long as the method was not already
    /// declared in the class.
    ///
    /// FIXME: This whole thing is a hack, because name lookup should really
    /// just find these members when it looks in the protocol. Unfortunately,
    /// that's not something the name lookup code can handle right now, and
    /// it may still be necessary when the protocol's instance methods become
    /// class methods on a root class (e.g. NSObject-the-protocol's instance
    /// methods become class methods on NSObject).
    void importMirroredProtocolMembers(const clang::ObjCContainerDecl *decl,
                                       DeclContext *dc,
                                       Optional<DeclBaseName> name,
                                       SmallVectorImpl<Decl *> &newMembers);

    void importNonOverriddenMirroredMethods(DeclContext *dc,
                                  MutableArrayRef<MirroredMethodEntry> entries,
                                  SmallVectorImpl<Decl *> &newMembers);

    /// Import constructors from our superclasses (and their
    /// categories/extensions), effectively "inheriting" constructors.
    void importInheritedConstructors(const ClassDecl *classDecl,
                                     SmallVectorImpl<Decl *> &newMembers);

    Decl *VisitObjCCategoryDecl(const clang::ObjCCategoryDecl *decl) {
      // If the declaration is invalid, fail.
      if (decl->isInvalidDecl()) return nullptr;

      // Objective-C categories and extensions map to Swift extensions.
      if (importer::hasNativeSwiftDecl(decl))
        return nullptr;

      // Find the Swift class being extended.
      auto objcClass = castIgnoringCompatibilityAlias<ClassDecl>(
          Impl.importDecl(decl->getClassInterface(), getActiveSwiftVersion()));
      if (!objcClass)
        return nullptr;

      auto dc = Impl.importDeclContextOf(decl, decl->getDeclContext());
      if (!dc)
        return nullptr;

      auto loc = Impl.importSourceLoc(decl->getBeginLoc());
      auto result = ExtensionDecl::create(
                      Impl.SwiftContext, loc,
                      nullptr,
                      { }, dc, nullptr, decl);
      Impl.SwiftContext.evaluator.cacheOutput(ExtendedTypeRequest{result},
                                              objcClass->getDeclaredType());
      Impl.SwiftContext.evaluator.cacheOutput(ExtendedNominalRequest{result},
                                              std::move(objcClass));
      
      // Determine the type and generic args of the extension.
      if (objcClass->getGenericParams()) {
        result->setGenericSignature(objcClass->getGenericSignature());
      }

      // Create the extension declaration and record it.
      objcClass->addExtension(result);
      Impl.ImportedDecls[{decl, getVersion()}] = result;
      SmallVector<TypeLoc, 4> inheritedTypes;
      importObjCProtocols(result, decl->getReferencedProtocols(),
                          inheritedTypes);
      result->setInherited(Impl.SwiftContext.AllocateCopy(inheritedTypes));
      result->setMemberLoader(&Impl, 0);

      return result;
    }

    template <typename T, typename U>
    T *resolveSwiftDeclImpl(const U *decl, Identifier name, 
                            bool hasKnownSwiftName, ModuleDecl *overlay) {
      const auto &languageVersion =
          Impl.SwiftContext.LangOpts.EffectiveLanguageVersion;

      auto isMatch = [&](const T *singleResult, bool baseNameMatches,
                         bool allowObjCMismatch) -> bool {
        const DeclAttributes &attrs = singleResult->getAttrs();

        // Skip versioned variants.
        if (attrs.isUnavailableInSwiftVersion(languageVersion))
          return false;

        // If Clang decl has a custom Swift name, then we know that the name we
        // did direct lookup for is correct.
        // 'allowObjCMismatch' shouldn't exist, but we need it for source
        // compatibility where a previous version of the compiler didn't check
        // @objc-ness at all.
        if (hasKnownSwiftName || allowObjCMismatch) {
          assert(baseNameMatches);
          return allowObjCMismatch || singleResult->isObjC();
        }

        // Skip if a different name is used for Objective-C.
        if (auto objcAttr = attrs.getAttribute<ObjCAttr>())
          if (auto objcName = objcAttr->getName())
            return objcName->getSimpleName() == name;

        return baseNameMatches && singleResult->isObjC();
      };

      // First look at Swift types with the same name.
      SmallVector<ValueDecl *, 4> swiftDeclsByName;
      overlay->lookupValue(name, NLKind::QualifiedLookup, swiftDeclsByName);
      T *found = nullptr;
      for (auto result : swiftDeclsByName) {
        if (auto singleResult = dyn_cast<T>(result)) {
          if (isMatch(singleResult, /*baseNameMatches=*/true,
                      /*allowObjCMismatch=*/false)) {
            if (found)
              return nullptr;
            found = singleResult;
          }
        }
      }

      if (!found && hasKnownSwiftName)
        return nullptr;

      if (!found) {
        // Try harder to find a match looking at just custom Objective-C names.
        // Limit what we deserialize to decls with an @objc attribute.
        SmallVector<Decl *, 4> matchingTopLevelDecls;

        // Get decls with a matching @objc attribute
        overlay->getTopLevelDeclsWhereAttributesMatch(
          matchingTopLevelDecls,
          [&name](const DeclAttributes attrs) -> bool {
            if (auto objcAttr = attrs.getAttribute<ObjCAttr>())
              if (auto objcName = objcAttr->getName())
                return objcName->getSimpleName() == name;
            return false;
          });

        // Filter by decl kind
        for (auto result : matchingTopLevelDecls) {
          if (auto singleResult = dyn_cast<T>(result)) {
            if (found)
              return nullptr;
            found = singleResult;
          }
        }
      }

      if (!found) {
        // Go back to the first list and find classes with matching Swift names
        // *even if the ObjC name doesn't match.*
        // This shouldn't be allowed but we need it for source compatibility;
        // people used `@class SwiftNameOfClass` as a workaround for not
        // having the previous loop, and it "worked".
        for (auto result : swiftDeclsByName) {
          if (auto singleResult = dyn_cast<T>(result)) {
            if (isMatch(singleResult, /*baseNameMatches=*/true,
                        /*allowObjCMismatch=*/true)) {
              if (found)
                return nullptr;
              found = singleResult;
            }
          }
        }
      }

      if (found)
        Impl.ImportedDecls[{decl->getCanonicalDecl(),
                            getActiveSwiftVersion()}] = found;

      return found;
    }

    template <typename T, typename U>
    T *resolveSwiftDecl(const U *decl, Identifier name,
                        bool hasKnownSwiftName, ClangModuleUnit *clangModule) {
      if (auto overlay = clangModule->getOverlayModule())
        return resolveSwiftDeclImpl<T>(decl, name, hasKnownSwiftName, overlay);
      if (clangModule == Impl.ImportedHeaderUnit) {
        // Use an index-based loop because new owners can come in as we're
        // iterating.
        for (size_t i = 0; i < Impl.ImportedHeaderOwners.size(); ++i) {
          ModuleDecl *owner = Impl.ImportedHeaderOwners[i];
          if (T *result = resolveSwiftDeclImpl<T>(decl, name,
                                                  hasKnownSwiftName, owner))
            return result;
        }
      }
      return nullptr;
    }

    template <typename T, typename U>
    bool hasNativeSwiftDecl(const U *decl, Identifier name,
                            const DeclContext *dc, T *&swiftDecl) {
      if (!importer::hasNativeSwiftDecl(decl))
        return false;
      auto wrapperUnit = cast<ClangModuleUnit>(dc->getModuleScopeContext());
      swiftDecl = resolveSwiftDecl<T>(decl, name, /*hasCustomSwiftName=*/true,
                                      wrapperUnit);
      return true;
    }

    void markMissingSwiftDecl(ValueDecl *VD) {
      const char *message;
      if (isa<ClassDecl>(VD))
        message = "cannot find Swift declaration for this class";
      else if (isa<ProtocolDecl>(VD))
        message = "cannot find Swift declaration for this protocol";
      else
        llvm_unreachable("unknown bridged decl kind");
      auto attr = AvailableAttr::createPlatformAgnostic(Impl.SwiftContext,
                                                        message);
      VD->getAttrs().add(attr);
    }

    Decl *VisitObjCProtocolDecl(const clang::ObjCProtocolDecl *decl) {
      Optional<ImportedName> correctSwiftName;
      auto importedName = importFullName(decl, correctSwiftName);
      if (!importedName) return nullptr;

      // If we've been asked to produce a compatibility stub, handle it via a
      // typealias.
      if (correctSwiftName)
        return importCompatibilityTypeAlias(decl, importedName,
                                            *correctSwiftName);

      Identifier name = importedName.getDeclName().getBaseIdentifier();
      bool hasKnownSwiftName = importedName.hasCustomName();

      // FIXME: Figure out how to deal with incomplete protocols, since that
      // notion doesn't exist in Swift.
      if (!decl->hasDefinition()) {
        // Check if this protocol is implemented in its overlay.
        if (auto clangModule = Impl.getClangModuleForDecl(decl, true))
          if (auto native = resolveSwiftDecl<ProtocolDecl>(decl, name,
                                                           hasKnownSwiftName,
                                                           clangModule))
            return native;

        forwardDeclaration = true;
        return nullptr;
      }

      decl = decl->getDefinition();

      auto dc =
          Impl.importDeclContextOf(decl, importedName.getEffectiveContext());
      if (!dc)
        return nullptr;

      ProtocolDecl *nativeDecl;
      bool declaredNative = hasNativeSwiftDecl(decl, name, dc, nativeDecl);
      if (declaredNative && nativeDecl)
        return nativeDecl;

      // Create the protocol declaration and record it.
      auto result = Impl.createDeclWithClangNode<ProtocolDecl>(
          decl, AccessLevel::Public, dc,
          Impl.importSourceLoc(decl->getBeginLoc()),
          Impl.importSourceLoc(decl->getLocation()), name, None,
          /*TrailingWhere=*/nullptr);

      addObjCAttribute(result, Impl.importIdentifier(decl->getIdentifier()));

      if (declaredNative)
        markMissingSwiftDecl(result);

      Impl.ImportedDecls[{decl->getCanonicalDecl(), getVersion()}] = result;

      // Import protocols this protocol conforms to.
      SmallVector<TypeLoc, 4> inheritedTypes;
      importObjCProtocols(result, decl->getReferencedProtocols(),
                          inheritedTypes);
      result->setInherited(Impl.SwiftContext.AllocateCopy(inheritedTypes));

      result->setMemberLoader(&Impl, 0);

      return result;
    }

    // Add inferred attributes.
    void addInferredAttributes(Decl *decl, unsigned attributes) {
      using namespace inferred_attributes;
      if (attributes & requires_stored_property_inits) {
        auto a = new (Impl.SwiftContext)
          RequiresStoredPropertyInitsAttr(/*IsImplicit=*/true);
        decl->getAttrs().add(a);
      }
    }

    Decl *VisitObjCInterfaceDecl(const clang::ObjCInterfaceDecl *decl) {
      auto createFakeRootClass = [=](Identifier name,
                                     DeclContext *dc = nullptr) -> ClassDecl * {
        if (!dc) {
          dc = Impl.getClangModuleForDecl(decl->getCanonicalDecl(),
                                          /*allowForwardDeclaration=*/true);
        }

        auto result = Impl.createDeclWithClangNode<ClassDecl>(decl,
                                                        AccessLevel::Public,
                                                        SourceLoc(), name,
                                                        SourceLoc(), None,
                                                        nullptr, dc);
        Impl.ImportedDecls[{decl->getCanonicalDecl(), getVersion()}] = result;
        result->setSuperclass(Type());
        result->setAddedImplicitInitializers(); // suppress all initializers
        result->setHasMissingVTableEntries(false);
        addObjCAttribute(result, Impl.importIdentifier(decl->getIdentifier()));
        return result;
      };

      // Special case for Protocol, which gets forward-declared as an ObjC
      // class which is hidden in modern Objective-C runtimes.
      // We treat it as a foreign class (like a CF type) because it doesn't
      // have a real public class object.
      clang::ASTContext &clangCtx = Impl.getClangASTContext();
      if (decl->getCanonicalDecl() ==
          clangCtx.getObjCProtocolDecl()->getCanonicalDecl()) {
        Type nsObjectTy = Impl.getNSObjectType();
        if (!nsObjectTy)
          return nullptr;
        const ClassDecl *nsObjectDecl =
          nsObjectTy->getClassOrBoundGenericClass();

        auto result = createFakeRootClass(Impl.SwiftContext.Id_Protocol,
                                      nsObjectDecl->getDeclContext());
        result->setForeignClassKind(ClassDecl::ForeignKind::RuntimeOnly);
        return result;
      }

      if (auto *definition = decl->getDefinition())
        decl = definition;

      Optional<ImportedName> correctSwiftName;
      auto importedName = importFullName(decl, correctSwiftName);
      if (!importedName) return nullptr;

      // If we've been asked to produce a compatibility stub, handle it via a
      // typealias.
      if (correctSwiftName)
        return importCompatibilityTypeAlias(decl, importedName,
                                            *correctSwiftName);

      auto name = importedName.getDeclName().getBaseIdentifier();
      bool hasKnownSwiftName = importedName.hasCustomName();

      if (!decl->hasDefinition()) {
        // Check if this class is implemented in its overlay.
        if (auto clangModule = Impl.getClangModuleForDecl(decl, true)) {
          if (auto native = resolveSwiftDecl<ClassDecl>(decl, name,
                                                        hasKnownSwiftName,
                                                        clangModule)) {
            return native;
          }
        }

        if (Impl.ImportForwardDeclarations) {
          // Fake it by making an unavailable opaque @objc root class.
          auto result = createFakeRootClass(name);
          result->setImplicit();
          auto attr = AvailableAttr::createPlatformAgnostic(Impl.SwiftContext,
              "This Objective-C class has only been forward-declared; "
              "import its owning module to use it");
          result->getAttrs().add(attr);
          result->getAttrs().add(
              new (Impl.SwiftContext) ForbidSerializingReferenceAttr(true));
          return result;
        }

        forwardDeclaration = true;
        return nullptr;
      }

      auto dc =
          Impl.importDeclContextOf(decl, importedName.getEffectiveContext());
      if (!dc)
        return nullptr;

      ClassDecl *nativeDecl;
      bool declaredNative = hasNativeSwiftDecl(decl, name, dc, nativeDecl);
      if (declaredNative && nativeDecl)
        return nativeDecl;

      auto access = AccessLevel::Open;
      if (decl->hasAttr<clang::ObjCSubclassingRestrictedAttr>() &&
          Impl.SwiftContext.isSwiftVersionAtLeast(5)) {
        access = AccessLevel::Public;
      }

      // Create the class declaration and record it.
      auto result = Impl.createDeclWithClangNode<ClassDecl>(
          decl, access, Impl.importSourceLoc(decl->getBeginLoc()), name,
          Impl.importSourceLoc(decl->getLocation()), None, nullptr, dc);

      // Import generic arguments, if any.
      if (auto gpImportResult = importObjCGenericParams(decl, dc)) {
        auto genericParams = *gpImportResult;
        if (genericParams) {
          result->getASTContext().evaluator.cacheOutput(
                GenericParamListRequest{result}, std::move(genericParams));

          auto sig = Impl.buildGenericSignature(genericParams, dc);
          result->setGenericSignature(sig);
        }
      } else {
        return nullptr;
      }

      Impl.ImportedDecls[{decl->getCanonicalDecl(), getVersion()}] = result;
      addObjCAttribute(result, Impl.importIdentifier(decl->getIdentifier()));

      if (declaredNative)
        markMissingSwiftDecl(result);
      if (decl->getAttr<clang::ObjCRuntimeVisibleAttr>()) {
        result->setForeignClassKind(ClassDecl::ForeignKind::RuntimeOnly);
      }

      // If this Objective-C class has a supertype, import it.
      SmallVector<TypeLoc, 4> inheritedTypes;
      Type superclassType;
      if (decl->getSuperClass()) {
        clang::QualType clangSuperclassType =
          decl->getSuperClassType()->stripObjCKindOfTypeAndQuals(clangCtx);
        clangSuperclassType =
          clangCtx.getObjCObjectPointerType(clangSuperclassType);
        superclassType = Impl.importTypeIgnoreIUO(
            clangSuperclassType, ImportTypeKind::Abstract, isInSystemModule(dc),
            Bridgeability::None);
        if (superclassType) {
          assert(superclassType->is<ClassType>() ||
                 superclassType->is<BoundGenericClassType>());
          inheritedTypes.push_back(TypeLoc::withoutLoc(superclassType));
        }
      }
      result->setSuperclass(superclassType);

      // Import protocols this class conforms to.
      importObjCProtocols(result, decl->getReferencedProtocols(),
                          inheritedTypes);
      result->setInherited(Impl.SwiftContext.AllocateCopy(inheritedTypes));

      // Add inferred attributes.
#define INFERRED_ATTRIBUTES(ModuleName, ClassName, AttributeSet)               \
  if (name.str().equals(#ClassName) &&                                         \
      result->getParentModule()->getName().str().equals(#ModuleName)) {        \
    using namespace inferred_attributes;                                       \
    addInferredAttributes(result, AttributeSet);                               \
  }
#include "InferredAttributes.def"

      if (decl->isArcWeakrefUnavailable())
        result->setIsIncompatibleWithWeakReferences();

      result->setHasMissingVTableEntries(false);
      result->setMemberLoader(&Impl, 0);

      return result;
    }

    Decl *VisitObjCImplDecl(const clang::ObjCImplDecl *decl) {
      // Implementations of Objective-C classes and categories are not
      // reflected into Swift.
      return nullptr;
    }

    Decl *VisitObjCPropertyDecl(const clang::ObjCPropertyDecl *decl) {
      auto dc = Impl.importDeclContextOf(decl, decl->getDeclContext());
      if (!dc)
        return nullptr;

      // While importing the DeclContext, we might have imported the decl
      // itself.
      if (auto Known = Impl.importDeclCached(decl, getVersion()))
        return Known;

      return importObjCPropertyDecl(decl, dc);
    }

    /// Hack: Handle the case where a property is declared \c readonly in the
    /// main class interface (either explicitly or because of an adopted
    /// protocol) and then \c readwrite in a category/extension.
    ///
    /// \see VisitObjCPropertyDecl
    void handlePropertyRedeclaration(VarDecl *original,
                                     const clang::ObjCPropertyDecl *redecl) {
      // If the property isn't from Clang, we can't safely update it.
      if (!original->hasClangNode())
        return;

      // If the original declaration was implicit, we may want to change that.
      if (original->isImplicit() && !redecl->isImplicit() &&
          !isa<clang::ObjCProtocolDecl>(redecl->getDeclContext()))
        original->setImplicit(false);

      if (!original->getAttrs().hasAttribute<ReferenceOwnershipAttr>() &&
          !original->getAttrs().hasAttribute<NSCopyingAttr>()) {
        applyPropertyOwnership(original,
                               redecl->getPropertyAttributesAsWritten());
      }

      auto clangSetter = redecl->getSetterMethodDecl();
      if (!clangSetter)
        return;

      // The only other transformation we know how to do safely is add a
      // setter. If the property is already settable, we're done.
      if (original->isSettable(nullptr))
        return;

      AccessorDecl *setter = importAccessor(clangSetter,
                                            original, AccessorKind::Set,
                                            original->getDeclContext());
      if (!setter)
        return;

      // Check that the redeclared property's setter uses the same type as the
      // original property. Objective-C can get away with the types being
      // different (usually in something like nullability), but for Swift it's
      // an AST invariant that's assumed and asserted elsewhere. If the type is
      // different, just drop the setter, and leave the property as get-only.
      assert(setter->getParameters()->size() == 1);
      const ParamDecl *param = setter->getParameters()->get(0);
      if (!param->getInterfaceType()->isEqual(original->getInterfaceType()))
        return;

      original->setComputedSetter(setter);
    }

    Decl *importObjCPropertyDecl(const clang::ObjCPropertyDecl *decl,
                                DeclContext *dc) {
      assert(dc);

      Optional<ImportedName> correctSwiftName;
      auto name = importFullName(decl, correctSwiftName)
                      .getDeclName()
                      .getBaseIdentifier();
      if (name.empty())
        return nullptr;

      if (shouldImportPropertyAsAccessors(decl))
        return nullptr;

      VarDecl *overridden = nullptr;
      // Check whether there is a function with the same name as this
      // property. If so, suppress the property; the user will have to use
      // the methods directly, to avoid ambiguities.
      if (auto *subject = dc->getSelfClassDecl()) {
        if (auto *classDecl = dyn_cast<ClassDecl>(dc)) {
          // Start looking into the superclass.
          subject = classDecl->getSuperclassDecl();
        }

        bool foundMethod = false;
        std::tie(overridden, foundMethod)
          = identifyNearestOverriddenDecl(Impl, dc, decl, name, subject);

        if (foundMethod && !overridden)
          return nullptr;

        if (overridden) {
          const DeclContext *overrideContext = overridden->getDeclContext();
          // It's okay to compare interface types directly because Objective-C
          // does not have constrained extensions.
          if (overrideContext != dc && overridden->hasClangNode() &&
              overrideContext->getSelfNominalTypeDecl()
                == dc->getSelfNominalTypeDecl()) {
            // We've encountered a redeclaration of the property.
            handlePropertyRedeclaration(overridden, decl);
            return nullptr;
          }
        }

        // Try searching the class for a property redeclaration. We can use
        // the redeclaration to refine the already-imported property with a
        // setter and also cut off any double-importing behavior.
        auto *redecl
            = identifyPropertyRedeclarationPoint(Impl, decl,
                                                 dc->getSelfClassDecl(), name);
        if (redecl) {
          handlePropertyRedeclaration(redecl, decl);
          return nullptr;
        }
      }

      auto importedType = Impl.importPropertyType(decl, isInSystemModule(dc));
      if (!importedType)
        return nullptr;

      // Check whether the property already got imported.
      if (dc == Impl.importDeclContextOf(decl, decl->getDeclContext())) {
        auto known = Impl.ImportedDecls.find({decl->getCanonicalDecl(),
                                              getVersion()});
        if (known != Impl.ImportedDecls.end())
          return known->second;
      }

      auto type = importedType.getType();
      auto result = Impl.createDeclWithClangNode<VarDecl>(decl,
          getOverridableAccessLevel(dc),
          /*IsStatic*/decl->isClassProperty(), VarDecl::Introducer::Var,
          /*IsCaptureList*/false, Impl.importSourceLoc(decl->getLocation()),
          name, dc);
      result->setInterfaceType(type);
      Impl.recordImplicitUnwrapForDecl(result,
                                       importedType.isImplicitlyUnwrapped());

      // Recover from a missing getter in no-asserts builds. We're still not
      // sure under what circumstances this occurs, but we shouldn't crash.
      auto clangGetter = decl->getGetterMethodDecl();
      assert(clangGetter && "ObjC property without getter");
      if (!clangGetter)
        return nullptr;

      // Import the getter.
      AccessorDecl *getter = importAccessor(clangGetter, result,
                                            AccessorKind::Get, dc);
      if (!getter)
        return nullptr;

      // Import the setter, if there is one.
      AccessorDecl *setter = nullptr;
      if (auto clangSetter = decl->getSetterMethodDecl()) {
        setter = importAccessor(clangSetter, result, AccessorKind::Set, dc);
        if (!setter)
          return nullptr;
      }

      // Turn this into a computed property.
      // FIXME: Fake locations for '{' and '}'?
      result->setIsSetterMutating(false);
      makeComputed(result, getter, setter);
      addObjCAttribute(result, Impl.importIdentifier(decl->getIdentifier()));
      applyPropertyOwnership(result, decl->getPropertyAttributesAsWritten());

      // Handle attributes.
      if (decl->hasAttr<clang::IBOutletAttr>())
        result->getAttrs().add(
            new (Impl.SwiftContext) IBOutletAttr(/*IsImplicit=*/false));
      if (decl->getPropertyImplementation() == clang::ObjCPropertyDecl::Optional
          && isa<ProtocolDecl>(dc) &&
          !result->getAttrs().hasAttribute<OptionalAttr>())
        result->getAttrs().add(new (Impl.SwiftContext)
                                      OptionalAttr(/*implicit*/false));
      // FIXME: Handle IBOutletCollection.

      // Only record overrides of class members.
      if (overridden) {
        result->setOverriddenDecl(overridden);
        getter->setOverriddenDecl(overridden->getParsedAccessor(AccessorKind::Get));
        if (auto parentSetter = overridden->getParsedAccessor(AccessorKind::Set))
          if (setter)
            setter->setOverriddenDecl(parentSetter);
      }

      // If this is a compatibility stub, mark it as such.
      if (correctSwiftName)
        markAsVariant(result, *correctSwiftName);

      recordMemberInContext(dc, result);
      return result;
    }

    Decl *
    VisitObjCCompatibleAliasDecl(const clang::ObjCCompatibleAliasDecl *decl) {
      // Import Objective-C's @compatibility_alias as typealias.
      EffectiveClangContext effectiveContext(decl->getDeclContext()->getRedeclContext());
      auto dc = Impl.importDeclContextOf(decl, effectiveContext);
      if (!dc) return nullptr;

      Optional<ImportedName> correctSwiftName;
      auto importedName = importFullName(decl, correctSwiftName);
      auto name = importedName.getDeclName().getBaseIdentifier();

      if (name.empty()) return nullptr;

      auto importedDecl =
          Impl.importDecl(decl->getClassInterface(), getActiveSwiftVersion());
      auto typeDecl = dyn_cast_or_null<TypeDecl>(importedDecl);
      if (!typeDecl) return nullptr;

      // Create typealias.
      TypeAliasDecl *typealias = nullptr;
      typealias = Impl.createDeclWithClangNode<TypeAliasDecl>(
                    decl, AccessLevel::Public,
                    Impl.importSourceLoc(decl->getBeginLoc()),
                    SourceLoc(), name,
                    Impl.importSourceLoc(decl->getLocation()),
                    /*genericparams=*/nullptr, dc);

      if (auto *GTD = dyn_cast<GenericTypeDecl>(typeDecl)) {
        typealias->setGenericSignature(GTD->getGenericSignature());
        if (GTD->isGeneric()) {
          typealias->getASTContext().evaluator.cacheOutput(
                GenericParamListRequest{typealias},
                std::move(GTD->getGenericParams()->clone(typealias)));
        }
      }

      typealias->setUnderlyingType(typeDecl->getDeclaredInterfaceType());
      return typealias;
    }

    Decl *VisitLinkageSpecDecl(const clang::LinkageSpecDecl *decl) {
      // Linkage specifications are not imported.
      return nullptr;
    }

    Decl *VisitObjCPropertyImplDecl(const clang::ObjCPropertyImplDecl *decl) {
      // @synthesize and @dynamic are not imported, since they are not part
      // of the interface to a class.
      return nullptr;
    }

    Decl *VisitFileScopeAsmDecl(const clang::FileScopeAsmDecl *decl) {
      return nullptr;
    }

    Decl *VisitAccessSpecDecl(const clang::AccessSpecDecl *decl) {
      return nullptr;
    }

    Decl *VisitFriendDecl(const clang::FriendDecl *decl) {
      // Friends are not imported; Swift has a different access control
      // mechanism.
      return nullptr;
    }

    Decl *VisitFriendTemplateDecl(const clang::FriendTemplateDecl *decl) {
      // Friends are not imported; Swift has a different access control
      // mechanism.
      return nullptr;
    }

    Decl *VisitStaticAssertDecl(const clang::StaticAssertDecl *decl) {
      // Static assertions are an implementation detail.
      return nullptr;
    }

    Decl *VisitBlockDecl(const clang::BlockDecl *decl) {
      // Blocks are not imported (although block types can be imported).
      return nullptr;
    }

    Decl *VisitClassScopeFunctionSpecializationDecl(
                 const clang::ClassScopeFunctionSpecializationDecl *decl) {
      // Note: templates are not imported.
      return nullptr;
    }

    Decl *VisitImportDecl(const clang::ImportDecl *decl) {
      // Transitive module imports are not handled at the declaration level.
      // Rather, they are understood from the module itself.
      return nullptr;
    }
  };
} // end anonymous namespace

/// Try to strip "Mutable" out of a type name.
static clang::IdentifierInfo *
getImmutableCFSuperclassName(const clang::TypedefNameDecl *decl, clang::ASTContext &ctx) {
  StringRef name = decl->getName();

  // Split at the first occurrence of "Mutable".
  StringRef _mutable = "Mutable";
  auto mutableIndex = camel_case::findWord(name, _mutable);
  if (mutableIndex == StringRef::npos)
    return nullptr;

  StringRef namePrefix = name.substr(0, mutableIndex);
  StringRef nameSuffix = name.substr(mutableIndex + _mutable.size());

  // Abort if "Mutable" appears twice.
  if (camel_case::findWord(nameSuffix, _mutable) != StringRef::npos)
    return nullptr;

  llvm::SmallString<128> buffer;
  buffer += namePrefix;
  buffer += nameSuffix;
  return &ctx.Idents.get(buffer.str());
}

/// Check whether this CF typedef is a Mutable type, and if so,
/// look for a non-Mutable typedef.
///
/// If the "subclass" is:
///   typedef struct __foo *XXXMutableYYY;
/// then we look for a "superclass" that matches:
///   typedef const struct __foo *XXXYYY;
static Type findImmutableCFSuperclass(ClangImporter::Implementation &impl,
                                      const clang::TypedefNameDecl *decl,
                                      CFPointeeInfo subclassInfo) {
  // If this type is already immutable, it has no immutable
  // superclass.
  if (subclassInfo.isConst())
    return Type();

  // If this typedef name does not contain "Mutable", it has no
  // immutable superclass.
  auto superclassName =
      getImmutableCFSuperclassName(decl, impl.getClangASTContext());
  if (!superclassName)
    return Type();

  // Look for a typedef that successfully classifies as a CF
  // typedef with the same underlying record.
  auto superclassTypedef = impl.lookupTypedef(superclassName);
  if (!superclassTypedef)
    return Type();
  auto superclassInfo = CFPointeeInfo::classifyTypedef(superclassTypedef);
  if (!superclassInfo || !superclassInfo.isRecord() ||
      !declaresSameEntity(superclassInfo.getRecord(), subclassInfo.getRecord()))
    return Type();

  // Try to import the superclass.
  Decl *importedSuperclassDecl =
      impl.importDeclReal(superclassTypedef, impl.CurrentVersion);
  if (!importedSuperclassDecl)
    return Type();

  auto importedSuperclass =
      cast<TypeDecl>(importedSuperclassDecl)->getDeclaredInterfaceType();
  assert(importedSuperclass->is<ClassType>() && "must have class type");
  return importedSuperclass;
}

/// Attempt to find a superclass for the given CF typedef.
static Type findCFSuperclass(ClangImporter::Implementation &impl,
                             const clang::TypedefNameDecl *decl,
                             CFPointeeInfo info) {
  if (Type immutable = findImmutableCFSuperclass(impl, decl, info))
    return immutable;

  // TODO: use NSObject if it exists?
  return Type();
}

ClassDecl *
SwiftDeclConverter::importCFClassType(const clang::TypedefNameDecl *decl,
                                      Identifier className, CFPointeeInfo info,
                                      EffectiveClangContext effectiveContext) {
  auto dc = Impl.importDeclContextOf(decl, effectiveContext);
  if (!dc)
    return nullptr;

  Type superclass = findCFSuperclass(Impl, decl, info);

  // TODO: maybe use NSObject as the superclass if we can find it?
  // TODO: try to find a non-mutable type to use as the superclass.

  auto theClass = Impl.createDeclWithClangNode<ClassDecl>(
      decl, AccessLevel::Public, SourceLoc(), className, SourceLoc(), None,
      nullptr, dc);
  theClass->setSuperclass(superclass);
  theClass->setAddedImplicitInitializers(); // suppress all initializers
  theClass->setHasMissingVTableEntries(false);
  theClass->setForeignClassKind(ClassDecl::ForeignKind::CFType);
  addObjCAttribute(theClass, None);

  if (superclass) {
    SmallVector<TypeLoc, 4> inheritedTypes;
    inheritedTypes.push_back(TypeLoc::withoutLoc(superclass));
    theClass->setInherited(Impl.SwiftContext.AllocateCopy(inheritedTypes));
  }

  addSynthesizedProtocolAttrs(Impl, theClass, {KnownProtocolKind::CFObject});

  // Look for bridging attributes on the clang record.  We can
  // just check the most recent redeclaration, which will inherit
  // any attributes from earlier declarations.
  auto record = info.getRecord()->getMostRecentDecl();
  if (info.isConst()) {
    if (auto attr = record->getAttr<clang::ObjCBridgeAttr>()) {
      // Record the Objective-C class to which this CF type is toll-free
      // bridged.
      if (ClassDecl *objcClass = dynCastIgnoringCompatibilityAlias<ClassDecl>(
              Impl.importDeclByName(attr->getBridgedType()->getName()))) {
        theClass->getAttrs().add(new (Impl.SwiftContext)
                                     ObjCBridgedAttr(objcClass));
      }
    }
  } else {
    if (auto attr = record->getAttr<clang::ObjCBridgeMutableAttr>()) {
      // Record the Objective-C class to which this CF type is toll-free
      // bridged.
      if (ClassDecl *objcClass = dynCastIgnoringCompatibilityAlias<ClassDecl>(
              Impl.importDeclByName(attr->getBridgedType()->getName()))) {
        theClass->getAttrs().add(new (Impl.SwiftContext)
                                     ObjCBridgedAttr(objcClass));
      }
    }
  }

  return theClass;
}

Decl *SwiftDeclConverter::importCompatibilityTypeAlias(
    const clang::NamedDecl *decl,
    ImportedName compatibilityName,
    ImportedName correctSwiftName) {
  // Import the referenced declaration. If it doesn't come in as a type,
  // we don't care.
  Decl *importedDecl = nullptr;
  if (getVersion() >= getActiveSwiftVersion())
    importedDecl = Impl.importDecl(decl, ImportNameVersion::forTypes());
  if (!importedDecl && getVersion() != getActiveSwiftVersion())
    importedDecl = Impl.importDecl(decl, getActiveSwiftVersion());
  auto typeDecl = dyn_cast_or_null<TypeDecl>(importedDecl);
  if (!typeDecl)
    return nullptr;

  auto dc = Impl.importDeclContextOf(decl,
                                     compatibilityName.getEffectiveContext());
  if (!dc)
    return nullptr;

  // Create the type alias.
  auto alias = Impl.createDeclWithClangNode<TypeAliasDecl>(
      decl, AccessLevel::Public, Impl.importSourceLoc(decl->getBeginLoc()),
      SourceLoc(), compatibilityName.getDeclName().getBaseIdentifier(),
      Impl.importSourceLoc(decl->getLocation()), /*generic params*/nullptr, dc);

  auto *GTD = dyn_cast<GenericTypeDecl>(typeDecl);
  if (GTD && !isa<ProtocolDecl>(GTD)) {
    alias->setGenericSignature(GTD->getGenericSignature());
    if (GTD->isGeneric()) {
      alias->getASTContext().evaluator.cacheOutput(
            GenericParamListRequest{alias},
            std::move(GTD->getGenericParams()->clone(alias)));
    }
  }

  alias->setUnderlyingType(typeDecl->getDeclaredInterfaceType());
  
  // Record that this is the official version of this declaration.
  Impl.ImportedDecls[{decl->getCanonicalDecl(), getVersion()}] = alias;
  markAsVariant(alias, correctSwiftName);
  return alias;
}

namespace {
  template<typename D>
  bool inheritanceListContainsProtocol(D decl, const ProtocolDecl *proto) {
    bool anyObject = false;
    for (const auto &found :
            getDirectlyInheritedNominalTypeDecls(decl, anyObject)) {
      if (auto protoDecl = dyn_cast<ProtocolDecl>(found.Item))
        if (protoDecl == proto || protoDecl->inheritsFrom(proto))
          return true;
    }

    return false;
  }
}

static bool conformsToProtocolInOriginalModule(NominalTypeDecl *nominal,
                                               const ProtocolDecl *proto,
                                               ModuleDecl *foundationModule) {
  auto &ctx = nominal->getASTContext();

  if (inheritanceListContainsProtocol(nominal, proto))
    return true;

  for (auto attr : nominal->getAttrs().getAttributes<SynthesizedProtocolAttr>())
    if (auto *otherProto = ctx.getProtocol(attr->getProtocolKind()))
      if (otherProto == proto || otherProto->inheritsFrom(proto))
        return true;

  // Only consider extensions from the original module...or from an overlay
  // or the Swift half of a mixed-source framework.
  const DeclContext *containingFile = nominal->getModuleScopeContext();
  ModuleDecl *originalModule = containingFile->getParentModule();

  ModuleDecl *overlayModule = nullptr;
  if (auto *clangUnit = dyn_cast<ClangModuleUnit>(containingFile))
    overlayModule = clangUnit->getOverlayModule();

  for (ExtensionDecl *extension : nominal->getExtensions()) {
    ModuleDecl *extensionModule = extension->getParentModule();
    if (extensionModule != originalModule && extensionModule != overlayModule &&
        extensionModule != foundationModule) {
      continue;
    }
    if (inheritanceListContainsProtocol(extension, proto))
      return true;
  }

  return false;
}

Decl *
SwiftDeclConverter::importSwiftNewtype(const clang::TypedefNameDecl *decl,
                                       clang::SwiftNewtypeAttr *newtypeAttr,
                                       DeclContext *dc, Identifier name) {
  // The only (current) difference between swift_newtype(struct) and
  // swift_newtype(enum), until we can get real enum support, is that enums
  // have no un-labeled inits(). This is because enums are to be considered
  // closed, and if constructed from a rawValue, should be very explicit.
  bool unlabeledCtor = false;

  switch (newtypeAttr->getNewtypeKind()) {
  case clang::SwiftNewtypeAttr::NK_Enum:
    unlabeledCtor = false;
    // TODO: import as enum instead
    break;

  case clang::SwiftNewtypeAttr::NK_Struct:
    unlabeledCtor = true;
    break;
    // No other cases yet
  }

  auto &ctx = Impl.SwiftContext;
  auto Loc = Impl.importSourceLoc(decl->getLocation());

  auto structDecl = Impl.createDeclWithClangNode<StructDecl>(
      decl, AccessLevel::Public, Loc, name, Loc, None, nullptr, dc);

  // Import the type of the underlying storage
  auto storedUnderlyingType = Impl.importTypeIgnoreIUO(
      decl->getUnderlyingType(), ImportTypeKind::Value, isInSystemModule(dc),
      Bridgeability::None, OTK_None);

  if (!storedUnderlyingType)
    return nullptr;

  if (auto objTy = storedUnderlyingType->getOptionalObjectType())
    storedUnderlyingType = objTy;

  // If the type is Unmanaged, that is it is not CF ARC audited,
  // we will store the underlying type and leave it up to the use site
  // to determine whether to use this new_type, or an Unmanaged<CF...> type.
  if (auto genericType = storedUnderlyingType->getAs<BoundGenericType>()) {
    if (genericType->getDecl() == Impl.SwiftContext.getUnmanagedDecl()) {
      assert(genericType->getGenericArgs().size() == 1 && "other args?");
      storedUnderlyingType = genericType->getGenericArgs()[0];
    }
  }

  // Find a bridged type, which may be different
  auto computedPropertyUnderlyingType = Impl.importTypeIgnoreIUO(
      decl->getUnderlyingType(), ImportTypeKind::Property, isInSystemModule(dc),
      Bridgeability::Full, OTK_None);
  if (auto objTy = computedPropertyUnderlyingType->getOptionalObjectType())
    computedPropertyUnderlyingType = objTy;

  bool isBridged =
      !storedUnderlyingType->isEqual(computedPropertyUnderlyingType);

  // Determine the set of protocols to which the synthesized
  // type will conform.
  SmallVector<KnownProtocolKind, 4> synthesizedProtocols;

  // Local function to add a known protocol.
  auto addKnown = [&](KnownProtocolKind kind) {
    synthesizedProtocols.push_back(kind);
  };

  // Add conformances that are always available.
  addKnown(KnownProtocolKind::RawRepresentable);
  addKnown(KnownProtocolKind::SwiftNewtypeWrapper);

  // Local function to add a known protocol only when the
  // underlying type conforms to it.
  auto computedNominal = computedPropertyUnderlyingType->getAnyNominal();
  auto transferKnown = [&](KnownProtocolKind kind) {
    if (!computedNominal)
      return false;

    auto proto = ctx.getProtocol(kind);
    if (!proto)
      return false;

    // Break circularity by only looking for declared conformances in the
    // original module, or possibly its overlay.
    if (conformsToProtocolInOriginalModule(computedNominal, proto,
                                           Impl.tryLoadFoundationModule())) {
      synthesizedProtocols.push_back(kind);
      return true;
    }

    return false;
  };

  // Transfer conformances. Each of these needs a forwarding
  // implementation in the standard library.
  transferKnown(KnownProtocolKind::Equatable);
  transferKnown(KnownProtocolKind::Hashable);
  bool hasObjCBridgeable =
      transferKnown(KnownProtocolKind::ObjectiveCBridgeable);
  bool wantsObjCBridgeableTypealias = hasObjCBridgeable && isBridged;

  // Wrappers around ObjC classes and protocols are also bridgeable.
  if (!hasObjCBridgeable) {
    if (isBridged) {
      if (auto *proto = dyn_cast_or_null<ProtocolDecl>(computedNominal))
        if (proto->getKnownProtocolKind() == KnownProtocolKind::Error)
          hasObjCBridgeable = true;
    } else {
      if (auto *objcClass = dyn_cast_or_null<ClassDecl>(computedNominal)) {
        switch (objcClass->getForeignClassKind()) {
        case ClassDecl::ForeignKind::Normal:
        case ClassDecl::ForeignKind::RuntimeOnly:
          if (objcClass->hasClangNode())
            hasObjCBridgeable = true;
          break;
        case ClassDecl::ForeignKind::CFType:
          break;
        }
      } else if (storedUnderlyingType->isObjCExistentialType()) {
        hasObjCBridgeable = true;
      }
    }

    if (hasObjCBridgeable) {
      addKnown(KnownProtocolKind::ObjectiveCBridgeable);
      wantsObjCBridgeableTypealias = true;
    }
  }

  if (!isBridged) {
    // Simple, our stored type is equivalent to our computed
    // type.
    auto options = getDefaultMakeStructRawValuedOptions();
    if (unlabeledCtor)
      options |= MakeStructRawValuedFlags::MakeUnlabeledValueInit;

    makeStructRawValued(Impl, structDecl, storedUnderlyingType,
                        synthesizedProtocols, options);
  } else {
    // We need to make a stored rawValue or storage type, and a
    // computed one of bridged type.
    makeStructRawValuedWithBridge(Impl, structDecl, storedUnderlyingType,
                                  computedPropertyUnderlyingType,
                                  synthesizedProtocols,
                                  /*makeUnlabeledValueInit=*/unlabeledCtor);
  }

  if (wantsObjCBridgeableTypealias) {
    addSynthesizedTypealias(structDecl, ctx.Id_ObjectiveCType,
                            storedUnderlyingType);
  }

  Impl.ImportedDecls[{decl->getCanonicalDecl(), getVersion()}] = structDecl;
  return structDecl;
}

Decl *SwiftDeclConverter::importEnumCase(const clang::EnumConstantDecl *decl,
                                         const clang::EnumDecl *clangEnum,
                                         EnumDecl *theEnum,
                                         Decl *correctDecl) {
  auto &context = Impl.SwiftContext;
  Optional<ImportedName> correctSwiftName;
  auto name =
      importFullName(decl, correctSwiftName).getDeclName().getBaseIdentifier();
  if (name.empty())
    return nullptr;

  if (correctSwiftName) {
    // We're creating a compatibility stub. Treat it as an enum case alias.
    auto correctCase = dyn_cast_or_null<EnumElementDecl>(correctDecl);
    if (!correctCase)
      return nullptr;

    // If the correct declaration was unavailable, don't map to it.
    // FIXME: This eliminates spurious errors, but affects QoI.
    if (correctCase->getAttrs().isUnavailable(Impl.SwiftContext))
      return nullptr;

    auto compatibilityCase =
        importEnumCaseAlias(name, decl, correctCase, clangEnum, theEnum);
    if (compatibilityCase)
      markAsVariant(compatibilityCase, *correctSwiftName);

    return compatibilityCase;
  }

  // Use the constant's underlying value as its raw value in Swift.
  bool negative = false;
  llvm::APSInt rawValue = decl->getInitVal();

  if (clangEnum->getIntegerType()->isSignedIntegerOrEnumerationType() &&
      rawValue.slt(0)) {
    rawValue = -rawValue;
    negative = true;
  }
  llvm::SmallString<12> rawValueText;
  rawValue.toString(rawValueText, 10, /*signed*/ false);
  StringRef rawValueTextC = context.AllocateCopy(StringRef(rawValueText));
  auto rawValueExpr =
      new (context) IntegerLiteralExpr(rawValueTextC, SourceLoc(),
                                       /*implicit*/ false);
  if (negative)
    rawValueExpr->setNegative(SourceLoc());

  auto element = Impl.createDeclWithClangNode<EnumElementDecl>(
      decl, AccessLevel::Public, SourceLoc(), name, nullptr,
      SourceLoc(), rawValueExpr, theEnum);

  Impl.importAttributes(decl, element);

  return element;
}

Decl *
SwiftDeclConverter::importOptionConstant(const clang::EnumConstantDecl *decl,
                                         const clang::EnumDecl *clangEnum,
                                         NominalTypeDecl *theStruct) {
  Optional<ImportedName> correctSwiftName;
  ImportedName nameInfo = importFullName(decl, correctSwiftName);
  Identifier name = nameInfo.getDeclName().getBaseIdentifier();
  if (name.empty())
    return nullptr;

  // Create the constant.
  auto convertKind = ConstantConvertKind::Construction;
  if (isa<EnumDecl>(theStruct))
    convertKind = ConstantConvertKind::ConstructionWithUnwrap;
  Decl *CD = Impl.createConstant(
      name, theStruct, theStruct->getDeclaredInterfaceType(),
      clang::APValue(decl->getInitVal()), convertKind, /*isStatic*/ true, decl);
  Impl.importAttributes(decl, CD);

  // NS_OPTIONS members that have a value of 0 (typically named "None") do
  // not operate as a set-like member.  Mark them unavailable with a message
  // that says that they should be used as [].
  if (decl->getInitVal() == 0 && !nameInfo.hasCustomName() &&
      !CD->getAttrs().isUnavailable(Impl.SwiftContext)) {
    /// Create an AvailableAttr that indicates specific availability
    /// for all platforms.
    auto attr = AvailableAttr::createPlatformAgnostic(
        Impl.SwiftContext, "use [] to construct an empty option set");
    CD->getAttrs().add(attr);
  }

  // If this is a compatibility stub, mark it as such.
  if (correctSwiftName)
    markAsVariant(CD, *correctSwiftName);

  return CD;
}

Decl *SwiftDeclConverter::importEnumCaseAlias(
    Identifier name, const clang::EnumConstantDecl *alias, ValueDecl *original,
    const clang::EnumDecl *clangEnum, NominalTypeDecl *importedEnum,
    DeclContext *importIntoDC) {
  if (name.empty())
    return nullptr;

  // Default the DeclContext to the enum type.
  if (!importIntoDC)
    importIntoDC = importedEnum;

  Type importedEnumTy = importedEnum->getDeclaredInterfaceType();
  auto typeRef = TypeExpr::createImplicit(importedEnumTy, Impl.SwiftContext);

  Expr *result = nullptr;
  if (auto *enumElt = dyn_cast<EnumElementDecl>(original)) {
    assert(!enumElt->hasAssociatedValues());

    // Construct the original constant. Enum constants without payloads look
    // like simple values, but actually have type 'MyEnum.Type -> MyEnum'.
    auto constantRef =
        new (Impl.SwiftContext) DeclRefExpr(enumElt, DeclNameLoc(),
                                            /*implicit*/ true);
    constantRef->setType(enumElt->getInterfaceType());

    auto instantiate = new (Impl.SwiftContext)
        DotSyntaxCallExpr(constantRef, SourceLoc(), typeRef);
    instantiate->setType(importedEnumTy);
    instantiate->setThrows(false);

    result = instantiate;
  } else {
    assert(isa<VarDecl>(original));

    result =
        new (Impl.SwiftContext) MemberRefExpr(typeRef, SourceLoc(),
                                              original, DeclNameLoc(),
                                              /*implicit*/ true);
    result->setType(original->getInterfaceType());
  }

  Decl *CD = Impl.createConstant(name, importIntoDC, importedEnumTy,
                                 result, ConstantConvertKind::None,
                                 /*isStatic*/ true, alias);
  Impl.importAttributes(alias, CD);
  return CD;
}

NominalTypeDecl *
SwiftDeclConverter::importAsOptionSetType(DeclContext *dc, Identifier name,
                                          const clang::EnumDecl *decl) {
  ASTContext &ctx = Impl.SwiftContext;

  // Compute the underlying type.
  auto underlyingType = Impl.importTypeIgnoreIUO(
      decl->getIntegerType(), ImportTypeKind::Enum, isInSystemModule(dc),
      Bridgeability::None);
  if (!underlyingType)
    return nullptr;

  auto Loc = Impl.importSourceLoc(decl->getLocation());

  // Create a struct with the underlying type as a field.
  auto structDecl = Impl.createDeclWithClangNode<StructDecl>(
      decl, AccessLevel::Public, Loc, name, Loc, None, nullptr, dc);

  makeStructRawValued(Impl, structDecl, underlyingType,
                      {KnownProtocolKind::OptionSet});
  auto selfType = structDecl->getDeclaredInterfaceType();
  addSynthesizedTypealias(structDecl, ctx.Id_Element, selfType);
  addSynthesizedTypealias(structDecl, ctx.Id_ArrayLiteralElement, selfType);
  return structDecl;
}

Decl *SwiftDeclConverter::importGlobalAsInitializer(
    const clang::FunctionDecl *decl,
    DeclName name,
    DeclContext *dc,
    CtorInitializerKind initKind,
    Optional<ImportedName> correctSwiftName) {
  // TODO: Should this be an error? How can this come up?
  assert(dc->isTypeContext() && "cannot import as member onto non-type");

  // Check for some invalid imports
  if (dc->getSelfProtocolDecl()) {
    // FIXME: clang source location
    Impl.SwiftContext.Diags.diagnose({}, diag::swift_name_protocol_static,
                                     /*isInit=*/true);
    Impl.SwiftContext.Diags.diagnose({}, diag::note_while_importing,
                                     decl->getName());
    return nullptr;
  }

  bool allowNSUIntegerAsInt =
      Impl.shouldAllowNSUIntegerAsInt(isInSystemModule(dc), decl);

  ArrayRef<Identifier> argNames = name.getArgumentNames();

  ParameterList *parameterList = nullptr;
  if (argNames.size() == 1 && decl->getNumParams() == 0) {
    // Special case: We need to create an empty first parameter for our
    // argument label
    auto *paramDecl =
        new (Impl.SwiftContext) ParamDecl(
            SourceLoc(), SourceLoc(), argNames.front(),
            SourceLoc(), argNames.front(), dc);
    paramDecl->setSpecifier(ParamSpecifier::Default);
    paramDecl->setInterfaceType(Impl.SwiftContext.TheEmptyTupleType);

    parameterList = ParameterList::createWithoutLoc(paramDecl);
  } else {
    parameterList = Impl.importFunctionParameterList(
        dc, decl, {decl->param_begin(), decl->param_end()}, decl->isVariadic(),
        allowNSUIntegerAsInt, argNames);
  }
  if (!parameterList)
    return nullptr;

  auto importedType =
      Impl.importFunctionReturnType(dc, decl, allowNSUIntegerAsInt);

  // Update the failability appropriately based on the imported method type.
  bool failable = false, isIUO = false;
  if (importedType.isImplicitlyUnwrapped()) {
    assert(importedType.getType()->getOptionalObjectType());
    failable = true;
    isIUO = true;
  } else if (importedType.getType()->getOptionalObjectType()) {
    failable = true;
  }

  auto result = Impl.createDeclWithClangNode<ConstructorDecl>(
      decl, AccessLevel::Public, name, /*NameLoc=*/SourceLoc(),
      failable, /*FailabilityLoc=*/SourceLoc(),
      /*Throws=*/false, /*ThrowsLoc=*/SourceLoc(), /*ThrowsType=*/nullptr, parameterList,
      /*GenericParams=*/nullptr, dc);
  result->setImplicitlyUnwrappedOptional(isIUO);
  result->getASTContext().evaluator.cacheOutput(InitKindRequest{result},
                                                std::move(initKind));
  result->setImportAsStaticMember();

  Impl.recordImplicitUnwrapForDecl(result,
                                   importedType.isImplicitlyUnwrapped());
  result->setOverriddenDecls({ });
  result->setIsObjC(false);
  result->setIsDynamic(false);

  finishFuncDecl(decl, result);
  if (correctSwiftName)
    markAsVariant(result, *correctSwiftName);
  return result;
}


/// Create an implicit property given the imported name of one of
/// the accessors.
VarDecl *
SwiftDeclConverter::getImplicitProperty(ImportedName importedName,
                                         const clang::FunctionDecl *accessor) {
  // Check whether we already know about the property.
  auto knownProperty = Impl.FunctionsAsProperties.find(accessor);
  if (knownProperty != Impl.FunctionsAsProperties.end())
    return knownProperty->second;

  // Determine whether we have the getter or setter.
  const clang::FunctionDecl *getter = nullptr;
  ImportedName getterName;
  Optional<ImportedName> swift3GetterName;
  const clang::FunctionDecl *setter = nullptr;
  ImportedName setterName;
  Optional<ImportedName> swift3SetterName;
  switch (importedName.getAccessorKind()) {
  case ImportedAccessorKind::None:
  case ImportedAccessorKind::SubscriptGetter:
  case ImportedAccessorKind::SubscriptSetter:
    llvm_unreachable("Not a property accessor");

  case ImportedAccessorKind::PropertyGetter:
    getter = accessor;
    getterName = importedName;
    break;

  case ImportedAccessorKind::PropertySetter:
    setter = accessor;
    setterName = importedName;
    break;
  }

  // Find the other accessor, if it exists.
  auto propertyName = importedName.getDeclName().getBaseIdentifier();
  auto lookupTable =
      Impl.findLookupTable(*getClangSubmoduleForDecl(accessor));
  assert(lookupTable && "No lookup table?");
  bool foundAccessor = false;
  for (auto entry : lookupTable->lookup(SerializedSwiftName(propertyName),
                                        importedName.getEffectiveContext())) {
    auto decl = entry.dyn_cast<clang::NamedDecl *>();
    if (!decl)
      continue;

    auto function = dyn_cast<clang::FunctionDecl>(decl);
    if (!function)
      continue;

    if (function->getCanonicalDecl() == accessor->getCanonicalDecl()) {
      foundAccessor = true;
      continue;
    }

    if (!getter) {
      // Find the self index for the getter.
      getterName = importFullName(function, swift3GetterName);
      if (!getterName)
        continue;

      getter = function;
      continue;
    }

    if (!setter) {
      // Find the self index for the setter.
      setterName = importFullName(function, swift3SetterName);
      if (!setterName)
        continue;

      setter = function;
      continue;
    }

    // We already have both a getter and a setter; something is
    // amiss, so bail out.
    return nullptr;
  }

  assert(foundAccessor && "Didn't find the original accessor? "
                          "Try clearing your module cache");

  // If there is no getter, there's nothing we can do.
  if (!getter)
    return nullptr;

  // Retrieve the type of the property that is implied by the getter.
  auto propertyType =
      getAccessorPropertyType(getter, false, getterName.getSelfIndex());
  if (propertyType.isNull())
    return nullptr;

  // If there is a setter, check that the property it implies
  // matches that of the getter.
  if (setter) {
    auto setterPropertyType =
        getAccessorPropertyType(setter, true, setterName.getSelfIndex());
    if (setterPropertyType.isNull())
      return nullptr;

    // If the inferred property types don't match up, we can't
    // form a property.
    if (!getter->getASTContext().hasSameType(propertyType, setterPropertyType))
      return nullptr;
  }

  // Import the property's context.
  auto dc = Impl.importDeclContextOf(getter, getterName.getEffectiveContext());
  if (!dc)
    return nullptr;

  // Is this a static property?
  bool isStatic = false;
  if (dc->isTypeContext() && !getterName.getSelfIndex())
    isStatic = true;

  // Compute the property type.
  bool isFromSystemModule = isInSystemModule(dc);
  auto importedType = Impl.importType(
      propertyType, ImportTypeKind::Property,
      Impl.shouldAllowNSUIntegerAsInt(isFromSystemModule, getter),
      Bridgeability::Full, OTK_ImplicitlyUnwrappedOptional);
  if (!importedType)
    return nullptr;

  Type swiftPropertyType = importedType.getType();

  auto property = Impl.createDeclWithClangNode<VarDecl>(
      getter, AccessLevel::Public, /*IsStatic*/isStatic,
      VarDecl::Introducer::Var, /*IsCaptureList*/false, SourceLoc(),
      propertyName, dc);
  property->setInterfaceType(swiftPropertyType);
  property->setIsObjC(false);
  property->setIsDynamic(false);

  Impl.recordImplicitUnwrapForDecl(property,
                                   importedType.isImplicitlyUnwrapped());

  // Note that we've formed this property.
  Impl.FunctionsAsProperties[getter] = property;
  if (setter)
    Impl.FunctionsAsProperties[setter] = property;

  // If this property is in a class or class extension context,
  // add "final".
  if (dc->getSelfClassDecl())
    property->getAttrs().add(new (Impl.SwiftContext)
                                 FinalAttr(/*IsImplicit=*/true));

  // Import the getter.
  auto *swiftGetter = dyn_cast_or_null<AccessorDecl>(
      importFunctionDecl(getter, getterName, None,
                         AccessorInfo{property, AccessorKind::Get}));
  if (!swiftGetter)
    return nullptr;

  Impl.importAttributes(getter, swiftGetter);
  Impl.ImportedDecls[{getter, getVersion()}] = swiftGetter;
  if (swift3GetterName)
    markAsVariant(swiftGetter, *swift3GetterName);

  // Import the setter.
  AccessorDecl *swiftSetter = nullptr;
  if (setter) {
    swiftSetter = dyn_cast_or_null<AccessorDecl>(
        importFunctionDecl(setter, setterName, None,
                           AccessorInfo{property, AccessorKind::Set}));
    if (!swiftSetter)
      return nullptr;

    Impl.importAttributes(setter, swiftSetter);
    Impl.ImportedDecls[{setter, getVersion()}] = swiftSetter;
    if (swift3SetterName)
      markAsVariant(swiftSetter, *swift3SetterName);
  }

  if (swiftGetter) property->setIsGetterMutating(swiftGetter->isMutating());
  if (swiftSetter) property->setIsSetterMutating(swiftSetter->isMutating());

  // Make this a computed property.
  makeComputed(property, swiftGetter, swiftSetter);

  // Make the property the alternate declaration for the getter.
  Impl.addAlternateDecl(swiftGetter, property);

  return property;
}

ConstructorDecl *SwiftDeclConverter::importConstructor(
    const clang::ObjCMethodDecl *objcMethod, const DeclContext *dc, bool implicit,
    Optional<CtorInitializerKind> kind, bool required) {
  // Only methods in the 'init' family can become constructors.
  assert(isInitMethod(objcMethod) && "Not a real init method");

  // Check whether we've already created the constructor.
  auto known =
      Impl.Constructors.find(std::make_tuple(objcMethod, dc, getVersion()));
  if (known != Impl.Constructors.end())
    return known->second;

  Optional<ImportedName> correctSwiftName;
  auto importedName = importFullName(objcMethod, correctSwiftName);
  if (!importedName)
    return nullptr;

  // Check whether there is already a method with this selector.
  auto selector = Impl.importSelector(objcMethod->getSelector());
  if (isActiveSwiftVersion() &&
      isMethodAlreadyImported(selector, importedName, /*isInstance=*/true, dc,
                              [](AbstractFunctionDecl *fn) {
        return true;
      }))
    return nullptr;

  // Map the name and complete the import.
  ArrayRef<const clang::ParmVarDecl *> params{objcMethod->param_begin(),
                                              objcMethod->param_end()};

  bool variadic = objcMethod->isVariadic();

  // If we dropped the variadic, handle it now.
  if (importedName.droppedVariadic()) {
    selector = ObjCSelector(Impl.SwiftContext, selector.getNumArgs() - 1,
                            selector.getSelectorPieces().drop_back());
    params = params.drop_back(1);
    variadic = false;
  }

  ConstructorDecl *existing;
  auto result = importConstructor(objcMethod, dc, implicit,
                                  kind.getValueOr(importedName.getInitKind()),
                                  required, selector, importedName, params,
                                  variadic, existing);

  // If this is a compatibility stub, mark it as such.
  if (result && correctSwiftName)
    markAsVariant(result, *correctSwiftName);

  return result;
}

/// Returns the latest "introduced" version on the current platform for
/// \p D.
llvm::VersionTuple
SwiftDeclConverter::findLatestIntroduction(const clang::Decl *D) {
  llvm::VersionTuple result;

  for (auto *attr : D->specific_attrs<clang::AvailabilityAttr>()) {
    if (attr->getPlatform()->getName() == "swift") {
      llvm::VersionTuple maxVersion{~0U, ~0U, ~0U};
      return maxVersion;
    }

    // Does this availability attribute map to the platform we are
    // currently targeting?
    if (!Impl.platformAvailability.isPlatformRelevant(
            attr->getPlatform()->getName())) {
      continue;
    }
    // Take advantage of the empty version being 0.0.0.0.
    result = std::max(result, attr->getIntroduced());
  }

  return result;
}

/// Returns true if importing \p objcMethod will produce a "better"
/// initializer than \p existingCtor.
bool SwiftDeclConverter::existingConstructorIsWorse(
    const ConstructorDecl *existingCtor,
    const clang::ObjCMethodDecl *objcMethod, CtorInitializerKind kind) {
  CtorInitializerKind existingKind = existingCtor->getInitKind();

  // If one constructor is unavailable in Swift and the other is
  // not, keep the available one.
  bool existingIsUnavailable =
      existingCtor->getAttrs().isUnavailable(Impl.SwiftContext);
  bool newIsUnavailable = Impl.isUnavailableInSwift(objcMethod);
  if (existingIsUnavailable != newIsUnavailable)
    return existingIsUnavailable;

  // If the new kind is the same as the existing kind, stick with
  // the existing constructor.
  if (existingKind == kind)
    return false;

  // Check for cases that are obviously better or obviously worse.
  if (kind == CtorInitializerKind::Designated ||
      existingKind == CtorInitializerKind::Factory)
    return true;

  if (kind == CtorInitializerKind::Factory ||
      existingKind == CtorInitializerKind::Designated)
    return false;

  assert(kind == CtorInitializerKind::Convenience ||
         kind == CtorInitializerKind::ConvenienceFactory);
  assert(existingKind == CtorInitializerKind::Convenience ||
         existingKind == CtorInitializerKind::ConvenienceFactory);

  // Between different kinds of convenience initializers, keep the one that
  // was introduced first.
  // FIXME: But if one of them is now deprecated, should we prefer the
  // other?
  llvm::VersionTuple introduced = findLatestIntroduction(objcMethod);
  AvailabilityContext existingAvailability =
      AvailabilityInference::availableRange(existingCtor, Impl.SwiftContext);
  assert(!existingAvailability.isKnownUnreachable());

  if (existingAvailability.isAlwaysAvailable()) {
    if (!introduced.empty())
      return false;
  } else {
    VersionRange existingIntroduced = existingAvailability.getOSVersion();
    if (introduced != existingIntroduced.getLowerEndpoint()) {
      return introduced < existingIntroduced.getLowerEndpoint();
    }
  }

  // The "introduced" versions are the same. Prefer Convenience over
  // ConvenienceFactory, but otherwise prefer leaving things as they are.
  if (kind == CtorInitializerKind::Convenience &&
      existingKind == CtorInitializerKind::ConvenienceFactory)
    return true;

  return false;
}

/// Given an imported method, try to import it as a constructor.
///
/// Objective-C methods in the 'init' family are imported as
/// constructors in Swift, enabling object construction syntax, e.g.,
///
/// \code
/// // in objc: [[NSArray alloc] initWithCapacity:1024]
/// NSArray(capacity: 1024)
/// \endcode
///
/// This variant of the function is responsible for actually binding the
/// constructor declaration appropriately.
ConstructorDecl *SwiftDeclConverter::importConstructor(
    const clang::ObjCMethodDecl *objcMethod, const DeclContext *dc, bool implicit,
    CtorInitializerKind kind, bool required, ObjCSelector selector,
    ImportedName importedName, ArrayRef<const clang::ParmVarDecl *> args,
    bool variadic, ConstructorDecl *&existing) {
  existing = nullptr;

  // Figure out the type of the container.
  auto ownerNominal = dc->getSelfNominalTypeDecl();
  assert(ownerNominal && "Method in non-type context?");

  // Import the type that this method will have.
  Optional<ForeignErrorConvention> errorConvention;
  ParameterList *bodyParams;
  auto importedType = Impl.importMethodParamsAndReturnType(
      dc, objcMethod, args, variadic, isInSystemModule(dc), &bodyParams,
      importedName, errorConvention, SpecialMethodKind::Constructor);
  if (!importedType)
    return nullptr;

  // Determine the failability of this initializer.
  bool resultIsOptional = (bool) importedType.getType()->getOptionalObjectType();

  // Update the failability appropriately based on the imported method type.
  assert(resultIsOptional || !importedType.isImplicitlyUnwrapped());
  OptionalTypeKind failability = OTK_None;
  if (resultIsOptional) {
    failability = OTK_Optional;
    if (importedType.isImplicitlyUnwrapped())
      failability = OTK_ImplicitlyUnwrappedOptional;
  }

  // Rebuild the function type with the appropriate result type;
  Type resultTy = dc->getSelfInterfaceType();
  if (resultIsOptional)
    resultTy = OptionalType::get(resultTy);

  // Look for other imported constructors that occur in this context with
  // the same name.
  SmallVector<AnyFunctionType::Param, 4> allocParams;
  bodyParams->getParams(allocParams);

  TinyPtrVector<ConstructorDecl *> ctors;
  auto found = Impl.ConstructorsForNominal.find(ownerNominal);
  if (found != Impl.ConstructorsForNominal.end())
    ctors = found->second;

  for (auto ctor : ctors) {
    if (ctor->isInvalid() ||
        ctor->getAttrs().isUnavailable(Impl.SwiftContext) ||
        !ctor->getClangDecl())
      continue;

    // If the types don't match, this is a different constructor with
    // the same selector. This can happen when an overlay overloads an
    // existing selector with a Swift-only signature.
    auto ctorParams = ctor->getInterfaceType()
                          ->castTo<AnyFunctionType>()
                          ->getResult()
                          ->castTo<AnyFunctionType>()
                          ->getParams();
    if (!AnyFunctionType::equalParams(ctorParams, allocParams)) {
      continue;
    }

    // If the existing constructor has a less-desirable kind, mark
    // the existing constructor unavailable.
    if (existingConstructorIsWorse(ctor, objcMethod, kind)) {
      // Show exactly where this constructor came from.
      llvm::SmallString<32> errorStr;
      errorStr += "superseded by import of ";
      if (objcMethod->isClassMethod())
        errorStr += "+[";
      else
        errorStr += "-[";

      auto objcDC = objcMethod->getDeclContext();
      if (auto objcClass = dyn_cast<clang::ObjCInterfaceDecl>(objcDC)) {
        errorStr += objcClass->getName();
        errorStr += ' ';
      } else if (auto objcCat = dyn_cast<clang::ObjCCategoryDecl>(objcDC)) {
        errorStr += objcCat->getClassInterface()->getName();
        auto catName = objcCat->getName();
        if (!catName.empty()) {
          errorStr += '(';
          errorStr += catName;
          errorStr += ')';
        }
        errorStr += ' ';
      } else if (auto objcProto = dyn_cast<clang::ObjCProtocolDecl>(objcDC)) {
        errorStr += objcProto->getName();
        errorStr += ' ';
      }

      errorStr += objcMethod->getSelector().getAsString();
      errorStr += ']';

      auto attr = AvailableAttr::createPlatformAgnostic(
          Impl.SwiftContext, Impl.SwiftContext.AllocateCopy(errorStr.str()));
      ctor->getAttrs().add(attr);
      continue;
    }

    // Otherwise, we shouldn't create a new constructor, because
    // it will be no better than the existing one.
    existing = ctor;
    return nullptr;
  }

  // Check whether we've already created the constructor.
  auto known =
      Impl.Constructors.find(std::make_tuple(objcMethod, dc, getVersion()));
  if (known != Impl.Constructors.end())
    return known->second;

  // Create the actual constructor.
  assert(!importedName.getAsyncInfo());
  auto result = Impl.createDeclWithClangNode<ConstructorDecl>(
      objcMethod, AccessLevel::Public, importedName.getDeclName(),
      /*NameLoc=*/SourceLoc(), failability, /*FailabilityLoc=*/SourceLoc(),
      /*Throws=*/importedName.getErrorInfo().hasValue(),
      /*ThrowsLoc=*/SourceLoc(), /*ThrowsType=*/nullptr, bodyParams,
      /*GenericParams=*/nullptr, const_cast<DeclContext *>(dc));

  addObjCAttribute(result, selector);
  recordMemberInContext(dc, result);

  Impl.recordImplicitUnwrapForDecl(result,
                                   importedType.isImplicitlyUnwrapped());

  if (implicit)
    result->setImplicit();

  // Set the kind of initializer.
  result->getASTContext().evaluator.cacheOutput(InitKindRequest{result},
                                                std::move(kind));

  // Consult API notes to determine whether this initializer is required.
  if (!required && isRequiredInitializer(objcMethod))
    required = true;

  // Check whether this initializer satisfies a requirement in a protocol.
  if (!required && !isa<ProtocolDecl>(dc) && objcMethod->isInstanceMethod()) {
    auto objcParent =
        cast<clang::ObjCContainerDecl>(objcMethod->getDeclContext());

    if (isa<clang::ObjCProtocolDecl>(objcParent)) {
      // An initializer declared in a protocol is required.
      required = true;
    } else {
      // If the class in which this initializer was declared conforms to a
      // protocol that requires this initializer, then this initializer is
      // required.
      SmallPtrSet<clang::ObjCProtocolDecl *, 8> objcProtocols;
      objcParent->getASTContext().CollectInheritedProtocols(objcParent,
                                                            objcProtocols);
      for (auto objcProto : objcProtocols) {
        for (auto decl : objcProto->lookup(objcMethod->getSelector())) {
          if (cast<clang::ObjCMethodDecl>(decl)->isInstanceMethod()) {
            required = true;
            break;
          }
        }

        if (required)
          break;
      }
    }
  }

  // If this initializer is required, add the appropriate attribute.
  if (required) {
    result->getAttrs().add(new (Impl.SwiftContext)
                               RequiredAttr(/*IsImplicit=*/true));
  }

  // Record the error convention.
  if (errorConvention) {
    result->setForeignErrorConvention(*errorConvention);
  }

  // Record the constructor for future re-use.
  Impl.Constructors[std::make_tuple(objcMethod, dc, getVersion())] = result;
  Impl.ConstructorsForNominal[ownerNominal].push_back(result);

  // If this constructor overrides another constructor, mark it as such.
  recordObjCOverride(result);

  return result;
}

void SwiftDeclConverter::recordObjCOverride(AbstractFunctionDecl *decl) {
  // Make sure that we always set the overriden declarations.
  SWIFT_DEFER {
    if (!decl->overriddenDeclsComputed())
      decl->setOverriddenDecls({ });
  };

  // Figure out the class in which this method occurs.
  auto classDecl = decl->getDeclContext()->getSelfClassDecl();
  if (!classDecl)
    return;
  auto superDecl = classDecl->getSuperclassDecl();
  if (!superDecl)
    return;
  // Dig out the Objective-C superclass.
  SmallVector<ValueDecl *, 4> results;
  superDecl->lookupQualified(superDecl, DeclNameRef(decl->getName()),
                             NL_QualifiedDefault | NL_KnownNoDependency,
                             results);
  for (auto member : results) {
    if (member->getKind() != decl->getKind() ||
        member->isInstanceMember() != decl->isInstanceMember() ||
        member->isObjC() != decl->isObjC())
      continue;
    // Set function override.
    if (auto func = dyn_cast<FuncDecl>(decl)) {
      auto foundFunc = cast<FuncDecl>(member);
      // Require a selector match.
      if (foundFunc->isObjC() &&
          func->getObjCSelector() != foundFunc->getObjCSelector())
        continue;
      func->setOverriddenDecl(foundFunc);
      func->getAttrs().add(new (func->getASTContext()) OverrideAttr(true));
      return;
    }
    // Set constructor override.
    auto ctor = cast<ConstructorDecl>(decl);
    auto memberCtor = cast<ConstructorDecl>(member);
    // Require a selector match.
    if (ctor->isObjC() &&
        ctor->getObjCSelector() != memberCtor->getObjCSelector())
      continue;
    ctor->setOverriddenDecl(memberCtor);
    ctor->getAttrs().add(new (ctor->getASTContext()) OverrideAttr(true));

    // Propagate 'required' to subclass initializers.
    if (memberCtor->isRequired() &&
        !ctor->getAttrs().hasAttribute<RequiredAttr>()) {
      ctor->getAttrs().add(new (Impl.SwiftContext)
                               RequiredAttr(/*IsImplicit=*/true));
    }
  }
}

// Note: This function ignores labels.
static bool areParameterTypesEqual(const ParameterList &params1,
                                   const ParameterList &params2) {
  if (params1.size() != params2.size())
    return false;

  for (unsigned i : indices(params1)) {
    if (!params1[i]->getInterfaceType()->isEqual(
          params2[i]->getInterfaceType())) {
      return false;
    }

    if (params1[i]->getValueOwnership() !=
        params2[i]->getValueOwnership()) {
      return false;
    }
  }

  return true;
}

void SwiftDeclConverter::recordObjCOverride(SubscriptDecl *subscript) {
  // Figure out the class in which this subscript occurs.
  auto classTy = subscript->getDeclContext()->getSelfClassDecl();
  if (!classTy)
    return;

  auto superDecl = classTy->getSuperclassDecl();
  if (!superDecl)
    return;

  // Determine whether this subscript operation overrides another subscript
  // operation.
  SmallVector<ValueDecl *, 2> lookup;
  subscript->getModuleContext()->lookupQualified(
      superDecl, DeclNameRef(subscript->getName()),
      NL_QualifiedDefault | NL_KnownNoDependency, lookup);

  for (auto result : lookup) {
    auto parentSub = dyn_cast<SubscriptDecl>(result);
    if (!parentSub)
      continue;

    if (!areParameterTypesEqual(*subscript->getIndices(),
                                *parentSub->getIndices()))
      continue;

    // The index types match. This is an override, so mark it as such.
    subscript->setOverriddenDecl(parentSub);
    auto getterThunk = subscript->getParsedAccessor(AccessorKind::Get);
    getterThunk->setOverriddenDecl(parentSub->getParsedAccessor(AccessorKind::Get));
    if (auto parentSetter = parentSub->getParsedAccessor(AccessorKind::Set)) {
      if (auto setterThunk = subscript->getParsedAccessor(AccessorKind::Set))
        setterThunk->setOverriddenDecl(parentSetter);
    }

    // FIXME: Eventually, deal with multiple overrides.
    break;
  }
}

/// Given either the getter or setter for a subscript operation,
/// create the Swift subscript declaration.
SubscriptDecl *
SwiftDeclConverter::importSubscript(Decl *decl,
                                    const clang::ObjCMethodDecl *objcMethod) {
  assert(objcMethod->isInstanceMethod() && "Caller must filter");

  // If the method we're attempting to import has the
  // swift_private attribute, don't import as a subscript.
  if (objcMethod->hasAttr<clang::SwiftPrivateAttr>())
    return nullptr;

  // Figure out where to look for the counterpart.
  const clang::ObjCInterfaceDecl *interface = nullptr;
  const clang::ObjCProtocolDecl *protocol =
      dyn_cast<clang::ObjCProtocolDecl>(objcMethod->getDeclContext());
  if (!protocol)
    interface = objcMethod->getClassInterface();
  auto lookupInstanceMethod = [&](
      clang::Selector Sel) -> const clang::ObjCMethodDecl * {
    if (interface)
      return interface->lookupInstanceMethod(Sel);

    return protocol->lookupInstanceMethod(Sel);
  };

  auto findCounterpart = [&](clang::Selector sel) -> FuncDecl * {
    // If the declaration we're starting from is in a class, first check to see
    // if we've already imported an instance method with a matching selector.
    if (auto classDecl = decl->getDeclContext()->getSelfClassDecl()) {
      auto swiftSel = Impl.importSelector(sel);
      auto importedMembers = Impl.MembersForNominal.find(classDecl);
      if (importedMembers != Impl.MembersForNominal.end()) {
        for (auto membersForName : importedMembers->second) {
          for (auto *member : membersForName.second) {
            // Must be an instance method.
            auto *afd = dyn_cast<FuncDecl>(member);
            if (!afd || !afd->isInstanceMember())
              continue;

            // Selector must match.
            if (afd->getObjCSelector() == swiftSel)
              return afd;
          }
        }
      }
    }

    // Find based on selector within the current type.
    auto counterpart = lookupInstanceMethod(sel);
    if (!counterpart)
      return nullptr;

    // If we're looking at a class but the getter was found in a protocol,
    // we're going to build the subscript later when we mirror the protocol
    // member. Bail out here, otherwise we'll build it twice.
    if (interface &&
        isa<clang::ObjCProtocolDecl>(counterpart->getDeclContext()))
      return nullptr;

    return cast_or_null<FuncDecl>(
        Impl.importDecl(counterpart, getActiveSwiftVersion()));
  };

  // Determine the selector of the counterpart.
  FuncDecl *getter = nullptr, *setter = nullptr;
  const clang::ObjCMethodDecl *getterObjCMethod = nullptr,
                              *setterObjCMethod = nullptr;
  clang::Selector counterpartSelector;
  if (objcMethod->getSelector() == Impl.objectAtIndexedSubscript) {
    getter = cast<FuncDecl>(decl);
    getterObjCMethod = objcMethod;
    counterpartSelector = Impl.setObjectAtIndexedSubscript;
  } else if (objcMethod->getSelector() == Impl.setObjectAtIndexedSubscript) {
    setter = cast<FuncDecl>(decl);
    setterObjCMethod = objcMethod;
    counterpartSelector = Impl.objectAtIndexedSubscript;
  } else if (objcMethod->getSelector() == Impl.objectForKeyedSubscript) {
    getter = cast<FuncDecl>(decl);
    getterObjCMethod = objcMethod;
    counterpartSelector = Impl.setObjectForKeyedSubscript;
  } else if (objcMethod->getSelector() == Impl.setObjectForKeyedSubscript) {
    setter = cast<FuncDecl>(decl);
    setterObjCMethod = objcMethod;
    counterpartSelector = Impl.objectForKeyedSubscript;
  } else {
    llvm_unreachable("Unknown getter/setter selector");
  }

  // Find the counterpart.
  bool optionalMethods = (objcMethod->getImplementationControl() ==
                          clang::ObjCMethodDecl::Optional);

  if (auto *counterpart = findCounterpart(counterpartSelector)) {
    const clang::ObjCMethodDecl *counterpartMethod = nullptr;

    // If the counterpart to the method we're attempting to import has the
    // swift_private attribute, don't import as a subscript.
    if (auto importedFrom = counterpart->getClangDecl()) {
      if (importedFrom->hasAttr<clang::SwiftPrivateAttr>())
        return nullptr;

      counterpartMethod = cast<clang::ObjCMethodDecl>(importedFrom);
      if (optionalMethods)
        optionalMethods = (counterpartMethod->getImplementationControl() ==
                           clang::ObjCMethodDecl::Optional);
    }

    assert(!counterpart || !counterpart->isStatic());

    if (getter) {
      setter = counterpart;
      setterObjCMethod = counterpartMethod;
    } else {
      getter = counterpart;
      getterObjCMethod = counterpartMethod;
    }
  }

  // Swift doesn't have write-only subscripting.
  if (!getter)
    return nullptr;

  // Check whether we've already created a subscript operation for
  // this getter/setter pair.
  if (auto subscript = Impl.Subscripts[{getter, setter}]) {
    return subscript->getDeclContext() == decl->getDeclContext() ? subscript
                                                                 : nullptr;
  }

  // Find the getter indices and make sure they match.
  ParamDecl *getterIndex;
  {
    auto params = getter->getParameters();
    if (params->size() != 1)
      return nullptr;
    getterIndex = params->get(0);
  }

  // Compute the element type based on the getter, looking through
  // the implicit 'self' parameter and the normal function
  // parameters.
  auto elementTy = getter->getResultInterfaceType();

  // Local function to mark the setter unavailable.
  auto makeSetterUnavailable = [&] {
    if (setter && !setter->getAttrs().isUnavailable(Impl.SwiftContext))
      Impl.markUnavailable(setter, "use subscripting");
  };

  // If we have a setter, rectify it with the getter.
  ParamDecl *setterIndex;
  bool getterAndSetterInSameType = false;
  bool isIUO = getter->isImplicitlyUnwrappedOptional();
  if (setter) {
    // Whether there is an existing read-only subscript for which
    // we have now found a setter.
    SubscriptDecl *existingSubscript = Impl.Subscripts[{getter, nullptr}];

    // Are the getter and the setter in the same type.
    getterAndSetterInSameType =
        (getter->getDeclContext()->getSelfNominalTypeDecl() ==
         setter->getDeclContext()->getSelfNominalTypeDecl());

    // Whether we can update the types involved in the subscript
    // operation.
    bool canUpdateSubscriptType =
        !existingSubscript && getterAndSetterInSameType;

    // Determine the setter's element type and indices.
    Type setterElementTy;
    std::tie(setterElementTy, setterIndex) = decomposeSubscriptSetter(setter);

    // Rectify the setter element type with the getter's element type,
    // and determine if the result is an implicitly unwrapped optional
    // type.
    auto importedType = rectifySubscriptTypes(elementTy, isIUO, setterElementTy,
                                              canUpdateSubscriptType);
    if (!importedType)
      return decl == getter ? existingSubscript : nullptr;

    isIUO = importedType.isImplicitlyUnwrapped();

    // Update the element type.
    elementTy = importedType.getType();

    // Make sure that the index types are equivalent.
    // FIXME: Rectify these the same way we do for element types.
    if (!setterIndex->getType()->isEqual(getterIndex->getType())) {
      // If there is an existing subscript operation, we're done.
      if (existingSubscript)
        return decl == getter ? existingSubscript : nullptr;

      // Otherwise, just forget we had a setter.
      // FIXME: This feels very, very wrong.
      setter = nullptr;
      setterObjCMethod = nullptr;
      setterIndex = nullptr;
    }

    // If there is an existing subscript within this context, we
    // cannot create a new subscript. Update it if possible.
    if (setter && existingSubscript && getterAndSetterInSameType) {
      // Can we update the subscript by adding the setter?
      if (existingSubscript->hasClangNode() &&
          !existingSubscript->supportsMutation()) {
        // Create the setter thunk.
        auto setterThunk = buildSubscriptSetterDecl(
            Impl, existingSubscript, setter, elementTy,
            setter->getDeclContext(), setterIndex);

        // Set the computed setter.
        existingSubscript->setComputedSetter(setterThunk);

        // Mark the setter as unavailable; one should use
        // subscripting when it is present.
        makeSetterUnavailable();
      }

      return decl == getter ? existingSubscript : nullptr;
    }
  }

  // The context into which the subscript should go. We prefer wherever the
  // getter is declared unless the two accessors are in different types and the
  // one we started with is the setter. This happens when:
  // - A read-only subscript is made read/write is a subclass.
  // - A setter is redeclared in a subclass, but not the getter.
  // And not when:
  // - A getter is redeclared in a subclass, but not the setter.
  // - The getter and setter are part of the same type.
  // - There is no setter.
  bool associateWithSetter = !getterAndSetterInSameType && setter == decl;
  DeclContext *dc =
      associateWithSetter ? setter->getDeclContext() : getter->getDeclContext();

  // Build the subscript declaration.
  auto &C = Impl.SwiftContext;
  auto bodyParams = ParameterList::create(C, getterIndex);
  DeclName name(C, DeclBaseName::createSubscript(), {Identifier()});
  auto *const subscript = SubscriptDecl::createImported(C,
                                                        name, decl->getLoc(),
                                                        bodyParams, decl->getLoc(),
                                                        elementTy, dc,
                                                        getter->getClangNode());
  const auto access = getOverridableAccessLevel(dc);
  subscript->setAccess(access);
  subscript->setSetterAccess(access);

  // Build the thunks.
  AccessorDecl *getterThunk =
      buildSubscriptGetterDecl(Impl, subscript, getter, elementTy,
                               dc, getterIndex);

  AccessorDecl *setterThunk = nullptr;
  if (setter)
    setterThunk =
        buildSubscriptSetterDecl(Impl, subscript, setter, elementTy,
                                 dc, setterIndex);

  // Record the subscript as an alternative declaration.
  Impl.addAlternateDecl(associateWithSetter ? setter : getter, subscript);

  // Import attributes for the accessors if there is a pair.
  Impl.importAttributes(getterObjCMethod, getterThunk);
  if (setterObjCMethod)
    Impl.importAttributes(setterObjCMethod, setterThunk);

  subscript->setIsSetterMutating(false);
  makeComputed(subscript, getterThunk, setterThunk);

  Impl.recordImplicitUnwrapForDecl(subscript, isIUO);

  addObjCAttribute(subscript, None);

  // Optional subscripts in protocols.
  if (optionalMethods && isa<ProtocolDecl>(dc))
    subscript->getAttrs().add(new (Impl.SwiftContext) OptionalAttr(true));

  // Note that we've created this subscript.
  Impl.Subscripts[{getter, setter}] = subscript;
  if (setter && !Impl.Subscripts[{getter, nullptr}])
    Impl.Subscripts[{getter, nullptr}] = subscript;

  // Make the getter/setter methods unavailable.
  if (!getter->getAttrs().isUnavailable(Impl.SwiftContext))
    Impl.markUnavailable(getter, "use subscripting");
  makeSetterUnavailable();

  // Wire up overrides.
  recordObjCOverride(subscript);

  return subscript;
}

AccessorDecl *
SwiftDeclConverter::importAccessor(clang::ObjCMethodDecl *clangAccessor,
                                   AbstractStorageDecl *storage,
                                   AccessorKind accessorKind,
                                   DeclContext *dc) {
  SwiftDeclConverter converter(Impl, getActiveSwiftVersion());
  auto *accessor = cast_or_null<AccessorDecl>(
    converter.importObjCMethodDecl(clangAccessor, dc,
                                   AccessorInfo{storage, accessorKind}));
  if (!accessor) {
    return nullptr;
  }

  Impl.importAttributes(clangAccessor, accessor);

  return accessor;
}

void SwiftDeclConverter::addProtocols(
    ProtocolDecl *protocol, SmallVectorImpl<ProtocolDecl *> &protocols,
    llvm::SmallPtrSetImpl<ProtocolDecl *> &known) {
  if (!known.insert(protocol).second)
    return;

  protocols.push_back(protocol);
  for (auto inherited : protocol->getInheritedProtocols())
    addProtocols(inherited, protocols, known);
}

void SwiftDeclConverter::importObjCProtocols(
    Decl *decl, const clang::ObjCProtocolList &clangProtocols,
    SmallVectorImpl<TypeLoc> &inheritedTypes) {
  SmallVector<ProtocolDecl *, 4> protocols;
  llvm::SmallPtrSet<ProtocolDecl *, 4> knownProtocols;
  if (auto nominal = dyn_cast<NominalTypeDecl>(decl)) {
    nominal->getImplicitProtocols(protocols);
    knownProtocols.insert(protocols.begin(), protocols.end());
  }

  for (auto cp = clangProtocols.begin(), cpEnd = clangProtocols.end();
       cp != cpEnd; ++cp) {
    if (auto proto = castIgnoringCompatibilityAlias<ProtocolDecl>(
            Impl.importDecl(*cp, getActiveSwiftVersion()))) {
      addProtocols(proto, protocols, knownProtocols);
      inheritedTypes.push_back(
        TypeLoc::withoutLoc(proto->getDeclaredInterfaceType()));
    }
  }

  Impl.recordImportedProtocols(decl, protocols);
}

Optional<GenericParamList *> SwiftDeclConverter::importObjCGenericParams(
    const clang::ObjCInterfaceDecl *decl, DeclContext *dc) {
  auto typeParamList = decl->getTypeParamList();
  if (!typeParamList) {
    return nullptr;
  }
  if (shouldSuppressGenericParamsImport(Impl.SwiftContext.LangOpts, decl)) {
    return nullptr;
  }
  assert(typeParamList->size() > 0);
  SmallVector<GenericTypeParamDecl *, 4> genericParams;
  for (auto *objcGenericParam : *typeParamList) {
    auto genericParamDecl = Impl.createDeclWithClangNode<GenericTypeParamDecl>(
        objcGenericParam, AccessLevel::Public, dc,
        Impl.SwiftContext.getIdentifier(objcGenericParam->getName()),
        Impl.importSourceLoc(objcGenericParam->getLocation()),
        /*depth*/ 0, /*index*/ genericParams.size());
    // NOTE: depth is always 0 for ObjC generic type arguments, since only
    // classes may have generic types in ObjC, and ObjC classes cannot be
    // nested.

    // Import parameter constraints.
    SmallVector<TypeLoc, 1> inherited;
    if (objcGenericParam->hasExplicitBound()) {
      assert(!objcGenericParam->getUnderlyingType().isNull());
      auto clangBound = objcGenericParam->getUnderlyingType()
                            ->castAs<clang::ObjCObjectPointerType>();
      if (clangBound->getInterfaceDecl()) {
        auto unqualifiedClangBound =
            clangBound->stripObjCKindOfTypeAndQuals(Impl.getClangASTContext());
        Type superclassType = Impl.importTypeIgnoreIUO(
            clang::QualType(unqualifiedClangBound, 0), ImportTypeKind::Abstract,
            false, Bridgeability::None);
        if (!superclassType) {
          return None;
        }
        inherited.push_back(TypeLoc::withoutLoc(superclassType));
      }
      for (clang::ObjCProtocolDecl *clangProto : clangBound->quals()) {
        ProtocolDecl *proto = castIgnoringCompatibilityAlias<ProtocolDecl>(
            Impl.importDecl(clangProto, getActiveSwiftVersion()));
        if (!proto) {
          return None;
        }
        inherited.push_back(
          TypeLoc::withoutLoc(proto->getDeclaredInterfaceType()));
      }
    }
    if (inherited.empty()) {
      inherited.push_back(
        TypeLoc::withoutLoc(Impl.SwiftContext.getAnyObjectType()));
    }
    genericParamDecl->setInherited(Impl.SwiftContext.AllocateCopy(inherited));

    genericParams.push_back(genericParamDecl);
  }
  return GenericParamList::create(
      Impl.SwiftContext, Impl.importSourceLoc(typeParamList->getLAngleLoc()),
      genericParams, Impl.importSourceLoc(typeParamList->getRAngleLoc()));
}

void ClangImporter::Implementation::importMirroredProtocolMembers(
    const clang::ObjCContainerDecl *decl, DeclContext *dc,
    Optional<DeclBaseName> name, SmallVectorImpl<Decl *> &members) {
  SwiftDeclConverter converter(*this, CurrentVersion);
  converter.importMirroredProtocolMembers(decl, dc, name, members);
}

void SwiftDeclConverter::importMirroredProtocolMembers(
    const clang::ObjCContainerDecl *decl, DeclContext *dc,
    Optional<DeclBaseName> name, SmallVectorImpl<Decl *> &members) {
  assert(dc);
  const clang::ObjCInterfaceDecl *interfaceDecl = nullptr;
  const ClangModuleUnit *declModule;
  const ClangModuleUnit *interfaceModule;

  // Try to import only the most specific methods with a particular name.
  // We use a MapVector to get deterministic iteration order later.
  llvm::MapVector<clang::Selector, std::vector<MirroredMethodEntry>>
    methodsByName;

  for (auto proto : Impl.getImportedProtocols(dc->getAsDecl())) {
    auto clangProto =
        cast_or_null<clang::ObjCProtocolDecl>(proto->getClangDecl());
    if (!clangProto)
      continue;

    if (!interfaceDecl) {
      declModule = Impl.getClangModuleForDecl(decl);
      if ((interfaceDecl = dyn_cast<clang::ObjCInterfaceDecl>(decl))) {
        interfaceModule = declModule;
      } else {
        auto category = cast<clang::ObjCCategoryDecl>(decl);
        interfaceDecl = category->getClassInterface();
        interfaceModule = Impl.getClangModuleForDecl(interfaceDecl);
      }
    }

    // Don't import a protocol's members if the superclass already adopts
    // the protocol, or (for categories) if the class itself adopts it
    // in its main @interface.
    if (decl != interfaceDecl)
      if (classImplementsProtocol(interfaceDecl, clangProto, false))
        continue;
    if (auto superInterface = interfaceDecl->getSuperClass())
      if (classImplementsProtocol(superInterface, clangProto, true))
        continue;

    const auto &languageVersion =
        Impl.SwiftContext.LangOpts.EffectiveLanguageVersion;
    auto importProtocolRequirement = [&](Decl *member) {
      // Skip compatibility stubs; there's no reason to mirror them.
      if (member->getAttrs().isUnavailableInSwiftVersion(languageVersion))
        return;

      if (auto prop = dyn_cast<VarDecl>(member)) {
        auto objcProp =
            dyn_cast_or_null<clang::ObjCPropertyDecl>(prop->getClangDecl());
        if (!objcProp)
          return;

        // We can't import a property if there's already a method with this
        // name. (This also covers other properties with that same name.)
        // FIXME: We should still mirror the setter as a method if it's
        // not already there.
        clang::Selector sel = objcProp->getGetterName();
        if (interfaceDecl->getInstanceMethod(sel))
          return;

        bool inNearbyCategory =
            std::any_of(interfaceDecl->known_categories_begin(),
                        interfaceDecl->known_categories_end(),
                        [=](const clang::ObjCCategoryDecl *category) -> bool {
                          if (!Impl.getClangSema().isVisible(category)) {
                            return false;
                          }
                          if (category != decl) {
                            auto *categoryModule =
                                Impl.getClangModuleForDecl(category);
                            if (categoryModule != declModule &&
                                categoryModule != interfaceModule) {
                              return false;
                            }
                          }
                          return category->getInstanceMethod(sel);
                        });
        if (inNearbyCategory)
          return;

        if (auto imported =
                Impl.importMirroredDecl(objcProp, dc, getVersion(), proto)) {
          members.push_back(imported);
          // FIXME: We should mirror properties of the root class onto the
          // metatype.
        }

        return;
      }

      auto afd = dyn_cast<AbstractFunctionDecl>(member);
      if (!afd)
        return;

      if (isa<AccessorDecl>(afd))
        return;

      // Asynch methods are also always imported without async, so don't
      // record them here.
      if (afd->hasAsync())
        return;

      auto objcMethod =
          dyn_cast_or_null<clang::ObjCMethodDecl>(member->getClangDecl());
      if (!objcMethod)
        return;

      // For now, just remember that we saw this method.
      methodsByName[objcMethod->getSelector()]
        .push_back(MirroredMethodEntry{objcMethod, proto});
    };

    if (name) {
      // If we're asked to import a specific name only, look for that in the
      // protocol.
      auto results = proto->lookupDirect(*name);
      for (auto *member : results)
        if (member->getDeclContext() == proto)
          importProtocolRequirement(member);

    } else {
      // Otherwise, import all mirrored members.
      for (auto *member : proto->getMembers())
        importProtocolRequirement(member);
    }
  }

  // Process all the methods, now that we've arranged them by selector.
  for (auto &mapEntry : methodsByName) {
    importNonOverriddenMirroredMethods(dc, mapEntry.second, members);
  }
}

enum MirrorImportComparison {
  // There's no suppression relationship between the methods.
  NoSuppression,

  // The first method suppresses the second.
  Suppresses,

  // The second method suppresses the first.
  IsSuppressed,
};

/// Should the mirror import of the first method be suppressed in favor
/// of the second method?  The methods are known to have the same selector
/// and (because this is mirror-import) to be declared on protocols.
///
/// The algorithm that uses this assumes that it is transitive.
static bool isMirrorImportSuppressedBy(ClangImporter::Implementation &importer,
                                       const clang::ObjCMethodDecl *first,
                                       const clang::ObjCMethodDecl *second) {
  if (first->isInstanceMethod() != second->isInstanceMethod())
    return false;

  auto firstProto = cast<clang::ObjCProtocolDecl>(first->getDeclContext());
  auto secondProto = cast<clang::ObjCProtocolDecl>(second->getDeclContext());

  // If the first method's protocol is a super-protocol of the second's,
  // then the second method overrides the first and we should suppress.
  // Clang provides a function to check that, phrased in terms of whether
  // a value of one protocol (the RHS) can be assigned to an l-value of
  // the other (the LHS).
  auto &ctx = importer.getClangASTContext();
  return ctx.ProtocolCompatibleWithProtocol(
                          const_cast<clang::ObjCProtocolDecl*>(firstProto),
                          const_cast<clang::ObjCProtocolDecl*>(secondProto));
}

/// Compare two methods for mirror-import purposes.
static MirrorImportComparison
compareMethodsForMirrorImport(ClangImporter::Implementation &importer,
                              const clang::ObjCMethodDecl *first,
                              const clang::ObjCMethodDecl *second) {
  if (isMirrorImportSuppressedBy(importer, first, second))
    return IsSuppressed;
  if (isMirrorImportSuppressedBy(importer, second, first))
    return Suppresses;
  return NoSuppression;
}

/// Mark any methods in the given array that are overridden by this method
/// as suppressed by nulling their entries out.
/// Return true if this method is overridden by any methods in the array.
static bool suppressOverriddenMethods(ClangImporter::Implementation &importer,
                                      const clang::ObjCMethodDecl *method,
                               MutableArrayRef<MirroredMethodEntry> entries) {
  assert(method && "method was already suppressed");

  for (auto &entry: entries) {
    auto otherMethod = entry.first;
    if (!otherMethod) continue;

    assert(method != otherMethod && "found same method twice?");
    switch (compareMethodsForMirrorImport(importer, method, otherMethod)) {
    // If the second method is suppressed, null it out.
    case Suppresses:
      entry.first = nullptr;
      continue;

    // If the first method is suppressed, return immediately.  We should
    // be able to suppress any following methods.
    case IsSuppressed:
      return true;

    case NoSuppression:
      continue;
    }
    llvm_unreachable("bad comparison result");
  }

  return false;
}

/// Given a set of methods with the same selector, each taken from a
/// different protocol in the protocol hierarchy of a class into which
/// we want to introduce mirror imports, import only the methods which
/// are not overridden by another method in the set.
///
/// It's possible that we'll end up selecting multiple methods to import
/// here, in the cases where there's no hierarchical relationship between
/// two methods.  The importer already has code to handle this case.
void SwiftDeclConverter::importNonOverriddenMirroredMethods(DeclContext *dc,
                               MutableArrayRef<MirroredMethodEntry> entries,
                                           SmallVectorImpl<Decl *> &members) {
  for (size_t i = 0, e = entries.size(); i != e; ++i) {
    auto objcMethod = entries[i].first;

    // If the method was suppressed by a previous method, ignore it.
    if (!objcMethod)
      continue;

    // Compare this method to all the following methods, suppressing any
    // that it overrides.  If it is overridden by any of them, suppress it
    // instead; but there's no need to mark that in the array, just continue
    // on to the next method.
    if (suppressOverriddenMethods(Impl, objcMethod, entries.slice(i + 1)))
      continue;

    // Okay, the method wasn't suppressed, import it.

    // When mirroring an initializer, make it designated and required.
    if (isInitMethod(objcMethod)) {
      // Import the constructor.
      if (auto imported = importConstructor(objcMethod, dc, /*implicit=*/true,
                                            CtorInitializerKind::Designated,
                                            /*required=*/true)) {
        members.push_back(imported);
      }
      continue;
    }

    // Import the method.
    auto proto = entries[i].second;
    if (auto imported =
            Impl.importMirroredDecl(objcMethod, dc, getVersion(), proto)) {
      members.push_back(imported);

      for (auto alternate : Impl.getAlternateDecls(imported))
        if (imported->getDeclContext() == alternate->getDeclContext())
          members.push_back(alternate);
    }
  }
}

void SwiftDeclConverter::importInheritedConstructors(
    const ClassDecl *classDecl, SmallVectorImpl<Decl *> &newMembers) {
  auto superclassDecl = classDecl->getSuperclassDecl();
  if (!superclassDecl)
    return;

  auto superclassClangDecl = superclassDecl->getClangDecl();
  if (!superclassClangDecl ||
      !isa<clang::ObjCInterfaceDecl>(superclassClangDecl))
    return;

  auto curObjCClass = cast<clang::ObjCInterfaceDecl>(classDecl->getClangDecl());

  // The kind of initializer to import. If this class has designated
  // initializers, everything it inherits is a convenience initializer.
  Optional<CtorInitializerKind> kind;
  if (curObjCClass->hasDesignatedInitializers())
    kind = CtorInitializerKind::Convenience;

  const auto &languageVersion =
      Impl.SwiftContext.LangOpts.EffectiveLanguageVersion;

  auto members = superclassDecl->lookupDirect(
      DeclBaseName::createConstructor());

  for (auto member : members) {
    auto ctor = dyn_cast<ConstructorDecl>(member);
    if (!ctor)
      continue;

    // Don't inherit compatibility stubs.
    if (ctor->getAttrs().isUnavailableInSwiftVersion(languageVersion))
      continue;

    // Don't inherit (non-convenience) factory initializers.
    // Note that convenience factories return instancetype and can be
    // inherited.
    switch (ctor->getInitKind()) {
    case CtorInitializerKind::Factory:
      continue;
    case CtorInitializerKind::ConvenienceFactory:
    case CtorInitializerKind::Convenience:
    case CtorInitializerKind::Designated:
      break;
    }

    auto objcMethod =
        dyn_cast_or_null<clang::ObjCMethodDecl>(ctor->getClangDecl());
    if (!objcMethod)
      continue;

    auto &clangSourceMgr = Impl.getClangASTContext().getSourceManager();
    clang::PrettyStackTraceDecl trace(objcMethod, clang::SourceLocation(),
                                      clangSourceMgr,
                                      "importing (inherited)");

    // If this initializer came from a factory method, inherit
    // it as an initializer.
    if (objcMethod->isClassMethod()) {
      assert(ctor->getInitKind() == CtorInitializerKind::ConvenienceFactory);

      Optional<ImportedName> correctSwiftName;
      ImportedName importedName =
          importFullName(objcMethod, correctSwiftName);
      assert(
          !correctSwiftName &&
          "Import inherited initializers never references correctSwiftName");
      importedName.setHasCustomName();
      ConstructorDecl *existing;
      if (auto newCtor =
              importConstructor(objcMethod, classDecl,
                                /*implicit=*/true, ctor->getInitKind(),
                                /*required=*/false, ctor->getObjCSelector(),
                                importedName, objcMethod->parameters(),
                                objcMethod->isVariadic(), existing)) {
        // If this is a compatibility stub, mark it as such.
        if (correctSwiftName)
          markAsVariant(newCtor, *correctSwiftName);

        Impl.importAttributes(objcMethod, newCtor, curObjCClass);
        newMembers.push_back(newCtor);
      } else if (existing && existing->getInitKind() ==
                   CtorInitializerKind::ConvenienceFactory &&
                 existing->getClangDecl()) {
        // Check that the existing constructor the prevented new creation is
        // really an inherited factory initializer and not a class member.
        auto existingMD = cast<clang::ObjCMethodDecl>(existing->getClangDecl());
        if (existingMD->getClassInterface() != curObjCClass) {
          newMembers.push_back(existing);
        }
      }
      continue;
    }

    // Figure out what kind of constructor this will be.
    CtorInitializerKind myKind;
    bool isRequired = false;
    if (ctor->isRequired()) {
      // Required initializers are always considered designated.
      isRequired = true;
      myKind = CtorInitializerKind::Designated;
    } else if (kind) {
      myKind = *kind;
    } else {
      myKind = ctor->getInitKind();
    }

    // Import the constructor into this context.
    if (auto newCtor =
            importConstructor(objcMethod, classDecl,
                              /*implicit=*/true, myKind, isRequired)) {
      Impl.importAttributes(objcMethod, newCtor, curObjCClass);
      newMembers.push_back(newCtor);
    }
  }
}

Decl *ClangImporter::Implementation::importDeclCached(
    const clang::NamedDecl *ClangDecl,
    ImportNameVersion version,
    bool UseCanonical) {
  auto Known = ImportedDecls.find(
    { UseCanonical? ClangDecl->getCanonicalDecl(): ClangDecl, version });
  if (Known != ImportedDecls.end())
    return Known->second;

  return nullptr;
}

/// Checks if we don't need to import the typedef itself.  If the typedef
/// should be skipped, returns the underlying declaration that the typedef
/// refers to -- this declaration should be imported instead.
static const clang::TagDecl *
canSkipOverTypedef(ClangImporter::Implementation &Impl,
                   const clang::NamedDecl *D,
                   bool &TypedefIsSuperfluous) {
  // If we have a typedef that refers to a tag type of the same name,
  // skip the typedef and import the tag type directly.

  TypedefIsSuperfluous = false;

  auto *ClangTypedef = dyn_cast<clang::TypedefNameDecl>(D);
  if (!ClangTypedef)
    return nullptr;

  const clang::DeclContext *RedeclContext =
      ClangTypedef->getDeclContext()->getRedeclContext();
  if (!RedeclContext->isTranslationUnit())
    return nullptr;

  clang::QualType UnderlyingType = ClangTypedef->getUnderlyingType();

  // A typedef to a typedef should get imported as a typealias.
  auto *TypedefT = UnderlyingType->getAs<clang::TypedefType>();
  if (TypedefT)
    return nullptr;

  auto *TT = UnderlyingType->getAs<clang::TagType>();
  if (!TT)
    return nullptr;

  clang::TagDecl *UnderlyingDecl = TT->getDecl();
  if (UnderlyingDecl->getDeclContext()->getRedeclContext() != RedeclContext)
    return nullptr;

  if (UnderlyingDecl->getDeclName().isEmpty())
    return UnderlyingDecl;

  auto TypedefName = ClangTypedef->getDeclName();
  auto TagDeclName = UnderlyingDecl->getDeclName();
  if (TypedefName != TagDeclName)
    return nullptr;

  TypedefIsSuperfluous = true;
  return UnderlyingDecl;
}

StringRef ClangImporter::Implementation::
getSwiftNameFromClangName(StringRef replacement) {
  auto &clangSema = getClangSema();

  clang::IdentifierInfo *identifier =
      &clangSema.getASTContext().Idents.get(replacement);
  clang::LookupResult lookupResult(clangSema, identifier,
                                   clang::SourceLocation(),
                                   clang::Sema::LookupOrdinaryName);
  if (!clangSema.LookupName(lookupResult, nullptr))
    return "";

  auto clangDecl = lookupResult.getAsSingle<clang::NamedDecl>();
  if (!clangDecl)
    return "";

  auto importedName = importFullName(clangDecl, CurrentVersion);
  if (!importedName)
    return "";

  llvm::SmallString<64> renamed;
  {
    // Render a swift_name string.
    llvm::raw_svector_ostream os(renamed);
    printSwiftName(importedName, CurrentVersion, /*fullyQualified=*/true, os);
  }

  return SwiftContext.AllocateCopy(StringRef(renamed));
}

bool importer::isSpecialUIKitStructZeroProperty(const clang::NamedDecl *decl) {
  // FIXME: Once UIKit removes the "nonswift" availability in their versioned
  // API notes, this workaround can go away.
  auto *constant = dyn_cast<clang::VarDecl>(decl);
  if (!constant)
    return false;

  clang::DeclarationName name = constant->getDeclName();
  const clang::IdentifierInfo *ident = name.getAsIdentifierInfo();
  if (!ident)
    return false;

  return ident->isStr("UIEdgeInsetsZero") || ident->isStr("UIOffsetZero");
}

/// Import Clang attributes as Swift attributes.
void ClangImporter::Implementation::importAttributes(
    const clang::NamedDecl *ClangDecl,
    Decl *MappedDecl,
    const clang::ObjCContainerDecl *NewContext)
{
  // Subscripts are special-cased since there isn't a 1:1 mapping
  // from its accessor(s) to the subscript declaration.
  if (isa<SubscriptDecl>(MappedDecl))
    return;

  ASTContext &C = SwiftContext;

  if (auto maybeDefinition = getDefinitionForClangTypeDecl(ClangDecl))
    if (maybeDefinition.getValue())
      ClangDecl = cast<clang::NamedDecl>(maybeDefinition.getValue());

  // Scan through Clang attributes and map them onto Swift
  // equivalents.
  bool AnyUnavailable = MappedDecl->getAttrs().isUnavailable(C);
  for (clang::NamedDecl::attr_iterator AI = ClangDecl->attr_begin(),
       AE = ClangDecl->attr_end(); AI != AE; ++AI) {
    //
    // __attribute__((unavailable))
    //
    // Mapping: @available(*,unavailable)
    //
    if (auto unavailable = dyn_cast<clang::UnavailableAttr>(*AI)) {
      auto Message = unavailable->getMessage();
      auto attr = AvailableAttr::createPlatformAgnostic(C, Message);
      MappedDecl->getAttrs().add(attr);
      AnyUnavailable = true;
      continue;
    }

    //
    // __attribute__((annotate(swift1_unavailable)))
    //
    // Mapping: @available(*, unavailable)
    //
    if (auto unavailable_annot = dyn_cast<clang::AnnotateAttr>(*AI))
      if (unavailable_annot->getAnnotation() == "swift1_unavailable") {
        auto attr = AvailableAttr::createPlatformAgnostic(
            C, "", "", PlatformAgnosticAvailabilityKind::UnavailableInSwift);
        MappedDecl->getAttrs().add(attr);
        AnyUnavailable = true;
        continue;
      }

    //
    // __attribute__((deprecated))
    //
    // Mapping: @available(*,deprecated)
    //
    if (auto deprecated = dyn_cast<clang::DeprecatedAttr>(*AI)) {
      auto Message = deprecated->getMessage();
      auto attr = AvailableAttr::createPlatformAgnostic(C, Message, "",
                    PlatformAgnosticAvailabilityKind::Deprecated);
      MappedDecl->getAttrs().add(attr);
      continue;
    }

    // __attribute__((availability))
    //
    if (auto avail = dyn_cast<clang::AvailabilityAttr>(*AI)) {
      StringRef Platform = avail->getPlatform()->getName();

      // Is this our special "availability(swift, unavailable)" attribute?
      if (Platform == "swift") {
        // FIXME: Until Apple gets a chance to update UIKit's API notes, ignore
        // the Swift-unavailability for certain properties.
        if (isSpecialUIKitStructZeroProperty(ClangDecl))
          continue;

        auto replacement = avail->getReplacement();
        StringRef swiftReplacement = "";
        if (!replacement.empty())
          swiftReplacement = getSwiftNameFromClangName(replacement);

        auto attr = AvailableAttr::createPlatformAgnostic(
            C, avail->getMessage(), swiftReplacement,
            PlatformAgnosticAvailabilityKind::UnavailableInSwift);
        MappedDecl->getAttrs().add(attr);
        AnyUnavailable = true;
        continue;
      }

      // Does this availability attribute map to the platform we are
      // currently targeting?
      if (!platformAvailability.isPlatformRelevant(Platform))
        continue;

      auto platformK =
        llvm::StringSwitch<Optional<PlatformKind>>(Platform)
          .Case("ios", PlatformKind::iOS)
          .Case("macos", PlatformKind::macOS)
          .Case("tvos", PlatformKind::tvOS)
          .Case("watchos", PlatformKind::watchOS)
          .Case("ios_app_extension", PlatformKind::iOSApplicationExtension)
          .Case("macos_app_extension",
                PlatformKind::macOSApplicationExtension)
          .Case("tvos_app_extension",
                PlatformKind::tvOSApplicationExtension)
          .Case("watchos_app_extension",
                PlatformKind::watchOSApplicationExtension)
          .Default(None);
      if (!platformK)
        continue;

      // Is this declaration marked platform-agnostically unavailable?
      auto PlatformAgnostic = PlatformAgnosticAvailabilityKind::None;
      if (avail->getUnavailable()) {
        PlatformAgnostic = PlatformAgnosticAvailabilityKind::Unavailable;
        AnyUnavailable = true;
      }

      StringRef message = avail->getMessage();

      llvm::VersionTuple deprecated = avail->getDeprecated();

      if (!deprecated.empty()) {
        if (platformAvailability.treatDeprecatedAsUnavailable(ClangDecl,
                                                              deprecated)) {
          AnyUnavailable = true;
          PlatformAgnostic = PlatformAgnosticAvailabilityKind::Unavailable;
          if (message.empty())
            message = platformAvailability.deprecatedAsUnavailableMessage;
        }
      }

      llvm::VersionTuple obsoleted = avail->getObsoleted();
      llvm::VersionTuple introduced = avail->getIntroduced();

      const auto &replacement = avail->getReplacement();

      StringRef swiftReplacement = "";
      if (!replacement.empty())
        swiftReplacement = getSwiftNameFromClangName(replacement);

      auto AvAttr = new (C) AvailableAttr(SourceLoc(), SourceRange(),
                                          platformK.getValue(),
                                          message, swiftReplacement,
                                          introduced,
                                          /*IntroducedRange=*/SourceRange(),
                                          deprecated,
                                          /*DeprecatedRange=*/SourceRange(),
                                          obsoleted,
                                          /*ObsoletedRange=*/SourceRange(),
                                          PlatformAgnostic, /*Implicit=*/false);

      MappedDecl->getAttrs().add(AvAttr);
    }
  }

  if (auto method = dyn_cast<clang::ObjCMethodDecl>(ClangDecl)) {
    if (method->isDirectMethod() && !AnyUnavailable) {
      auto attr = AvailableAttr::createPlatformAgnostic(
          C, "", "", PlatformAgnosticAvailabilityKind::UnavailableInSwift);
      MappedDecl->getAttrs().add(attr);
      AnyUnavailable = true;
    }
  }

  // If the declaration is unavailable, we're done.
  if (AnyUnavailable)
    return;

  if (auto ID = dyn_cast<clang::ObjCInterfaceDecl>(ClangDecl)) {
    // Ban NSInvocation.
    if (ID->getName() == "NSInvocation") {
      auto attr = AvailableAttr::createPlatformAgnostic(C, "");
      MappedDecl->getAttrs().add(attr);
      return;
    }

    // Map Clang's swift_objc_members attribute to @objcMembers.
    if (ID->hasAttr<clang::SwiftObjCMembersAttr>() &&
        isa<ClassDecl>(MappedDecl)) {
      if (!MappedDecl->getAttrs().hasAttribute<ObjCMembersAttr>()) {
        auto attr = new (C) ObjCMembersAttr(/*IsImplicit=*/true);
        MappedDecl->getAttrs().add(attr);
      }
    }

    // Infer @objcMembers on XCTestCase.
    if (ID->getName() == "XCTestCase") {
      if (!MappedDecl->getAttrs().hasAttribute<ObjCMembersAttr>()) {
        auto attr = new (C) ObjCMembersAttr(/*IsImplicit=*/true);
        MappedDecl->getAttrs().add(attr);
      }
    }
  }

  // Ban CFRelease|CFRetain|CFAutorelease(CFTypeRef) as well as custom ones
  // such as CGColorRelease(CGColorRef).
  if (auto FD = dyn_cast<clang::FunctionDecl>(ClangDecl)) {
    if (FD->getNumParams() == 1 && FD->getDeclName().isIdentifier() &&
         (FD->getName().endswith("Release") ||
          FD->getName().endswith("Retain") ||
          FD->getName().endswith("Autorelease")) &&
        !FD->getAttr<clang::SwiftNameAttr>()) {
      if (auto t = FD->getParamDecl(0)->getType()->getAs<clang::TypedefType>()){
        if (isCFTypeDecl(t->getDecl())) {
          auto attr = AvailableAttr::createPlatformAgnostic(C,
            "Core Foundation objects are automatically memory managed");
          MappedDecl->getAttrs().add(attr);
          return;
        }
      }
    }
  }

  // Hack: mark any method named "print" with less than two parameters as
  // warn_unqualified_access.
  if (auto MD = dyn_cast<FuncDecl>(MappedDecl)) {
    if (isPrintLikeMethod(MD->getName(), MD->getDeclContext())) {
      // Use a non-implicit attribute so it shows up in the generated
      // interface.
      MD->getAttrs().add(new (C) WarnUnqualifiedAccessAttr(/*implicit*/false));
    }
  }

  // Map __attribute__((warn_unused_result)).
  if (!ClangDecl->hasAttr<clang::WarnUnusedResultAttr>()) {
    if (auto MD = dyn_cast<FuncDecl>(MappedDecl)) {
      if (!MD->getResultInterfaceType()->isVoid()) {
        MD->getAttrs().add(new (C) DiscardableResultAttr(/*implicit*/true));
      }
    }
  }
  // Map __attribute__((const)).
  if (ClangDecl->hasAttr<clang::ConstAttr>()) {
    MappedDecl->getAttrs().add(new (C) EffectsAttr(EffectsKind::ReadNone));
  }
  // Map __attribute__((pure)).
  if (ClangDecl->hasAttr<clang::PureAttr>()) {
    MappedDecl->getAttrs().add(new (C) EffectsAttr(EffectsKind::ReadOnly));
  }
}

Decl *
ClangImporter::Implementation::importDeclImpl(const clang::NamedDecl *ClangDecl,
                                              ImportNameVersion version,
                                              bool &TypedefIsSuperfluous,
                                              bool &HadForwardDeclaration) {
  assert(ClangDecl);

  // Private and protected C++ class members should never be used, so we skip
  // them entirely (instead of importing them with a corresponding Swift access
  // level) to remove clutter from the module interface.
  //
  // We omit protected members in addition to private members because Swift
  // structs can't inherit from C++ classes, so there's effectively no way to
  // access them.
  clang::AccessSpecifier access = ClangDecl->getAccess();
  if (access == clang::AS_protected || access == clang::AS_private)
    return nullptr;

  bool SkippedOverTypedef = false;
  Decl *Result = nullptr;
  if (auto *UnderlyingDecl = canSkipOverTypedef(*this, ClangDecl,
                                                TypedefIsSuperfluous)) {
    Result = importDecl(UnderlyingDecl, version);
    SkippedOverTypedef = true;
  }

  if (!Result) {
    SwiftDeclConverter converter(*this, version);
    Result = converter.Visit(ClangDecl);
    HadForwardDeclaration = converter.hadForwardDeclaration();
  }
  if (!Result && version == CurrentVersion) {
    // If we couldn't import this Objective-C entity, determine
    // whether it was a required member of a protocol, or a designated
    // initializer of a class.
    bool hasMissingRequiredMember = false;
    if (auto clangProto
          = dyn_cast<clang::ObjCProtocolDecl>(ClangDecl->getDeclContext())) {
      if (auto method = dyn_cast<clang::ObjCMethodDecl>(ClangDecl)) {
        if (method->getImplementationControl()
              == clang::ObjCMethodDecl::Required)
          hasMissingRequiredMember = true;
      } else if (auto prop = dyn_cast<clang::ObjCPropertyDecl>(ClangDecl)) {
        if (prop->getPropertyImplementation()
              == clang::ObjCPropertyDecl::Required)
          hasMissingRequiredMember = true;
      }

      if (hasMissingRequiredMember) {
        // Mark the protocol as having missing requirements.
        if (auto proto = castIgnoringCompatibilityAlias<ProtocolDecl>(
                importDecl(clangProto, CurrentVersion))) {
          proto->setHasMissingRequirements(true);
        }
      }
    }
    if (auto method = dyn_cast<clang::ObjCMethodDecl>(ClangDecl)) {
      if (method->isDesignatedInitializerForTheInterface()) {
        const clang::ObjCInterfaceDecl *theClass = method->getClassInterface();
        assert(theClass && "cannot be a protocol method here");
        // Only allow this to affect declarations in the same top-level module
        // as the original class.
        if (getClangModuleForDecl(theClass) == getClangModuleForDecl(method)) {
          if (auto swiftClass = castIgnoringCompatibilityAlias<ClassDecl>(
                  importDecl(theClass, CurrentVersion))) {
            SwiftContext.evaluator.cacheOutput(
                HasMissingDesignatedInitializersRequest{swiftClass}, true);
          }
        }
      }
    }

    return nullptr;
  }

  // Finalize the imported declaration.
  auto finalizeDecl = [&](Decl *result) {
    importAttributes(ClangDecl, result);

    // Hack to deal with Objective-C protocols without availability annotation.
    // If the protocol comes from clang and is not annotated and the protocol
    // requirement itself is not annotated, then infer availability of the
    // requirement based on its types. This makes it possible for a type to
    // conform to an Objective-C protocol that is missing annotations but whose
    // requirements use types that are less available than the conforming type.
    auto dc = result->getDeclContext();
    auto *proto = dyn_cast<ProtocolDecl>(dc);
    if (!proto || proto->getAttrs().hasAttribute<AvailableAttr>())
      return;

    inferProtocolMemberAvailability(*this, dc, result);
  };

  if (Result) {
    finalizeDecl(Result);

    for (auto alternate : getAlternateDecls(Result))
      finalizeDecl(alternate);
  }

#ifndef NDEBUG
  auto Canon = cast<clang::NamedDecl>(ClangDecl->getCanonicalDecl());

  // Note that the decl was imported from Clang.  Don't mark Swift decls as
  // imported.
  if (Result &&
      (!Result->getDeclContext()->isModuleScopeContext() ||
       isa<ClangModuleUnit>(Result->getDeclContext()))) {
    // Either the Swift declaration was from stdlib,
    // or we imported the underlying decl of the typedef,
    // or we imported the decl itself.
    bool ImportedCorrectly =
        !Result->getClangDecl() || SkippedOverTypedef ||
        Result->getClangDecl()->getCanonicalDecl() == Canon;

    // Or the other type is a typedef,
    if (!ImportedCorrectly &&
        isa<clang::TypedefNameDecl>(Result->getClangDecl())) {
      // both types are ValueDecls:
      if (isa<clang::ValueDecl>(Result->getClangDecl())) {
        ImportedCorrectly =
            getClangASTContext().hasSameType(
                cast<clang::ValueDecl>(Result->getClangDecl())->getType(),
                cast<clang::ValueDecl>(Canon)->getType());
      } else if (isa<clang::TypeDecl>(Result->getClangDecl())) {
        // both types are TypeDecls:
        ImportedCorrectly =
            getClangASTContext().hasSameUnqualifiedType(
                getClangASTContext().getTypeDeclType(
                    cast<clang::TypeDecl>(Result->getClangDecl())),
                getClangASTContext().getTypeDeclType(
                    cast<clang::TypeDecl>(Canon)));
      }
      assert(ImportedCorrectly);
    }
    assert(Result->hasClangNode());
  }
#else
  (void)SkippedOverTypedef;
#endif

  return Result;
}

void ClangImporter::Implementation::startedImportingEntity() {
  ++NumTotalImportedEntities;
  // FIXME: (transitional) increment the redundant "always-on" counter.
  if (auto *Stats = SwiftContext.Stats)
    ++Stats->getFrontendCounters().NumTotalClangImportedEntities;
}

/// Look up associated type requirements in the conforming type.
static void finishTypeWitnesses(
    NormalProtocolConformance *conformance) {
  auto *dc = conformance->getDeclContext();
  auto nominal = dc->getSelfNominalTypeDecl();
  auto *module = dc->getParentModule();

  auto *proto = conformance->getProtocol();
  auto selfType = conformance->getType();

  for (auto *assocType : proto->getAssociatedTypeMembers()) {
    // FIXME: This should not happen?
    if (conformance->hasTypeWitness(assocType)) continue;

    bool satisfied = false;

    SmallVector<ValueDecl *, 4> lookupResults;
    NLOptions options = (NL_QualifiedDefault |
                          NL_OnlyTypes |
                          NL_ProtocolMembers);

    dc->lookupQualified(nominal, DeclNameRef(assocType->getName()), options,
                        lookupResults);
    for (auto member : lookupResults) {
      auto typeDecl = cast<TypeDecl>(member);
      if (isa<AssociatedTypeDecl>(typeDecl)) continue;

      auto memberType = typeDecl->getDeclaredInterfaceType();
      auto subMap = selfType->getContextSubstitutionMap(
          module, typeDecl->getDeclContext());
      memberType = memberType.subst(subMap);
      conformance->setTypeWitness(assocType, memberType, typeDecl);
      satisfied = true;
      break;
    }

    if (!satisfied) {
      llvm::errs() << ("Cannot look up associated type for "
                        "imported conformance:\n");
      conformance->getType().dump(llvm::errs());
      assocType->dump(llvm::errs());
      abort();
    }
  }
}

/// Create witnesses for requirements not already met.
static void finishMissingOptionalWitnesses(
    NormalProtocolConformance *conformance) {
  auto *proto = conformance->getProtocol();

  for (auto req : proto->getMembers()) {
    auto valueReq = dyn_cast<ValueDecl>(req);
    if (!valueReq)
      continue;

    if (!conformance->hasWitness(valueReq)) {
      if (auto func = dyn_cast<AbstractFunctionDecl>(valueReq)){
        // For an optional requirement, record an empty witness:
        // we'll end up querying this at runtime.
        auto Attrs = func->getAttrs();
        if (Attrs.hasAttribute<OptionalAttr>()) {
          conformance->setWitness(valueReq, Witness());
          continue;
        }
      }

      conformance->setWitness(valueReq, valueReq);
    } else {
      // An initializer that conforms to a requirement is required.
      auto witness = conformance->getWitness(valueReq).getDecl();
      if (auto ctor = dyn_cast_or_null<ConstructorDecl>(witness)) {
        if (!ctor->getAttrs().hasAttribute<RequiredAttr>()) {
          auto &ctx = proto->getASTContext();
          ctor->getAttrs().add(new (ctx) RequiredAttr(/*IsImplicit=*/true));
        }
      }
    }
  }
}

void ClangImporter::Implementation::finishNormalConformance(
    NormalProtocolConformance *conformance,
    uint64_t unused) {
  (void)unused;

  auto *proto = conformance->getProtocol();
  PrettyStackTraceConformance trace(SwiftContext, "completing import of",
                                    conformance);

  finishTypeWitnesses(conformance);
  conformance->finishSignatureConformances();

  // Imported conformances to @objc protocols also require additional
  // initialization to complete the requirement to witness mapping.
  if (!proto->isObjC())
    return;

  assert(conformance->isComplete());
  conformance->setState(ProtocolConformanceState::Incomplete);

  finishMissingOptionalWitnesses(conformance);

  conformance->setState(ProtocolConformanceState::Complete);
}

Decl *ClangImporter::Implementation::importDeclAndCacheImpl(
    const clang::NamedDecl *ClangDecl,
    ImportNameVersion version,
    bool SuperfluousTypedefsAreTransparent,
    bool UseCanonicalDecl) {
  if (!ClangDecl)
    return nullptr;

  FrontendStatsTracer StatsTracer(SwiftContext.Stats,
                                  "import-clang-decl", ClangDecl);
  clang::PrettyStackTraceDecl trace(ClangDecl, clang::SourceLocation(),
                                    Instance->getSourceManager(), "importing");

  auto Canon = cast<clang::NamedDecl>(UseCanonicalDecl? ClangDecl->getCanonicalDecl(): ClangDecl);

  if (auto Known = importDeclCached(Canon, version, UseCanonicalDecl)) {
    if (!SuperfluousTypedefsAreTransparent &&
        SuperfluousTypedefs.count(Canon))
      return nullptr;
    return Known;
  }

  bool TypedefIsSuperfluous = false;
  bool HadForwardDeclaration = false;

  startedImportingEntity();
  Decl *Result = importDeclImpl(ClangDecl, version, TypedefIsSuperfluous,
                                HadForwardDeclaration);
  if (!Result)
    return nullptr;

  if (TypedefIsSuperfluous) {
    SuperfluousTypedefs.insert(Canon);
    if (auto tagDecl = dyn_cast_or_null<clang::TagDecl>(Result->getClangDecl()))
      DeclsWithSuperfluousTypedefs.insert(tagDecl);
  }

  if (!HadForwardDeclaration)
    ImportedDecls[{Canon, version}] = Result;

  if (!SuperfluousTypedefsAreTransparent && TypedefIsSuperfluous)
    return nullptr;

  return Result;
}

Decl *
ClangImporter::Implementation::importMirroredDecl(const clang::NamedDecl *decl,
                                                  DeclContext *dc,
                                                  ImportNameVersion version,
                                                  ProtocolDecl *proto) {
  assert(dc);
  if (!decl)
    return nullptr;

  clang::PrettyStackTraceDecl trace(decl, clang::SourceLocation(),
                                    Instance->getSourceManager(),
                                    "importing (mirrored)");

  auto canon = decl->getCanonicalDecl();
  auto known = ImportedProtocolDecls.find(std::make_tuple(canon, dc, version));
  if (known != ImportedProtocolDecls.end())
    return known->second;

  SwiftDeclConverter converter(*this, version);
  Decl *result;
  if (auto method = dyn_cast<clang::ObjCMethodDecl>(decl)) {
    result = converter.importObjCMethodDecl(method, dc, /*accessor*/None);
  } else if (auto prop = dyn_cast<clang::ObjCPropertyDecl>(decl)) {
    result = converter.importObjCPropertyDecl(prop, dc);
  } else {
    llvm_unreachable("unexpected mirrored decl");
  }

  if (result) {
    assert(result->getClangDecl() && result->getClangDecl() == canon);

    auto updateMirroredDecl = [&](Decl *result) {
      result->setImplicit();
    
      // Map the Clang attributes onto Swift attributes.
      importAttributes(decl, result);

      if (proto->getAttrs().hasAttribute<AvailableAttr>()) {
        if (!result->getAttrs().hasAttribute<AvailableAttr>()) {
          AvailabilityContext protoRange =
            AvailabilityInference::availableRange(proto, SwiftContext);
          applyAvailableAttribute(result, protoRange, SwiftContext);
        }
      } else {
        // Infer the same availability for the mirrored declaration as
        // we would for the protocol member it is mirroring.
        inferProtocolMemberAvailability(*this, dc, result);
      }
    };

    updateMirroredDecl(result);

    // Update the alternate declaration as well.
    for (auto alternate : getAlternateDecls(result))
      updateMirroredDecl(alternate);
  }
  if (result || !converter.hadForwardDeclaration())
    ImportedProtocolDecls[std::make_tuple(canon, dc, version)] = result;
  return result;
}

DeclContext *ClangImporter::Implementation::importDeclContextImpl(
    const clang::DeclContext *dc) {
  // Every declaration should come from a module, so we should not see the
  // TranslationUnit DeclContext here.
  assert(!dc->isTranslationUnit());

  auto decl = dyn_cast<clang::NamedDecl>(dc);
  if (!decl)
    return nullptr;
  // Category decls with same name can be merged and using canonical decl always
  // leads to the first category of the given name. We'd like to keep these
  // categories separated.
  auto useCanonical = !isa<clang::ObjCCategoryDecl>(decl);
  auto swiftDecl = importDecl(decl, CurrentVersion, useCanonical);
  if (!swiftDecl)
    return nullptr;

  if (auto nominal = dynCastIgnoringCompatibilityAlias<NominalTypeDecl>(swiftDecl))
    return nominal;
  if (auto extension = dyn_cast<ExtensionDecl>(swiftDecl))
    return extension;
  if (auto constructor = dyn_cast<ConstructorDecl>(swiftDecl))
    return constructor;
  if (auto destructor = dyn_cast<DestructorDecl>(swiftDecl))
    return destructor;
  return nullptr;
}

GenericSignature ClangImporter::Implementation::buildGenericSignature(
    GenericParamList *genericParams, DeclContext *dc) {
  SmallVector<GenericTypeParamType *, 2> genericParamTypes;
  for (auto param : *genericParams) {
    genericParamTypes.push_back(
        param->getDeclaredInterfaceType()->castTo<GenericTypeParamType>());
  }

  SmallVector<Requirement, 2> requirements;
  for (auto param : *genericParams) {
    Type paramType = param->getDeclaredInterfaceType();
    for (const auto &inherited : param->getInherited()) {
      Type inheritedType = inherited.getType();
      if (inheritedType->isAnyObject()) {
        requirements.push_back(
            Requirement(
              RequirementKind::Layout, paramType,
              LayoutConstraint::getLayoutConstraint(LayoutConstraintKind::Class)));
        continue;
      }
      if (inheritedType->getClassOrBoundGenericClass()) {
        requirements.push_back(
            Requirement(RequirementKind::Superclass, paramType, inheritedType));
        continue;
      }
      assert(inheritedType->isExistentialType());
      requirements.push_back(
          Requirement(RequirementKind::Conformance, paramType, inheritedType));
    }
  }

  return evaluateOrDefault(
      SwiftContext.evaluator,
      AbstractGenericSignatureRequest{
        nullptr, std::move(genericParamTypes), std::move(requirements)},
      GenericSignature());
}

DeclContext *
ClangImporter::Implementation::importDeclContextOf(
  const clang::Decl *decl,
  EffectiveClangContext context)
{
  DeclContext *importedDC = nullptr;
  switch (context.getKind()) {
  case EffectiveClangContext::DeclContext: {
    auto dc = context.getAsDeclContext();
    if (dc->isTranslationUnit()) {
      if (auto *module = getClangModuleForDecl(decl))
        return module;
      else
        return nullptr;
    }

    // Import the DeclContext.
    importedDC = importDeclContextImpl(dc);
    break;
  }

  case EffectiveClangContext::TypedefContext: {
    // Import the typedef-name as a declaration.
    auto importedDecl = importDecl(context.getTypedefName(), CurrentVersion);
    if (!importedDecl) return nullptr;

    // Dig out the imported DeclContext.
    importedDC = dynCastIgnoringCompatibilityAlias<NominalTypeDecl>(importedDecl);
    break;
  }

  case EffectiveClangContext::UnresolvedContext: {
    // FIXME: Resolve through name lookup. This is brittle.
    auto submodule =
      getClangSubmoduleForDecl(decl, /*allowForwardDeclaration=*/false);
    if (!submodule) return nullptr;

    if (auto lookupTable = findLookupTable(*submodule)) {
      if (auto clangDecl
            = lookupTable->resolveContext(context.getUnresolvedName())) {
        // Import the Clang declaration.
        auto decl = importDecl(clangDecl, CurrentVersion);
        if (!decl) return nullptr;

        // Look through typealiases.
        if (auto typealias = dyn_cast<TypeAliasDecl>(decl))
          importedDC = typealias->getDeclaredInterfaceType()->getAnyNominal();
        else // Map to a nominal type declaration.
          importedDC = dyn_cast<NominalTypeDecl>(decl);
        break;
      }
    }
  }
  }

  // If we didn't manage to import the declaration context, we're done.
  if (!importedDC) return nullptr;

  // If the declaration was not global to start with, we're done.
  bool isGlobal =
    decl->getDeclContext()->getRedeclContext()->isTranslationUnit();
  if (!isGlobal) return importedDC;

  // If the resulting declaration context is not a nominal type,
  // we're done.
  auto nominal = dyn_cast<NominalTypeDecl>(importedDC);
  if (!nominal) return importedDC;

  // Look for the extension for the given nominal type within the
  // Clang submodule of the declaration.
  const clang::Module *declSubmodule = *getClangSubmoduleForDecl(decl);
  auto extensionKey = std::make_pair(nominal, declSubmodule);
  auto knownExtension = extensionPoints.find(extensionKey);
  if (knownExtension != extensionPoints.end())
    return knownExtension->second;

  // Create a new extension for this nominal type/Clang submodule pair.
  auto ext = ExtensionDecl::create(SwiftContext, SourceLoc(), nullptr, {},
                                   getClangModuleForDecl(decl), nullptr);
  SwiftContext.evaluator.cacheOutput(ExtendedTypeRequest{ext},
                                     nominal->getDeclaredType());
  SwiftContext.evaluator.cacheOutput(ExtendedNominalRequest{ext},
                                     std::move(nominal));
  ext->setMemberLoader(this, reinterpret_cast<uintptr_t>(declSubmodule));

  if (auto protoDecl = ext->getExtendedProtocolDecl()) {
    ext->setGenericSignature(protoDecl->getGenericSignature());
  }

  // Add the extension to the nominal type.
  nominal->addExtension(ext);

  // Record this extension so we can find it later.
  extensionPoints[extensionKey] = ext;
  return ext;
}

static Type getConstantLiteralType(ClangImporter::Implementation &Impl,
                                   Type type, ConstantConvertKind convertKind) {
  switch (convertKind) {
  case ConstantConvertKind::Construction:
  case ConstantConvertKind::ConstructionWithUnwrap: {
    auto found = Impl.RawTypes.find(type->getAnyNominal());
    assert(found != Impl.RawTypes.end());
    return found->second;
  }

  default:
    return type;
  }
}

ValueDecl *
ClangImporter::Implementation::createConstant(Identifier name, DeclContext *dc,
                                              Type type,
                                              const clang::APValue &value,
                                              ConstantConvertKind convertKind,
                                              bool isStatic,
                                              ClangNode ClangN) {
  auto &context = SwiftContext;

  // Create the integer literal value.
  Expr *expr = nullptr;
  switch (value.getKind()) {
  case clang::APValue::AddrLabelDiff:
  case clang::APValue::Array:
  case clang::APValue::ComplexFloat:
  case clang::APValue::ComplexInt:
  case clang::APValue::FixedPoint:
  case clang::APValue::Indeterminate:
  case clang::APValue::LValue:
  case clang::APValue::MemberPointer:
  case clang::APValue::None:
  case clang::APValue::Struct:
  case clang::APValue::Union:
  case clang::APValue::Vector:
    llvm_unreachable("Unhandled APValue kind");

  case clang::APValue::Float:
  case clang::APValue::Int: {
    // Print the value.
    llvm::SmallString<16> printedValueBuf;
    if (value.getKind() == clang::APValue::Int) {
      value.getInt().toString(printedValueBuf);
    } else {
      assert(value.getFloat().isFinite() && "can't handle infinities or NaNs");
      value.getFloat().toString(printedValueBuf);
    }
    StringRef printedValue = printedValueBuf.str();

    // If this was a negative number, record that and strip off the '-'.
    bool isNegative = printedValue.front() == '-';
    if (isNegative)
      printedValue = printedValue.drop_front();

    auto literalType = getConstantLiteralType(*this, type, convertKind);

    // Create the expression node.
    StringRef printedValueCopy(context.AllocateCopy(printedValue));
    if (value.getKind() == clang::APValue::Int) {
      if (type->getCanonicalType()->isBool()) {
        auto *boolExpr =
            new (context) BooleanLiteralExpr(value.getInt().getBoolValue(),
                                             SourceLoc(),
                                             /**Implicit=*/true);

        boolExpr->setBuiltinInitializer(
          context.getBoolBuiltinInitDecl());
        boolExpr->setType(literalType);

        expr = boolExpr;
      } else {
        auto *intExpr =
            new (context) IntegerLiteralExpr(printedValueCopy, SourceLoc(),
                                             /*Implicit=*/true);

        auto *intDecl = literalType->getAnyNominal();
        intExpr->setBuiltinInitializer(
          context.getIntBuiltinInitDecl(intDecl));
        intExpr->setType(literalType);

        expr = intExpr;
      }
    } else {
      auto *floatExpr =
          new (context) FloatLiteralExpr(printedValueCopy, SourceLoc(),
                                         /*Implicit=*/true);

      auto maxFloatTypeDecl = context.get_MaxBuiltinFloatTypeDecl();
      floatExpr->setBuiltinType(
          maxFloatTypeDecl->getUnderlyingType());

      auto *floatDecl = literalType->getAnyNominal();
      floatExpr->setBuiltinInitializer(
        context.getFloatBuiltinInitDecl(floatDecl));
      floatExpr->setType(literalType);

      expr = floatExpr;
    }

    if (isNegative)
      cast<NumberLiteralExpr>(expr)->setNegative(SourceLoc());

    break;
  }
  }

  assert(expr);
  return createConstant(name, dc, type, expr, convertKind, isStatic, ClangN);
}


ValueDecl *
ClangImporter::Implementation::createConstant(Identifier name, DeclContext *dc,
                                              Type type, StringRef value,
                                              ConstantConvertKind convertKind,
                                              bool isStatic,
                                              ClangNode ClangN) {
  auto expr = new (SwiftContext) StringLiteralExpr(value, SourceRange());

  auto literalType = getConstantLiteralType(*this, type, convertKind);
  auto *stringDecl = literalType->getAnyNominal();
  expr->setBuiltinInitializer(
      SwiftContext.getStringBuiltinInitDecl(stringDecl));
  expr->setType(literalType);

  return createConstant(name, dc, type, expr, convertKind, isStatic, ClangN);
}

namespace {
  using ConstantGetterBodyContextData =
      llvm::PointerIntPair<Expr *, 2, ConstantConvertKind>;
}

/// Synthesizer callback to synthesize the getter for a constant value.
static std::pair<BraceStmt *, bool>
synthesizeConstantGetterBody(AbstractFunctionDecl *afd, void *voidContext) {
  ASTContext &ctx = afd->getASTContext();
  auto func = cast<AccessorDecl>(afd);
  VarDecl *constantVar = cast<VarDecl>(func->getStorage());
  Type type = func->mapTypeIntoContext(constantVar->getValueInterfaceType());

  auto contextData = ConstantGetterBodyContextData::getFromOpaqueValue(
      voidContext);
  Expr *expr = contextData.getPointer();
  ConstantConvertKind convertKind = contextData.getInt();

  // If we need a conversion, add one now.
  switch (convertKind) {
  case ConstantConvertKind::None:
    break;

  case ConstantConvertKind::Construction:
  case ConstantConvertKind::ConstructionWithUnwrap: {
    auto typeRef = TypeExpr::createImplicit(type, ctx);

    // Reference init(rawValue: T)
    ConstructorDecl *init = nullptr;
    DeclName initName = DeclName(ctx, DeclBaseName::createConstructor(),
                                 { ctx.Id_rawValue });
    auto nominal = type->getAnyNominal();
    const auto flags = NominalTypeDecl::LookupDirectFlags::IgnoreNewExtensions;
    for (auto found : nominal->lookupDirect(initName, flags)) {
      init = dyn_cast<ConstructorDecl>(found);
      if (init && init->getDeclContext() == nominal)
        break;
    }
    assert(init && "did not find init(rawValue:)");

    auto initTy = init->getInterfaceType()->removeArgumentLabels(1);
    auto declRef =
        new (ctx) DeclRefExpr(init, DeclNameLoc(), /*Implicit=*/true,
                              AccessSemantics::Ordinary, initTy);

    // (Self) -> ...
    initTy = initTy->castTo<FunctionType>()->getResult();
    auto initRef = new (ctx) DotSyntaxCallExpr(declRef, SourceLoc(),
                                               typeRef, initTy);
    initRef->setThrows(false);

    // (rawValue: T) -> ...
    initTy = initTy->castTo<FunctionType>()->getResult();

    auto initCall = CallExpr::createImplicit(ctx, initRef, { expr },
                                             { ctx.Id_rawValue });
    initCall->setType(initTy);
    initCall->setThrows(false);

    expr = initCall;

    // Force unwrap if our init(rawValue:) is failable, which is currently
    // the case with enums.
    if (convertKind == ConstantConvertKind::ConstructionWithUnwrap) {
      initTy = initTy->getOptionalObjectType();
      expr = new (ctx) ForceValueExpr(expr, SourceLoc());
      expr->setType(initTy);
    }

    assert(initTy->isEqual(type));
    break;
  }
  }

  // Create the return statement.
  auto ret = new (ctx) ReturnStmt(SourceLoc(), expr);

  return { BraceStmt::create(ctx, SourceLoc(), ASTNode(ret), SourceLoc()),
           /*isTypeChecked=*/true };
}

ValueDecl *
ClangImporter::Implementation::createConstant(Identifier name, DeclContext *dc,
                                              Type type, Expr *valueExpr,
                                              ConstantConvertKind convertKind,
                                              bool isStatic,
                                              ClangNode ClangN) {
  auto &C = SwiftContext;

  VarDecl *var = nullptr;
  if (ClangN) {
    var = createDeclWithClangNode<VarDecl>(ClangN, AccessLevel::Public,
                                           /*IsStatic*/isStatic,
                                           VarDecl::Introducer::Var,
                                           /*IsCaptureList*/false, SourceLoc(),
                                           name, dc);
  } else {
    var = new (SwiftContext)
        VarDecl(/*IsStatic*/isStatic, VarDecl::Introducer::Var,
                /*IsCaptureList*/false, SourceLoc(), name, dc);
  }

  var->setInterfaceType(type);
  var->setIsObjC(false);
  var->setIsDynamic(false);

  auto *params = ParameterList::createEmpty(C);

  // Create the getter function declaration.
  auto func = AccessorDecl::create(C,
                     /*FuncLoc=*/SourceLoc(),
                     /*AccessorKeywordLoc=*/SourceLoc(),
                     AccessorKind::Get,
                     var,
                     /*StaticLoc=*/SourceLoc(),
                     StaticSpellingKind::None,
                     /*Throws=*/false,
                     /*ThrowsLoc=*/SourceLoc(),
                     /*ThrowsType=*/nullptr,
                     /*GenericParams=*/nullptr,
                     params, type, dc);
  func->setStatic(isStatic);
  func->setAccess(getOverridableAccessLevel(dc));
  func->setIsObjC(false);
  func->setIsDynamic(false);

  func->setBodySynthesizer(synthesizeConstantGetterBody,
                           ConstantGetterBodyContextData(valueExpr, convertKind)
                               .getOpaqueValue());

  // Mark the function transparent so that we inline it away completely.
  func->getAttrs().add(new (C) TransparentAttr(/*implicit*/ true));
  
  // Set the function up as the getter.
  makeComputed(var, func, nullptr);

  return var;
}

/// Create a decl with error type and an "unavailable" attribute on it
/// with the specified message.
void ClangImporter::Implementation::
markUnavailable(ValueDecl *decl, StringRef unavailabilityMsgRef) {

  unavailabilityMsgRef = SwiftContext.AllocateCopy(unavailabilityMsgRef);
  auto ua = AvailableAttr::createPlatformAgnostic(SwiftContext,
                                                  unavailabilityMsgRef);
  decl->getAttrs().add(ua);
}

/// Create a decl with error type and an "unavailable" attribute on it
/// with the specified message.
ValueDecl *ClangImporter::Implementation::
createUnavailableDecl(Identifier name, DeclContext *dc, Type type,
                      StringRef UnavailableMessage, bool isStatic,
                      ClangNode ClangN) {

  // Create a new VarDecl with dummy type.
  auto var = createDeclWithClangNode<VarDecl>(ClangN, AccessLevel::Public,
                                              /*IsStatic*/isStatic,
                                              VarDecl::Introducer::Var,
                                              /*IsCaptureList*/false,
                                              SourceLoc(), name, dc);
  var->setIsObjC(false);
  var->setIsDynamic(false);
  var->setInterfaceType(type);
  markUnavailable(var, UnavailableMessage);

  return var;
}

// Force the members of the entire inheritance hierarchy to be loaded and
// deserialized before loading the members of this class. This allows the
// decl members table to be warmed up and enables the correct identification of
// overrides.
static void loadAllMembersOfSuperclassIfNeeded(ClassDecl *CD) {
  if (!CD)
    return;

  CD = CD->getSuperclassDecl();
  if (!CD || !CD->hasClangNode())
    return;

  CD->loadAllMembers();

  for (auto E : CD->getExtensions())
    E->loadAllMembers();
}

void
ClangImporter::Implementation::loadAllMembers(Decl *D, uint64_t extra) {

  FrontendStatsTracer tracer(D->getASTContext().Stats,
                             "load-all-members", D);
  assert(D);

  // Check whether we're importing an Objective-C container of some sort.
  auto objcContainer =
    dyn_cast_or_null<clang::ObjCContainerDecl>(D->getClangDecl());

  // If not, we're importing globals-as-members into an extension.
  if (objcContainer) {
    loadAllMembersOfSuperclassIfNeeded(dyn_cast<ClassDecl>(D));
    loadAllMembersOfObjcContainer(D, objcContainer);
    return;
  }

  auto namespaceDecl =
      dyn_cast_or_null<clang::NamespaceDecl>(D->getClangDecl());
  if (namespaceDecl) {
    auto *enumDecl = cast<EnumDecl>(D);
    // TODO: This redecls should only match redecls that are in the same
    // module as namespaceDecl after we import one namespace per clang module.
    for (auto ns : namespaceDecl->redecls()) {
      for (auto m : ns->decls()) {
        auto nd = dyn_cast<clang::NamedDecl>(m);
        if (!nd)
          continue;
        auto member = importDecl(nd, CurrentVersion);
        if (!member)
          continue;

        enumDecl->addMember(member);
      }
    }
    return;
  }

  loadAllMembersIntoExtension(D, extra);
}

void ClangImporter::Implementation::loadAllMembersIntoExtension(
    Decl *D, uint64_t extra) {
  // We have extension.
  auto ext = cast<ExtensionDecl>(D);
  auto nominal = ext->getExtendedNominal();

  // The submodule of the extension is encoded in the extra data.
  clang::Module *submodule =
      reinterpret_cast<clang::Module *>(static_cast<uintptr_t>(extra));

  // Find the lookup table.
  auto topLevelModule = submodule;
  if (topLevelModule)
    topLevelModule = topLevelModule->getTopLevelModule();
  auto table = findLookupTable(topLevelModule);
  if (!table)
    return;

  PrettyStackTraceStringAction trace(
      "loading import-as-members from",
      topLevelModule ? topLevelModule->getTopLevelModuleName()
                     : "(bridging header)");
  PrettyStackTraceDecl trace2("...for", nominal);

  // Dig out the effective Clang context for this nominal type.
  auto effectiveClangContext = getEffectiveClangContext(nominal);
  if (!effectiveClangContext)
    return;

  // Get ready to actually load the members.
  startedImportingEntity();

  // Load the members.
  for (auto entry : table->allGlobalsAsMembersInContext(effectiveClangContext)) {
    auto decl = entry.get<clang::NamedDecl *>();

    // Only include members in the same submodule as this extension.
    if (getClangSubmoduleForDecl(decl) != submodule)
      continue;

    forEachDistinctName(
        decl, [&](ImportedName newName, ImportNameVersion nameVersion) -> bool {
      return addMemberAndAlternatesToExtension(decl, newName, nameVersion, ext);
    });
  }
}

static Decl *findMemberThatWillLandInAnExtensionContext(Decl *member) {
  Decl *result = member;
  while (!isa<ExtensionDecl>(result->getDeclContext())) {
    auto nominal = dyn_cast<NominalTypeDecl>(result->getDeclContext());
    if (!nominal)
      return nullptr;

    result = nominal;
    if (result->hasClangNode())
      return nullptr;
  }
  return result;
}

bool ClangImporter::Implementation::addMemberAndAlternatesToExtension(
    clang::NamedDecl *decl, ImportedName newName, ImportNameVersion nameVersion,
    ExtensionDecl *ext) {
  // Quickly check the context and bail out if it obviously doesn't
  // belong here.
  if (auto *importDC = newName.getEffectiveContext().getAsDeclContext())
    if (importDC->isFileContext())
      return true;

  // Then try to import the decl under the specified name.
  auto *member = importDecl(decl, nameVersion);
  if (!member)
    return false;

  member = findMemberThatWillLandInAnExtensionContext(member);
  if (!member || member->getDeclContext() != ext)
    return true;
  if (!isa<AccessorDecl>(member))
    ext->addMember(member);

  for (auto alternate : getAlternateDecls(member)) {
    if (alternate->getDeclContext() == ext)
      if (!isa<AccessorDecl>(alternate))
        ext->addMember(alternate);
  }
  return true;
}

static void loadMembersOfBaseImportedFromClang(ExtensionDecl *ext) {
  const NominalTypeDecl *base = ext->getExtendedNominal();
  auto *clangBase = base->getClangDecl();
  if (!clangBase)
    return;
  base->loadAllMembers();

  // Sanity check: make sure we don't jump over to a category /while/
  // loading the original class's members. Right now we only check if this
  // happens on the first member.
  if (auto *clangContainer = dyn_cast<clang::ObjCContainerDecl>(clangBase))
    assert((clangContainer->decls_empty() || !base->getMembers().empty()) &&
           "can't load extension members before base has finished");
}

void ClangImporter::Implementation::loadAllMembersOfObjcContainer(
    Decl *D, const clang::ObjCContainerDecl *objcContainer) {
  clang::PrettyStackTraceDecl trace(objcContainer, clang::SourceLocation(),
                                    Instance->getSourceManager(),
                                    "loading members for");

  assert(isa<ExtensionDecl>(D) || isa<NominalTypeDecl>(D));
  if (auto *ext = dyn_cast<ExtensionDecl>(D)) {
    // If the extended type is also imported from Clang, load its members first.
    loadMembersOfBaseImportedFromClang(ext);
  }

  startedImportingEntity();

  SmallVector<Decl *, 16> members;
  collectMembersToAdd(objcContainer, D, cast<DeclContext>(D), members);

  auto *IDC = cast<IterableDeclContext>(D);
  for (auto member : members) {
    if (!isa<AccessorDecl>(member))
      IDC->addMember(member);
  }
}

void ClangImporter::Implementation::insertMembersAndAlternates(
    const clang::NamedDecl *nd, SmallVectorImpl<Decl *> &members) {
  llvm::SmallPtrSet<Decl *, 4> knownAlternateMembers;
  forEachDistinctName(
      nd, [&](ImportedName name, ImportNameVersion nameVersion) -> bool {
    auto member = importDecl(nd, nameVersion);
    if (!member)
      return false;

    // If there are alternate declarations for this member, add them.
    for (auto alternate : getAlternateDecls(member)) {
      if (alternate->getDeclContext() == member->getDeclContext() &&
          knownAlternateMembers.insert(alternate).second) {
        members.push_back(alternate);
      }
    }

    // If this declaration shouldn't be visible, don't add it to
    // the list.
    if (shouldSuppressDeclImport(nd))
      return true;

    members.push_back(member);
    return true;
  });
}

void ClangImporter::Implementation::importInheritedConstructors(
     const clang::ObjCInterfaceDecl *curObjCClass,
     const ClassDecl *classDecl, SmallVectorImpl<Decl *> &newMembers) {
  if (curObjCClass->getName() != "Protocol") {
    SwiftDeclConverter converter(*this, CurrentVersion);
    converter.importInheritedConstructors(classDecl, newMembers);
  }
}

void ClangImporter::Implementation::collectMembersToAdd(
    const clang::ObjCContainerDecl *objcContainer, Decl *D, DeclContext *DC,
    SmallVectorImpl<Decl *> &members) {
  for (const clang::Decl *m : objcContainer->decls()) {
    auto nd = dyn_cast<clang::NamedDecl>(m);
    if (nd && nd == nd->getCanonicalDecl() &&
        nd->getDeclContext() == objcContainer &&
        isVisibleClangEntry(nd))
      insertMembersAndAlternates(nd, members);
  }

  // Objective-C protocols don't require any special handling.
  if (isa<clang::ObjCProtocolDecl>(objcContainer))
    return;

  // Objective-C interfaces can inherit constructors from their superclass,
  // which we must model explicitly.
  if (auto clangClass = dyn_cast<clang::ObjCInterfaceDecl>(objcContainer)) {
    objcContainer = clangClass = clangClass->getDefinition();
    importInheritedConstructors(clangClass, cast<ClassDecl>(D), members);
  } else if (auto clangProto
               = dyn_cast<clang::ObjCProtocolDecl>(objcContainer)) {
    objcContainer = clangProto->getDefinition();
  }

  // Interfaces and categories can declare protocol conformances, and
  // members of those protocols are mirrored into the interface or
  // category.
  // FIXME: This is supposed to be a short-term hack.
  importMirroredProtocolMembers(objcContainer, DC, None, members);
}

void ClangImporter::Implementation::loadAllConformances(
       const Decl *decl, uint64_t contextData,
       SmallVectorImpl<ProtocolConformance *> &Conformances) {
  auto dc = decl->getInnermostDeclContext();

  // Synthesize trivial conformances for each of the protocols.
  for (auto *protocol : getImportedProtocols(decl)) {
    // FIXME: Build a superclass conformance if the superclass
    // conforms.
    auto conformance = SwiftContext.getConformance(
        dc->getDeclaredInterfaceType(),
        protocol, SourceLoc(), dc,
        ProtocolConformanceState::Incomplete);
    conformance->setLazyLoader(this, /*context*/0);
    conformance->setState(ProtocolConformanceState::Complete);
    Conformances.push_back(conformance);
  }
}

Optional<MappedTypeNameKind>
ClangImporter::Implementation::getSpecialTypedefKind(clang::TypedefNameDecl *decl) {
  auto iter = SpecialTypedefNames.find(decl->getCanonicalDecl());
  if (iter == SpecialTypedefNames.end())
    return None;
  return iter->second;
}

Identifier
ClangImporter::getEnumConstantName(const clang::EnumConstantDecl *enumConstant){
  return Impl.importFullName(enumConstant, Impl.CurrentVersion)
      .getDeclName()
      .getBaseIdentifier();
}

// See swift/Basic/Statistic.h for declaration: this enables tracing
// clang::Decls, is defined here to avoid too much layering violation / circular
// linkage dependency.

struct ClangDeclTraceFormatter : public UnifiedStatsReporter::TraceFormatter {
  void traceName(const void *Entity, raw_ostream &OS) const override {
    if (!Entity)
      return;
    const clang::Decl *CD = static_cast<const clang::Decl *>(Entity);
    if (auto const *ND = dyn_cast<const clang::NamedDecl>(CD)) {
      ND->printName(OS);
    } else {
      OS << "<unnamed-clang-decl>";
    }
  }

  static inline bool printClangShortLoc(raw_ostream &OS,
                                        clang::SourceManager *CSM,
                                        clang::SourceLocation L) {
    if (!L.isValid() || !L.isFileID())
      return false;
    auto PLoc = CSM->getPresumedLoc(L);
    OS << llvm::sys::path::filename(PLoc.getFilename()) << ':' << PLoc.getLine()
       << ':' << PLoc.getColumn();
    return true;
  }

  void traceLoc(const void *Entity, SourceManager *SM,
                clang::SourceManager *CSM, raw_ostream &OS) const override {
    if (!Entity)
      return;
    if (CSM) {
      const clang::Decl *CD = static_cast<const clang::Decl *>(Entity);
      auto Range = CD->getSourceRange();
      if (printClangShortLoc(OS, CSM, Range.getBegin()))
        OS << '-';
      printClangShortLoc(OS, CSM, Range.getEnd());
    }
  }
};

static ClangDeclTraceFormatter TF;

template<>
const UnifiedStatsReporter::TraceFormatter*
FrontendStatsTracer::getTraceFormatter<const clang::Decl *>() {
  return &TF;
}<|MERGE_RESOLUTION|>--- conflicted
+++ resolved
@@ -985,12 +985,8 @@
       AnyFunctionType::Param(inoutSelfDecl->getInterfaceType(),
                              Identifier(),
                              ParameterTypeFlags().withInOut(true)),
-<<<<<<< HEAD
-      ctx.TheRawPointerType, ctx.getNeverType()));
-=======
       ctx.TheRawPointerType,
       ctx.getNeverType()));
->>>>>>> 158a725e
   auto selfPointer = CallExpr::createImplicit(ctx, addressofFnRefExpr,
                                               { inoutSelf },
                                               { Identifier() });
@@ -1008,12 +1004,8 @@
   initializeFnRefExpr->setType(
       FunctionType::get({AnyFunctionType::Param(newValueDecl->getInterfaceType()),
                          AnyFunctionType::Param(ctx.TheRawPointerType)},
-<<<<<<< HEAD
-                        TupleType::getEmpty(ctx), ctx.getNeverType()));
-=======
                         TupleType::getEmpty(ctx),
                         ctx.getNeverType()));
->>>>>>> 158a725e
   auto initialize = CallExpr::createImplicit(ctx, initializeFnRefExpr,
                                              { newValueRef, selfPointer },
                                              { Identifier(), Identifier() });
@@ -1277,12 +1269,8 @@
   ConcreteDeclRef concreteDeclRef(zeroInitializerFunc, subMap);
   auto zeroInitializerRef =
     new (ctx) DeclRefExpr(concreteDeclRef, DeclNameLoc(), /*implicit*/ true);
-<<<<<<< HEAD
-  zeroInitializerRef->setType(FunctionType::get({}, selfType, ctx.getNeverType()));
-=======
   zeroInitializerRef->setType(FunctionType::get({}, selfType,
                                                 ctx.getNeverType()));
->>>>>>> 158a725e
 
   auto call = CallExpr::createImplicit(ctx, zeroInitializerRef, {}, {});
   call->setType(selfType);
