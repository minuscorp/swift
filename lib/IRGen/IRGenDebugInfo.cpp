--- conflicted
+++ resolved
@@ -2358,17 +2358,11 @@
 
 std::unique_ptr<IRGenDebugInfo> IRGenDebugInfo::createIRGenDebugInfo(
     const IRGenOptions &Opts, ClangImporter &CI, IRGenModule &IGM,
-<<<<<<< HEAD
-    llvm::Module &M, StringRef MainOutputFilenameForDebugInfo) {
-  return std::make_unique<IRGenDebugInfoImpl>(Opts, CI, IGM, M,
-                                               MainOutputFilenameForDebugInfo);
-=======
     llvm::Module &M, StringRef MainOutputFilenameForDebugInfo,
     StringRef PrivateDiscriminator) {
-  return llvm::make_unique<IRGenDebugInfoImpl>(Opts, CI, IGM, M,
-                                               MainOutputFilenameForDebugInfo,
-                                               PrivateDiscriminator);
->>>>>>> 49d89faa
+  return std::make_unique<IRGenDebugInfoImpl>(Opts, CI, IGM, M,
+                                              MainOutputFilenameForDebugInfo,
+                                              PrivateDiscriminator);
 }
 
 
