--- conflicted
+++ resolved
@@ -439,12 +439,8 @@
   auto selfTy = dc->getSelfInterfaceType();
   auto selfParam = AnyFunctionType::Param(selfTy);
   if (sig)
-<<<<<<< HEAD
-    return GenericFunctionType::get(sig, {selfParam}, type, Context->getNeverType());
-=======
     return GenericFunctionType::get(sig, {selfParam}, type,
                                     Context->getNeverType());
->>>>>>> 158a725e
   return FunctionType::get({selfParam}, type, Context->getNeverType());
 }
 
@@ -798,20 +794,12 @@
   if (auto *genericFnType = dyn_cast<GenericFunctionType>(fnType)) {
     return GenericFunctionType::get(genericFnType->getGenericSignature(),
                                     unlabeledParams, result,
-<<<<<<< HEAD
-                                    fnType->getThrowsType(), fnType->getExtInfo());
-  }
-
-  return FunctionType::get(unlabeledParams, result,
-                           fnType->getThrowsType(), fnType->getExtInfo());
-=======
                                     fnType->getThrowsType(),
                                     fnType->getExtInfo());
   }
 
   return FunctionType::get(unlabeledParams, result, fnType->getThrowsType(),
                            fnType->getExtInfo());
->>>>>>> 158a725e
 }
 
 
@@ -849,13 +837,8 @@
                                     fnType->getExtInfo());
   }
   
-<<<<<<< HEAD
-  return FunctionType::get(inputType, resultType,
-                           fnType->getThrowsType(), fnType->getExtInfo());
-=======
   return FunctionType::get(inputType, resultType, fnType->getThrowsType(),
                            fnType->getExtInfo());
->>>>>>> 158a725e
 }
 
 /// Whether this parameter accepts an unlabeled trailing closure argument
@@ -1272,18 +1255,11 @@
     getCanonicalParams(funcTy, genericSig, canParams);
     auto resultTy = funcTy->getResult()->getCanonicalType(genericSig);
     auto throwsTy = funcTy->getThrowsType()->getCanonicalType(genericSig);
-<<<<<<< HEAD
-    auto extInfo = funcTy->getCanonicalExtInfo(useClangTypes(resultTy));
-    if (genericSig) {
-      Result = GenericFunctionType::get(genericSig, canParams, resultTy, throwsTy,
-                                        extInfo);
-=======
 
     auto extInfo = funcTy->getCanonicalExtInfo(useClangTypes(resultTy));
     if (genericSig) {
       Result = GenericFunctionType::get(genericSig, canParams, resultTy,
                                         throwsTy, extInfo);
->>>>>>> 158a725e
     } else {
       Result = FunctionType::get(canParams, resultTy, throwsTy, extInfo);
     }
@@ -1855,13 +1831,8 @@
       if (!didChange && newReturn == substFunc.getResult()
           && newThrowsTy == substFunc.getThrowsType())
         return subst;
-<<<<<<< HEAD
-      return FunctionType::get(newParams, newReturn,
-                               func->getThrowsType(), func->getExtInfo())
-=======
       return FunctionType::get(newParams, newReturn, newThrowsTy,
                                func->getExtInfo())
->>>>>>> 158a725e
         ->getCanonicalType();
     }
     return CanType();
@@ -3501,10 +3472,7 @@
 
   auto resultTy = substFn(getResult());
   auto throwsTy = substFn(getThrowsType());
-<<<<<<< HEAD
-=======
-
->>>>>>> 158a725e
+
   // Build the resulting (non-generic) function type.
   return FunctionType::get(params, resultTy, throwsTy, getExtInfo());
 }
@@ -4768,13 +4736,8 @@
       if (isUnchanged) return *this;
 
       auto genericSig = genericFnType->getGenericSignature();
-<<<<<<< HEAD
-      return GenericFunctionType::get(genericSig, substParams, resultTy, throwsTy,
-                                      function->getExtInfo());
-=======
       return GenericFunctionType::get(genericSig, substParams, resultTy,
                                       throwsTy, function->getExtInfo());
->>>>>>> 158a725e
     }
 
     if (isUnchanged) return *this;
@@ -5169,12 +5132,8 @@
           .withDifferentiabilityKind(DifferentiabilityKind::NonDifferentiable)
           .build();
   if (isa<FunctionType>(this))
-<<<<<<< HEAD
-    return FunctionType::get(newParams, getResult(), getThrowsType(), nonDiffExtInfo);
-=======
     return FunctionType::get(newParams, getResult(), getThrowsType(),
                              nonDiffExtInfo);
->>>>>>> 158a725e
   assert(isa<GenericFunctionType>(this));
   return GenericFunctionType::get(getOptGenericSignature(), newParams,
                                   getResult(), getThrowsType(), nonDiffExtInfo);
@@ -5239,21 +5198,12 @@
 // Creates an `AnyFunctionType` from the given parameters, result type,
 // throws type, generic signature, and `ExtInfo`.
 static AnyFunctionType *
-<<<<<<< HEAD
-makeFunctionType(ArrayRef<AnyFunctionType::Param> parameters, Type resultType, Type throwsType,
-                 GenericSignature genericSignature,
-                 AnyFunctionType::ExtInfo extInfo) {
-  if (genericSignature)
-    return GenericFunctionType::get(genericSignature, parameters, resultType, throwsType,
-                                    extInfo);
-=======
 makeFunctionType(ArrayRef<AnyFunctionType::Param> parameters, Type resultType,
                  Type throwsType, GenericSignature genericSignature,
                  AnyFunctionType::ExtInfo extInfo) {
   if (genericSignature)
     return GenericFunctionType::get(genericSignature, parameters, resultType,
                                     throwsType, extInfo);
->>>>>>> 158a725e
   return FunctionType::get(parameters, resultType, throwsType, extInfo);
 }
 
@@ -5309,12 +5259,8 @@
     unsigned i = pair.index();
     auto *curryLevel = pair.value();
     derivativeFunctionType = makeFunctionType(
-<<<<<<< HEAD
-        curryLevel->getParams(), derivativeFunctionType, curryLevels.back()->getThrowsType(),
-=======
         curryLevel->getParams(), derivativeFunctionType,
         curryLevel->getThrowsType(),
->>>>>>> 158a725e
         i == curryLevelsWithoutLast.size() - 1 ? derivativeGenSig : nullptr,
         curryLevel->getExtInfo());
   }
@@ -5401,12 +5347,8 @@
     }
     auto differentialResult =
         hasInoutDiffParameter ? Type(ctx.TheEmptyTupleType) : resultTanType;
-<<<<<<< HEAD
-    linearMapType = FunctionType::get(differentialParams, differentialResult, ctx.getNeverType());
-=======
     linearMapType = FunctionType::get(differentialParams, differentialResult,
                                       ctx.getNeverType());
->>>>>>> 158a725e
     break;
   }
   case AutoDiffLinearMapKind::Pullback: {
@@ -5455,12 +5397,8 @@
     auto flags = ParameterTypeFlags().withInOut(hasInoutDiffParameter);
     auto pullbackParam =
         AnyFunctionType::Param(resultTanType, Identifier(), flags);
-<<<<<<< HEAD
-    linearMapType = FunctionType::get({pullbackParam}, pullbackResult, ctx.getNeverType());
-=======
     linearMapType = FunctionType::get({pullbackParam}, pullbackResult,
                                       ctx.getNeverType());
->>>>>>> 158a725e
     break;
   }
   }
