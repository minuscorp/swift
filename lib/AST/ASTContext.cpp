--- conflicted
+++ resolved
@@ -3036,12 +3036,8 @@
 
   auto *genFnTy = cast<GenericFunctionType>(this);
   return GenericFunctionType::get(genFnTy->getGenericSignature(),
-<<<<<<< HEAD
-                                  getParams(), getResult(), getThrowsType(), info);
-=======
                                   getParams(), getResult(), getThrowsType(),
                                   info);
->>>>>>> 158a725e
 }
 
 void AnyFunctionType::decomposeInput(
@@ -3203,13 +3199,8 @@
                            Type output, Type throwsType, ExtInfo info,
                            const ASTContext *ctx,
                            RecursiveTypeProperties properties)
-<<<<<<< HEAD
-    : AnyFunctionType(TypeKind::Function, ctx,
-                      output, throwsType, properties, params.size(), info) {
-=======
     : AnyFunctionType(TypeKind::Function, ctx, output, throwsType,
                       properties, params.size(), info) {
->>>>>>> 158a725e
   std::uninitialized_copy(params.begin(), params.end(),
                           getTrailingObjects<AnyFunctionType::Param>());
   auto clangTypeInfo = info.getClangTypeInfo();
@@ -3232,12 +3223,7 @@
 
 GenericFunctionType *GenericFunctionType::get(GenericSignature sig,
                                               ArrayRef<Param> params,
-<<<<<<< HEAD
-                                              Type result,
-                                              Type throwsType,
-=======
                                               Type result, Type throwsType,
->>>>>>> 158a725e
                                               ExtInfo info) {
   assert(sig && "no generic signature for generic function type?!");
   assert(!result->hasTypeVariable());
@@ -3270,12 +3256,8 @@
   void *mem = ctx.Allocate(allocSize, alignof(GenericFunctionType));
 
   auto properties = getGenericFunctionRecursiveProperties(params, result);
-<<<<<<< HEAD
-  auto funcTy = new (mem) GenericFunctionType(sig, params, result, throwsType, info,
-=======
   auto funcTy = new (mem) GenericFunctionType(sig, params, result, throwsType,
                                               info,
->>>>>>> 158a725e
                                               isCanonical ? &ctx : nullptr,
                                               properties);
 
@@ -3286,12 +3268,7 @@
 GenericFunctionType::GenericFunctionType(
                        GenericSignature sig,
                        ArrayRef<AnyFunctionType::Param> params,
-<<<<<<< HEAD
-                       Type result,
-                       Type throwsType,
-=======
                        Type result, Type throwsType,
->>>>>>> 158a725e
                        ExtInfo info,
                        const ASTContext *ctx,
                        RecursiveTypeProperties properties)
