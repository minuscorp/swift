--- conflicted
+++ resolved
@@ -16,91 +16,4 @@
 // CHECK:   %2 = load %objc_object*, %objc_object** %1, align 8
 // CHECK:   call void @swift_unknownObjectRelease(%objc_object* %2) {{#[0-9]+}}
 // CHECK:   ret void
-<<<<<<< HEAD
-// CHECK: }
-
-class C {}
-sil_vtable C {}
-
-sil @$s39enum_value_semantics_special_cases_objc1CCfD : $@convention(method) (C) -> ()
-
-enum AllMixedRefcounted {
-  case Ref(Builtin.NativeObject)
-  case CRef(C)
-  case ORef(Builtin.UnknownObject)
-  case None
-}
-
-// CHECK-LABEL: define internal void @"$s39enum_value_semantics_special_cases_objc18AllMixedRefcountedOwxx"(%swift.opaque* noalias %object, %swift.type* %AllMixedRefcounted) {{.*}} {
-// CHECK: entry:
-// CHECK:   %0 = bitcast %swift.opaque* %object to %T39enum_value_semantics_special_cases_objc18AllMixedRefcountedO*
-// CHECK:   %1 = bitcast %T39enum_value_semantics_special_cases_objc18AllMixedRefcountedO* %0 to i64*
-// CHECK:   %2 = load i64, i64* %1, align 8
-// CHECK:   %3 = lshr i64 %2, 62
-// CHECK:   %4 = trunc i64 %3 to i8
-// CHECK:   %5 = and i8 %4, 3
-// CHECK:   call void @"$s39enum_value_semantics_special_cases_objc18AllMixedRefcountedOWOe"(i64 %2)
-// CHECK:   ret void
-// CHECK: }
-
-enum AllMixedRefcountedTwoSimple {
-  case Ref(Builtin.NativeObject)
-  case CRef(C)
-  case ORef(Builtin.UnknownObject)
-  case None
-  case Nothing
-}
-
-// CHECK-LABEL: define internal void @"$s39enum_value_semantics_special_cases_objc27AllMixedRefcountedTwoSimpleOwxx"
-// CHECK:   call void @"$s39enum_value_semantics_special_cases_objc27AllMixedRefcountedTwoSimpleOWOy"
-
-struct Val {
-}
-
-// Currently, swift_unknownObjectRelease does not support the indirect heap object.
-
-enum MixedRefcountedWithIndirect {
-  indirect case Indirect(Builtin.Int64)
-  case Ref(Builtin.UnknownObject)
-  case None
-}
-
-// CHECK-LABEL: define internal void @"$s39enum_value_semantics_special_cases_objc27MixedRefcountedWithIndirectOwxx"(%swift.opaque* noalias %object, %swift.type* %MixedRefcountedWithIndirect)
-// CHECK: entry:
-// CHECK:   %0 = bitcast %swift.opaque* %object to %T39enum_value_semantics_special_cases_objc27MixedRefcountedWithIndirectO*
-// CHECK:   %1 = bitcast %T39enum_value_semantics_special_cases_objc27MixedRefcountedWithIndirectO* %0 to i64*
-// CHECK:   %2 = load i64, i64* %1, align 8
-// CHECK:   %3 = lshr i64 %2, 62
-// CHECK:   %4 = trunc i64 %3 to i8
-// CHECK:   %5 = and i8 %4, 3
-// CHECK:   call void @"$s39enum_value_semantics_special_cases_objc27MixedRefcountedWithIndirectOWOe"(i64 %2)
-// CHECK:   ret void
-// CHECK: }
-
-
-// CHECK-LABEL: define linkonce_odr hidden void @"$s39enum_value_semantics_special_cases_objc27MixedRefcountedWithIndirectOWOe"(i64 %0)
-// CHECK: entry:
-// CHECK:   %1 = lshr i64 %0, 62
-// CHECK:   %2 = trunc i64 %1 to i8
-// CHECK:   %3 = and i8 %2, 3
-// CHECK:   switch i8 %3, label %9 [
-// CHECK:     i8 0, label %4
-// CHECK:     i8 1, label %6
-// CHECK:   ]
-
-// CHECK: 4:
-// CHECK:   %5 = inttoptr i64 %0 to %swift.refcounted*
-// CHECK:   call void @swift_release(%swift.refcounted* %5) #1
-// CHECK:   br label %9
-
-// CHECK: 6:
-// CHECK:   %7 = and i64 %0, 4611686018427387903
-// CHECK:   %8 = inttoptr i64 %7 to %objc_object*
-// CHECK:   call void @swift_unknownObjectRelease(%objc_object* %8) #1
-// CHECK:   br label %9
-
-// CHECK: 9:
-// CHECK:   ret void
-=======
-// CHECK: }
->>>>>>> a6dd630c
+// CHECK: }