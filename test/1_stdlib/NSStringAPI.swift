// RUN: rm -rf %t
// RUN: mkdir -p %t
// RUN: %target-build-swift %s -o %t/a.out
// RUN: %target-run %t/a.out
// REQUIRES: executable_test

// REQUIRES: objc_interop

//
// Tests for the NSString APIs as exposed by String
//

import StdlibUnittest
import Foundation
import StdlibUnittestFoundationExtras

// The most simple subclass of NSString that CoreFoundation does not know
// about.
class NonContiguousNSString : NSString {
  required init(coder aDecoder: NSCoder) {
    fatalError("don't call this initializer")
  }

  override init() { 
    _value = []
    super.init() 
  }

  init(_ value: [UInt16]) {
    _value = value
    super.init()
  }

  @objc override func copy(zone zone: NSZone) -> AnyObject {
    // Ensure that copying this string produces a class that CoreFoundation
    // does not know about.
    return self
  }

  @objc override var length: Int {
    return _value.length
  }

  @objc override func characterAt(index: Int) -> unichar {
    return _value[index]
  }

  var _value: [UInt16]
}

let temporaryFileContents =
  "Lorem ipsum dolor sit amet, consectetur adipisicing elit,\n" +
  "sed do eiusmod tempor incididunt ut labore et dolore magna\n" +
  "aliqua.\n"

func createNSStringTemporaryFile()
  -> (existingPath: String, nonExistentPath: String) {
  let existingPath =
    createTemporaryFile("NSStringAPIs.", ".txt", temporaryFileContents)
  let nonExistentPath = existingPath + "-NoNeXiStEnT"
  return (existingPath, nonExistentPath)
}

var NSStringAPIs = TestSuite("NSStringAPIs")

NSStringAPIs.test("Encodings") {
  let availableEncodings: [NSStringEncoding] =
    String.availableStringEncodings()
  expectNotEqual(0, availableEncodings.length)

  let defaultCStringEncoding = String.defaultCStringEncoding()
  expectTrue(availableEncodings.contains(defaultCStringEncoding))

  expectNotEqual("", String.localizedNameOfStringEncoding(NSUTF8StringEncoding))
}

NSStringAPIs.test("NSStringEncoding") {
  // Make sure NSStringEncoding and its values are type-compatible.
  var enc: NSStringEncoding
  enc = NSWindowsCP1250StringEncoding
  enc = NSUTF32LittleEndianStringEncoding
  enc = NSUTF32BigEndianStringEncoding
  enc = NSASCIIStringEncoding
  enc = NSUTF8StringEncoding
}

NSStringAPIs.test("localizedStringWithFormat(_:...)") {
  var world: NSString = "world"
  expectEqual("Hello, world!%42", String.localizedStringWithFormat(
    "Hello, %@!%%%ld", world, 42))

  withOverriddenNSLocaleCurrentLocale("en_US") {
    expectEqual("0.5", String.localizedStringWithFormat("%g", 0.5))
  }

  withOverriddenNSLocaleCurrentLocale("uk") {
    expectEqual("0,5", String.localizedStringWithFormat("%g", 0.5))
  }
}

NSStringAPIs.test("init(contentsOfFile:encoding:error:)") {
  let (existingPath, nonExistentPath) = createNSStringTemporaryFile()

  do {
    let content = try String(
      contentsOfFile: existingPath, encoding: NSASCIIStringEncoding)
    expectEqual(
      "Lorem ipsum dolor sit amet, consectetur adipisicing elit,",
      content._lines[0])
  } catch {
    expectUnreachableCatch(error)
  }

  do {
    let content = try String(
      contentsOfFile: nonExistentPath, encoding: NSASCIIStringEncoding)
    expectUnreachable()
  } catch {
  }
}

NSStringAPIs.test("init(contentsOfFile:usedEncoding:error:)") {
  let (existingPath, nonExistentPath) = createNSStringTemporaryFile()

  do {
    var usedEncoding: NSStringEncoding = 0
    let content = try String(
      contentsOfFile: existingPath, usedEncoding: &usedEncoding)
    expectNotEqual(0, usedEncoding)
    expectEqual(
      "Lorem ipsum dolor sit amet, consectetur adipisicing elit,",
      content._lines[0])
  } catch {
    expectUnreachableCatch(error)
  }

  var usedEncoding: NSStringEncoding = 0
  do {
    _ = try String(contentsOfFile: nonExistentPath)
    expectUnreachable()
  } catch {
    expectEqual(0, usedEncoding)
  }
}


NSStringAPIs.test("init(contentsOf:encoding:error:)") {
  let (existingPath, nonExistentPath) = createNSStringTemporaryFile()
  let existingURL = NSURL(string: "file://" + existingPath)!
  let nonExistentURL = NSURL(string: "file://" + nonExistentPath)!
  do {
    let content = try String(
      contentsOf: existingURL, encoding: NSASCIIStringEncoding)
    expectEqual(
      "Lorem ipsum dolor sit amet, consectetur adipisicing elit,",
      content._lines[0])
  } catch {
    expectUnreachableCatch(error)
  }

  do {
    _ = try String(contentsOf: nonExistentURL, encoding: NSASCIIStringEncoding)
    expectUnreachable()
  } catch {
  }
}

NSStringAPIs.test("init(contentsOf:usedEncoding:error:)") {
  let (existingPath, nonExistentPath) = createNSStringTemporaryFile()
  let existingURL = NSURL(string: "file://" + existingPath)!
  let nonExistentURL = NSURL(string: "file://" + nonExistentPath)!
  do {
    var usedEncoding: NSStringEncoding = 0
    let content = try String(
      contentsOf: existingURL, usedEncoding: &usedEncoding)

    expectNotEqual(0, usedEncoding)
    expectEqual(
      "Lorem ipsum dolor sit amet, consectetur adipisicing elit,",
      content._lines[0])
  } catch {
    expectUnreachableCatch(error)
  }

  var usedEncoding: NSStringEncoding = 0
  do {
    _ = try String(contentsOf: nonExistentURL, usedEncoding: &usedEncoding)
    expectUnreachable()
  } catch {
    expectEqual(0, usedEncoding)
  }
}

NSStringAPIs.test("init(cString_:encoding:)") {
  expectOptionalEqual("foo, a basmati bar!",
      String(cString: 
          "foo, a basmati bar!", encoding: String.defaultCStringEncoding()))
}

NSStringAPIs.test("init(utF8String:)") {
  var s = "foo あいう"
  var up = UnsafeMutablePointer<UInt8>(allocatingCapacity: 100)
  var i = 0
  for b in s.utf8 {
    up[i] = b
    i += 1
  }
  up[i] = 0
  expectOptionalEqual(s, String(utf8String: UnsafePointer(up)))
  up.deallocateCapacity(100)
}

NSStringAPIs.test("canBeConvertedToEncoding(_:)") {
  expectTrue("foo".canBeConvertedToEncoding(NSASCIIStringEncoding))
  expectFalse("あいう".canBeConvertedToEncoding(NSASCIIStringEncoding))
}

NSStringAPIs.test("capitalized") {
  expectEqual("Foo Foo Foo Foo", "foo Foo fOO FOO".capitalized)
  expectEqual("Жжж", "жжж".capitalized)
}

NSStringAPIs.test("localizedCapitalized") {
  if #available(OSX 10.11, iOS 9.0, *) {
    withOverriddenNSLocaleCurrentLocale("en") { () -> Void in
      expectEqual(
        "Foo Foo Foo Foo",
        "foo Foo fOO FOO".localizedCapitalized)
      expectEqual("Жжж", "жжж".localizedCapitalized)
      return ()
    }

    //
    // Special casing.
    //

    // U+0069 LATIN SMALL LETTER I
    // to upper case:
    // U+0049 LATIN CAPITAL LETTER I
    withOverriddenNSLocaleCurrentLocale("en") {
      expectEqual("Iii Iii", "iii III".localizedCapitalized)
    }

    // U+0069 LATIN SMALL LETTER I
    // to upper case in Turkish locale:
    // U+0130 LATIN CAPITAL LETTER I WITH DOT ABOVE
    withOverriddenNSLocaleCurrentLocale("tr") {
      expectEqual("\u{0130}ii Iıı", "iii III".localizedCapitalized)
    }
  }
}

/// Checks that executing the operation in the locale with the given
/// `localeID` (or if `localeID` is `nil`, the current locale) gives
/// the expected result, and that executing the operation with a nil
/// locale gives the same result as explicitly passing the system
/// locale.
///
/// - Parameter expected: the expected result when the operation is
///   executed in the given localeID
func expectLocalizedEquality(
  expected: String,
  _ op: (_: NSLocale?)->String,
  _ localeID: String? = nil,
  @autoclosure _ message: ()->String = "",
  showFrame: Bool = true,
  stackTrace: SourceLocStack = SourceLocStack(),  
  file: String = __FILE__, line: UInt = __LINE__
) {
  let trace = stackTrace.pushIf(showFrame, file: file, line: line)

  let locale = localeID.map {
    NSLocale(localeIdentifier: $0)
  } ?? NSLocale.current()
  
  expectEqual(
    expected, op(locale),
    message(), stackTrace: trace)
  
  expectEqual(
    op(NSLocale.system()), op(nil),
    message(), stackTrace: trace)
}

NSStringAPIs.test("capitalizedStringWith(_:)") {
  expectLocalizedEquality(
    "Foo Foo Foo Foo",
    "foo Foo fOO FOO".capitalizedStringWith)
  
  expectLocalizedEquality("Жжж","жжж".capitalizedStringWith)

  expectEqual(
    "Foo Foo Foo Foo",
    "foo Foo fOO FOO".capitalizedStringWith(nil))
  expectEqual("Жжж", "жжж".capitalizedStringWith(nil))

  //
  // Special casing.
  //

  // U+0069 LATIN SMALL LETTER I
  // to upper case:
  // U+0049 LATIN CAPITAL LETTER I
  expectLocalizedEquality(
    "Iii Iii",
    "iii III".capitalizedStringWith, "en")

  // U+0069 LATIN SMALL LETTER I
  // to upper case in Turkish locale:
  // U+0130 LATIN CAPITAL LETTER I WITH DOT ABOVE
  expectLocalizedEquality(
    "İii Iıı",
    "iii III".capitalizedStringWith, "tr")
}

NSStringAPIs.test("caseInsensitiveCompare(_:)") {
  expectEqual(NSComparisonResult.OrderedSame,
      "abCD".caseInsensitiveCompare("AbCd"))
  expectEqual(NSComparisonResult.OrderedAscending,
      "abCD".caseInsensitiveCompare("AbCdE"))

  expectEqual(NSComparisonResult.OrderedSame,
      "абвг".caseInsensitiveCompare("АбВг"))
  expectEqual(NSComparisonResult.OrderedAscending,
      "абВГ".caseInsensitiveCompare("АбВгД"))
}

NSStringAPIs.test("commonPrefixWith(_:options:)") {
  expectEqual("ab",
      "abcd".commonPrefixWith("abdc", options: []))
  expectEqual("abC",
      "abCd".commonPrefixWith("abce", options: .CaseInsensitiveSearch))

  expectEqual("аб",
      "абвг".commonPrefixWith("абгв", options: []))
  expectEqual("абВ",
      "абВг".commonPrefixWith("абвд", options: .CaseInsensitiveSearch))
}

NSStringAPIs.test("compare(_:options:range:locale:)") {
  expectEqual(NSComparisonResult.OrderedSame,
      "abc".compare("abc"))
  expectEqual(NSComparisonResult.OrderedAscending,
      "абв".compare("где"))

  expectEqual(NSComparisonResult.OrderedSame,
      "abc".compare("abC", options: .CaseInsensitiveSearch))
  expectEqual(NSComparisonResult.OrderedSame,
      "абв".compare("абВ", options: .CaseInsensitiveSearch))

  do {
    let s = "abcd"
    let r = s.startIndex.successor()..<s.endIndex
    expectEqual(NSComparisonResult.OrderedSame,
        s.compare("bcd", range: r))
  }
  do {
    let s = "абвг"
    let r = s.startIndex.successor()..<s.endIndex
    expectEqual(NSComparisonResult.OrderedSame,
        s.compare("бвг", range: r))
  }

  expectEqual(NSComparisonResult.OrderedSame,
      "abc".compare("abc", locale: NSLocale.current()))
  expectEqual(NSComparisonResult.OrderedSame,
      "абв".compare("абв", locale: NSLocale.current()))
}

NSStringAPIs.test("completePathInto(_:caseSensitive:matchesInto:filterTypes)") {
  let (existingPath, nonExistentPath) = createNSStringTemporaryFile()
  do {
    var count = nonExistentPath.completePathInto(caseSensitive: false)
    expectEqual(0, count)
  }

  do {
    var outputName = "None Found"
    var count = nonExistentPath.completePathInto(
        &outputName, caseSensitive: false)

    expectEqual(0, count)
    expectEqual("None Found", outputName)
  }

  do {
    var outputName = "None Found"
    var outputArray: [String] = [ "foo", "bar" ]
    var count = nonExistentPath.completePathInto(
        &outputName, caseSensitive: false, matchesInto: &outputArray)

    expectEqual(0, count)
    expectEqual("None Found", outputName)
    expectEqual([ "foo", "bar" ], outputArray)
  }

  do {
    var count = existingPath.completePathInto(caseSensitive: false)
    expectEqual(1, count)
  }

  do {
    var outputName = "None Found"
    var count = existingPath.completePathInto(
        &outputName, caseSensitive: false)

    expectEqual(1, count)
    expectEqual(existingPath, outputName)
  }

  do {
    var outputName = "None Found"
    var outputArray: [String] = [ "foo", "bar" ]
    var count = existingPath.completePathInto(
        &outputName, caseSensitive: false, matchesInto: &outputArray)

    expectEqual(1, count)
    expectEqual(existingPath, outputName)
    expectEqual([ existingPath ], outputArray)
  }

  do {
    var outputName = "None Found"
    var count = existingPath.completePathInto(
        &outputName, caseSensitive: false, filterTypes: [ "txt" ])

    expectEqual(1, count)
    expectEqual(existingPath, outputName)
  }
}

NSStringAPIs.test("componentsSeparatedByCharactersIn(_:)") {
  expectEqual([ "" ], "".componentsSeparatedByCharactersIn(
    NSCharacterSet.decimalDigit()))

  expectEqual(
    [ "абв", "", "あいう", "abc" ],
    "абв12あいう3abc".componentsSeparatedByCharactersIn(
        NSCharacterSet.decimalDigit()))

  expectEqual(
    [ "абв", "", "あいう", "abc" ],
    "абв\u{1F601}\u{1F602}あいう\u{1F603}abc"
      .componentsSeparatedByCharactersIn(
        NSCharacterSet(charactersIn: "\u{1F601}\u{1F602}\u{1F603}")))

  // Performs Unicode scalar comparison.
  expectEqual(
    [ "abcし\u{3099}def" ],
    "abcし\u{3099}def".componentsSeparatedByCharactersIn(
      NSCharacterSet(charactersIn: "\u{3058}")))
}

NSStringAPIs.test("componentsSeparatedBy(_:)") {
  expectEqual([ "" ], "".componentsSeparatedBy("//"))

  expectEqual(
    [ "абв", "あいう", "abc" ],
    "абв//あいう//abc".componentsSeparatedBy("//"))

  // Performs normalization.
  expectEqual(
    [ "abc", "def" ],
    "abcし\u{3099}def".componentsSeparatedBy("\u{3058}"))
}

NSStringAPIs.test("cStringUsingEncoding(_:)") {
  expectEmpty("абв".cStringUsingEncoding(NSASCIIStringEncoding))

  let expectedBytes: [UInt8] = [ 0xd0, 0xb0, 0xd0, 0xb1, 0xd0, 0xb2, 0 ]
  var expectedStr: [CChar] = expectedBytes.map { CChar(bitPattern: $0) }
  expectEqual(expectedStr,
      "абв".cStringUsingEncoding(NSUTF8StringEncoding)!)
}

NSStringAPIs.test("dataUsingEncoding(_:allowLossyConversion:)") {
  expectEmpty("あいう".dataUsingEncoding(NSASCIIStringEncoding, allowLossyConversion: false))

  do {
    let data = "あいう".dataUsingEncoding(NSUTF8StringEncoding)
    let bytes = Array(
      UnsafeBufferPointer(
        start: UnsafePointer<UInt8>(data!.bytes), length: data!.length))
    let expectedBytes: [UInt8] = [
      0xe3, 0x81, 0x82, 0xe3, 0x81, 0x84, 0xe3, 0x81, 0x86
    ]
    expectEqualSequence(expectedBytes, bytes)
  }
}

NSStringAPIs.test("initWithData(_:encoding:)") {
  let bytes: [UInt8] = [0xe3, 0x81, 0x82, 0xe3, 0x81, 0x84, 0xe3, 0x81, 0x86]
  let data = NSData(bytes: bytes, length: bytes.length)
  
  expectEmpty(String(data: data, encoding: NSNonLossyASCIIStringEncoding))
  
  expectEqualSequence(
    "あいう".characters, 
    String(data: data, encoding: NSUTF8StringEncoding)!.characters)
}

NSStringAPIs.test("decomposedStringWithCanonicalMapping") {
  expectEqual("abc", "abc".decomposedStringWithCanonicalMapping)
  expectEqual("\u{305f}\u{3099}くてん", "だくてん".decomposedStringWithCanonicalMapping)
  expectEqual("\u{ff80}\u{ff9e}ｸﾃﾝ", "ﾀﾞｸﾃﾝ".decomposedStringWithCanonicalMapping)
}

NSStringAPIs.test("decomposedStringWithCompatibilityMapping") {
  expectEqual("abc", "abc".decomposedStringWithCompatibilityMapping)
  expectEqual("\u{30bf}\u{3099}クテン", "ﾀﾞｸﾃﾝ".decomposedStringWithCompatibilityMapping)
}

NSStringAPIs.test("enumerateLines(_:)") {
  var lines: [String] = []
  "abc\n\ndefghi\njklm".enumerateLines {
    (line: String, inout stop: Bool)
  in
    lines.append(line)
    if lines.length == 3 {
      stop = true
    }
  }
  expectEqual([ "abc", "", "defghi" ], lines)
}

NSStringAPIs.test("enumerateLinguisticTagsIn(_:scheme:options:orthography:_:") {
  let s = "Абв. Глокая куздра штеко будланула бокра и кудрячит бокрёнка. Абв."
  let startIndex = s.startIndex.advancedBy(5)
  let endIndex = s.startIndex.advancedBy(62)
  var tags: [String] = []
  var tokens: [String] = []
  var sentences: [String] = []
  s.enumerateLinguisticTagsIn(startIndex..<endIndex,
      scheme: NSLinguisticTagSchemeTokenType,
      options: [],
      orthography: nil) {
    (tag: String, tokenRange: Range<String.Index>, sentenceRange: Range<String.Index>, inout stop: Bool)
  in
    tags.append(tag)
    tokens.append(s[tokenRange])
    sentences.append(s[sentenceRange])
    if tags.length == 3 {
      stop = true
    }
  }
  expectEqual(
      [ NSLinguisticTagWord, NSLinguisticTagWhitespace,
        NSLinguisticTagWord ],
      tags)
  expectEqual([ "Глокая", " ", "куздра" ], tokens)
  let sentence = s[startIndex..<endIndex]
  expectEqual([ sentence, sentence, sentence ], sentences)
}

NSStringAPIs.test("enumerateSubstringsIn(_:options:_:)") {
  let s = "え\u{304b}\u{3099}お\u{263a}\u{fe0f}😀😊"
  let startIndex = s.startIndex.advancedBy(1)
  let endIndex = s.startIndex.advancedBy(5)
  do {
    var substrings: [String] = []
    s.enumerateSubstringsIn(startIndex..<endIndex,
      options: NSStringEnumerationOptions.ByComposedCharacterSequences) {
      (substring: String?, substringRange: Range<String.Index>,
       enclosingRange: Range<String.Index>, inout stop: Bool)
    in
      substrings.append(substring!)
      expectEqual(substring, s[substringRange])
      expectEqual(substring, s[enclosingRange])
    }
    expectEqual([ "\u{304b}\u{3099}", "お", "☺️", "😀" ], substrings)
  }
  do {
    var substrings: [String] = []
    s.enumerateSubstringsIn(startIndex..<endIndex,
      options: [.ByComposedCharacterSequences, .SubstringNotRequired]) {
      (substring_: String?, substringRange: Range<String.Index>,
       enclosingRange: Range<String.Index>, inout stop: Bool)
    in
      expectEmpty(substring_)
      let substring = s[substringRange]
      substrings.append(substring)
      expectEqual(substring, s[enclosingRange])
    }
    expectEqual([ "\u{304b}\u{3099}", "お", "☺️", "😀" ], substrings)
  }
}

NSStringAPIs.test("fastestEncoding") {
  let availableEncodings: [NSStringEncoding] = String.availableStringEncodings()
  expectTrue(availableEncodings.contains("abc".fastestEncoding))
}

NSStringAPIs.test("getBytes(_:maxLength:usedLength:encoding:options:range:remainingRange:)") {
  let s = "abc абв def где gh жз zzz"
  let startIndex = s.startIndex.advancedBy(8)
  let endIndex = s.startIndex.advancedBy(22)
  do {
    // 'maxLength' is limiting.
    let bufferLength = 100
    var expectedStr: [UInt8] = Array("def где ".utf8)
    while (expectedStr.length != bufferLength) {
      expectedStr.append(0xff)
    }
    var buffer = [UInt8](repeating: 0xff, length: bufferLength)
    var usedLength = 0
    var remainingRange = startIndex..<endIndex
    var result = s.getBytes(&buffer, maxLength: 11, usedLength: &usedLength,
        encoding: NSUTF8StringEncoding,
        options: [],
        range: startIndex..<endIndex, remainingRange: &remainingRange)
    expectTrue(result)
    expectEqualSequence(expectedStr, buffer)
    expectEqual(11, usedLength)
    expectEqual(remainingRange.startIndex, startIndex.advancedBy(8))
    expectEqual(remainingRange.endIndex, endIndex)
  }
  do {
    // 'bufferLength' is limiting.  Note that the buffer is not filled
    // completely, since doing that would break a UTF sequence.
    let bufferLength = 5
    var expectedStr: [UInt8] = Array("def ".utf8)
    while (expectedStr.length != bufferLength) {
      expectedStr.append(0xff)
    }
    var buffer = [UInt8](repeating: 0xff, length: bufferLength)
    var usedLength = 0
    var remainingRange = startIndex..<endIndex
    var result = s.getBytes(&buffer, maxLength: 11, usedLength: &usedLength,
        encoding: NSUTF8StringEncoding,
        options: [],
        range: startIndex..<endIndex, remainingRange: &remainingRange)
    expectTrue(result)
    expectEqualSequence(expectedStr, buffer)
    expectEqual(4, usedLength)
    expectEqual(remainingRange.startIndex, startIndex.advancedBy(4))
    expectEqual(remainingRange.endIndex, endIndex)
  }
  do {
    // 'range' is converted completely.
    let bufferLength = 100
    var expectedStr: [UInt8] = Array("def где gh жз ".utf8)
    while (expectedStr.length != bufferLength) {
      expectedStr.append(0xff)
    }
    var buffer = [UInt8](repeating: 0xff, length: bufferLength)
    var usedLength = 0
    var remainingRange = startIndex..<endIndex
    var result = s.getBytes(&buffer, maxLength: bufferLength,
        usedLength: &usedLength, encoding: NSUTF8StringEncoding,
        options: [],
        range: startIndex..<endIndex, remainingRange: &remainingRange)
    expectTrue(result)
    expectEqualSequence(expectedStr, buffer)
    expectEqual(19, usedLength)
    expectEqual(remainingRange.startIndex, endIndex)
    expectEqual(remainingRange.endIndex, endIndex)
  }
  do {
    // Inappropriate encoding.
    let bufferLength = 100
    var expectedStr: [UInt8] = Array("def ".utf8)
    while (expectedStr.length != bufferLength) {
      expectedStr.append(0xff)
    }
    var buffer = [UInt8](repeating: 0xff, length: bufferLength)
    var usedLength = 0
    var remainingRange = startIndex..<endIndex
    var result = s.getBytes(&buffer, maxLength: bufferLength,
        usedLength: &usedLength, encoding: NSASCIIStringEncoding,
        options: [],
        range: startIndex..<endIndex, remainingRange: &remainingRange)
    expectTrue(result)
    expectEqualSequence(expectedStr, buffer)
    expectEqual(4, usedLength)
    expectEqual(remainingRange.startIndex, startIndex.advancedBy(4))
    expectEqual(remainingRange.endIndex, endIndex)
  }
}

NSStringAPIs.test("getCString(_:maxLength:encoding:)") {
  var s = "abc あかさた"
  do {
    // The largest buffer that can not accommodate the string plus null terminator.
    let bufferLength = 16
    var buffer = Array(
      repeating: CChar(bitPattern: 0xff), length: bufferLength)
    let result = s.getCString(&buffer, maxLength: 100,
      encoding: NSUTF8StringEncoding)
    expectFalse(result)
  }
  do {
    // The smallest buffer where the result can fit.
    let bufferLength = 17
    var expectedStr = "abc あかさた\0".utf8.map { CChar(bitPattern: $0) }
    while (expectedStr.length != bufferLength) {
      expectedStr.append(CChar(bitPattern: 0xff))
    }
    var buffer = Array(
      repeating: CChar(bitPattern: 0xff), length: bufferLength)
    let result = s.getCString(&buffer, maxLength: 100,
      encoding: NSUTF8StringEncoding)
    expectTrue(result)
    expectEqualSequence(expectedStr, buffer)
  }
  do {
    // Limit buffer size with 'maxLength'.
    let bufferLength = 100
    var buffer = Array(
      repeating: CChar(bitPattern: 0xff), length: bufferLength)
    let result = s.getCString(&buffer, maxLength: 8,
      encoding: NSUTF8StringEncoding)
    expectFalse(result)
  }
  do {
    // String with unpaired surrogates.
    let illFormedUTF16 = NonContiguousNSString([ 0xd800 ]) as String
    let bufferLength = 100
    var buffer = Array(
      repeating: CChar(bitPattern: 0xff), length: bufferLength)
    let result = illFormedUTF16.getCString(&buffer, maxLength: 100,
      encoding: NSUTF8StringEncoding)
    expectFalse(result)
  }
}

NSStringAPIs.test("getLineStart(_:end:contentsEnd:forRange:)") {
  let s = "Глокая куздра\nштеко будланула\nбокра и кудрячит\nбокрёнка."
  let r = s.startIndex.advancedBy(16)..<s.startIndex.advancedBy(35)
  do {
    var outStartIndex = s.startIndex
    var outLineEndIndex = s.startIndex
    var outContentsEndIndex = s.startIndex
    s.getLineStart(&outStartIndex, end: &outLineEndIndex,
        contentsEnd: &outContentsEndIndex, forRange: r)
    expectEqual("штеко будланула\nбокра и кудрячит\n",
        s[outStartIndex..<outLineEndIndex])
    expectEqual("штеко будланула\nбокра и кудрячит",
        s[outStartIndex..<outContentsEndIndex])
  }
}

NSStringAPIs.test("getParagraphStart(_:end:contentsEnd:forRange:)") {
  let s = "Глокая куздра\nштеко будланула\u{2028}бокра и кудрячит\u{2028}бокрёнка.\n Абв."
  let r = s.startIndex.advancedBy(16)..<s.startIndex.advancedBy(35)
  do {
    var outStartIndex = s.startIndex
    var outEndIndex = s.startIndex
    var outContentsEndIndex = s.startIndex
    s.getParagraphStart(&outStartIndex, end: &outEndIndex,
        contentsEnd: &outContentsEndIndex, forRange: r)
    expectEqual("штеко будланула\u{2028}бокра и кудрячит\u{2028}бокрёнка.\n",
        s[outStartIndex..<outEndIndex])
    expectEqual("штеко будланула\u{2028}бокра и кудрячит\u{2028}бокрёнка.",
        s[outStartIndex..<outContentsEndIndex])
  }
}

NSStringAPIs.test("hash") {
  var s: String = "abc"
  var nsstr: NSString = "abc"
  expectEqual(nsstr.hash, s.hash)
}

NSStringAPIs.test("init(bytes:encoding:)") {
  var s: String = "abc あかさた"
  expectOptionalEqual(
    s, String(bytes: s.utf8, encoding: NSUTF8StringEncoding))

  /*
  FIXME: Test disabled because the NSString documentation is unclear about
  what should actually happen in this case.

  expectEmpty(String(bytes: bytes, length: bytes.length,
      encoding: NSASCIIStringEncoding))
  */

  // FIXME: add a test where this function actually returns nil.
}

NSStringAPIs.test("init(bytesNoCopy:length:encoding:freeWhenDone:)") {
  var s: String = "abc あかさた"
  var bytes: [UInt8] = Array(s.utf8)
  expectOptionalEqual(s, String(bytesNoCopy: &bytes,
      length: bytes.length, encoding: NSUTF8StringEncoding,
      freeWhenDone: false))

  /*
  FIXME: Test disabled because the NSString documentation is unclear about
  what should actually happen in this case.

  expectEmpty(String(bytesNoCopy: &bytes, length: bytes.length,
      encoding: NSASCIIStringEncoding, freeWhenDone: false))
  */

  // FIXME: add a test where this function actually returns nil.
}

NSStringAPIs.test("init(utf16CodeUnits:count:)") {
  let expected = "abc абв \u{0001F60A}"
  let chars: [unichar] = Array(expected.utf16)

  expectEqual(expected, String(utf16CodeUnits: chars, count: chars.length))
}

NSStringAPIs.test("init(utf16CodeUnitsNoCopy:count:freeWhenDone:)") {
  let expected = "abc абв \u{0001F60A}"
  let chars: [unichar] = Array(expected.utf16)

  expectEqual(expected, String(utf16CodeUnitsNoCopy: chars,
      count: chars.length, freeWhenDone: false))
}

NSStringAPIs.test("init(format:_:...)") {
  expectEqual("", String(format: ""))
  expectEqual(
    "abc абв \u{0001F60A}", String(format: "abc абв \u{0001F60A}"))

  let world: NSString = "world"
  expectEqual("Hello, world!%42",
      String(format: "Hello, %@!%%%ld", world, 42))

  // test for rdar://problem/18317906
  expectEqual("3.12", String(format: "%.2f", 3.123456789))
  expectEqual("3.12", NSString(format: "%.2f", 3.123456789))
}

NSStringAPIs.test("init(format:arguments:)") {
  expectEqual("", String(format: "", arguments: []))
  expectEqual(
    "abc абв \u{0001F60A}",
    String(format: "abc абв \u{0001F60A}", arguments: []))

  let world: NSString = "world"
  let args: [CVarArg] = [ world, 42 ]
  expectEqual("Hello, world!%42",
      String(format: "Hello, %@!%%%ld", arguments: args))
}

NSStringAPIs.test("init(format:locale:_:...)") {
  var world: NSString = "world"
  expectEqual("Hello, world!%42", String(format: "Hello, %@!%%%ld",
      locale: nil, world, 42))
  expectEqual("Hello, world!%42", String(format: "Hello, %@!%%%ld",
      locale: NSLocale.system(), world, 42))
}

NSStringAPIs.test("init(format:locale:arguments:)") {
  let world: NSString = "world"
  let args: [CVarArg] = [ world, 42 ]
  expectEqual("Hello, world!%42", String(format: "Hello, %@!%%%ld",
      locale: nil, arguments: args))
  expectEqual("Hello, world!%42", String(format: "Hello, %@!%%%ld",
      locale: NSLocale.system(), arguments: args))
}

NSStringAPIs.test("lastPathComponent") {
  expectEqual("bar", "/foo/bar".lastPathComponent)
  expectEqual("абв", "/foo/абв".lastPathComponent)
}

NSStringAPIs.test("utf16Count") {
  expectEqual(1, "a".utf16.length)
  expectEqual(2, "\u{0001F60A}".utf16.length)
}

NSStringAPIs.test("lengthOfBytesUsingEncoding(_:)") {
  expectEqual(1, "a".lengthOfBytesUsingEncoding(NSUTF8StringEncoding))
  expectEqual(2, "あ".lengthOfBytesUsingEncoding(NSShiftJISStringEncoding))
}

NSStringAPIs.test("lineRangeFor(_:)") {
  let s = "Глокая куздра\nштеко будланула\nбокра и кудрячит\nбокрёнка."
  let r = s.startIndex.advancedBy(16)..<s.startIndex.advancedBy(35)
  do {
    let result = s.lineRangeFor(r)
    expectEqual("штеко будланула\nбокра и кудрячит\n", s[result])
  }
}

NSStringAPIs.test("linguisticTagsIn(_:scheme:options:orthography:tokenRanges:)") {
  let s = "Абв. Глокая куздра штеко будланула бокра и кудрячит бокрёнка. Абв."
  let startIndex = s.startIndex.advancedBy(5)
  let endIndex = s.startIndex.advancedBy(17)
  var tokenRanges: [Range<String.Index>] = []
  var tags = s.linguisticTagsIn(startIndex..<endIndex,
      scheme: NSLinguisticTagSchemeTokenType,
      options: [],
      orthography: nil, tokenRanges: &tokenRanges)
  expectEqual(
      [ NSLinguisticTagWord, NSLinguisticTagWhitespace,
        NSLinguisticTagWord ],
      tags)
  expectEqual([ "Глокая", " ", "куздра" ],
      tokenRanges.map { s[$0] } )
}

NSStringAPIs.test("localizedCaseInsensitiveCompare(_:)") {
  expectEqual(NSComparisonResult.OrderedSame,
      "abCD".localizedCaseInsensitiveCompare("AbCd"))
  expectEqual(NSComparisonResult.OrderedAscending,
      "abCD".localizedCaseInsensitiveCompare("AbCdE"))

  expectEqual(NSComparisonResult.OrderedSame,
      "абвг".localizedCaseInsensitiveCompare("АбВг"))
  expectEqual(NSComparisonResult.OrderedAscending,
      "абВГ".localizedCaseInsensitiveCompare("АбВгД"))
}

NSStringAPIs.test("localizedCompare(_:)") {
  expectEqual(NSComparisonResult.OrderedAscending,
      "abCD".localizedCompare("AbCd"))

  expectEqual(NSComparisonResult.OrderedAscending,
      "абвг".localizedCompare("АбВг"))
}

NSStringAPIs.test("localizedStandardCompare(_:)") {
  expectEqual(NSComparisonResult.OrderedAscending,
      "abCD".localizedStandardCompare("AbCd"))

  expectEqual(NSComparisonResult.OrderedAscending,
      "абвг".localizedStandardCompare("АбВг"))
}

NSStringAPIs.test("localizedLowercase") {
  if #available(OSX 10.11, iOS 9.0, *) {
    withOverriddenNSLocaleCurrentLocale("en") {
      expectEqual("abcd", "abCD".localizedLowercase)
    }

    withOverriddenNSLocaleCurrentLocale("en") {
      expectEqual("абвг", "абВГ".localizedLowercase)
    }
    withOverriddenNSLocaleCurrentLocale("ru") {
      expectEqual("абвг", "абВГ".localizedLowercase)
    }

    withOverriddenNSLocaleCurrentLocale("ru") {
      expectEqual("たちつてと", "たちつてと".localizedLowercase)
    }

    //
    // Special casing.
    //

    // U+0130 LATIN CAPITAL LETTER I WITH DOT ABOVE
    // to lower case:
    // U+0069 LATIN SMALL LETTER I
    // U+0307 COMBINING DOT ABOVE
    withOverriddenNSLocaleCurrentLocale("en") {
      expectEqual("\u{0069}\u{0307}", "\u{0130}".localizedLowercase)
    }

    // U+0130 LATIN CAPITAL LETTER I WITH DOT ABOVE
    // to lower case in Turkish locale:
    // U+0069 LATIN SMALL LETTER I
    withOverriddenNSLocaleCurrentLocale("tr") {
      expectEqual("\u{0069}", "\u{0130}".localizedLowercase)
    }

    // U+0049 LATIN CAPITAL LETTER I
    // U+0307 COMBINING DOT ABOVE
    // to lower case:
    // U+0069 LATIN SMALL LETTER I
    // U+0307 COMBINING DOT ABOVE
    withOverriddenNSLocaleCurrentLocale("en") {
      expectEqual(
        "\u{0069}\u{0307}",
        "\u{0049}\u{0307}".localizedLowercase)
    }

    // U+0049 LATIN CAPITAL LETTER I
    // U+0307 COMBINING DOT ABOVE
    // to lower case in Turkish locale:
    // U+0069 LATIN SMALL LETTER I
    withOverriddenNSLocaleCurrentLocale("tr") {
      expectEqual("\u{0069}", "\u{0049}\u{0307}".localizedLowercase)
    }
  }
}

NSStringAPIs.test("lowercaseStringWith(_:)") {
  expectLocalizedEquality("abcd", "abCD".lowercaseStringWith, "en")

  expectLocalizedEquality("абвг", "абВГ".lowercaseStringWith, "en")
  expectLocalizedEquality("абвг", "абВГ".lowercaseStringWith, "ru")

  expectLocalizedEquality("たちつてと", "たちつてと".lowercaseStringWith, "ru")

  //
  // Special casing.
  //

  // U+0130 LATIN CAPITAL LETTER I WITH DOT ABOVE
  // to lower case:
  // U+0069 LATIN SMALL LETTER I
  // U+0307 COMBINING DOT ABOVE
  expectLocalizedEquality("\u{0069}\u{0307}", "\u{0130}".lowercaseStringWith, "en")

  // U+0130 LATIN CAPITAL LETTER I WITH DOT ABOVE
  // to lower case in Turkish locale:
  // U+0069 LATIN SMALL LETTER I
  expectLocalizedEquality("\u{0069}", "\u{0130}".lowercaseStringWith, "tr")

  // U+0049 LATIN CAPITAL LETTER I
  // U+0307 COMBINING DOT ABOVE
  // to lower case:
  // U+0069 LATIN SMALL LETTER I
  // U+0307 COMBINING DOT ABOVE
  expectLocalizedEquality("\u{0069}\u{0307}", "\u{0049}\u{0307}".lowercaseStringWith, "en")

  // U+0049 LATIN CAPITAL LETTER I
  // U+0307 COMBINING DOT ABOVE
  // to lower case in Turkish locale:
  // U+0069 LATIN SMALL LETTER I
  expectLocalizedEquality("\u{0069}", "\u{0049}\u{0307}".lowercaseStringWith, "tr")
}

NSStringAPIs.test("maximumLengthOfBytesUsingEncoding(_:)") {
  do {
    let s = "abc"
    expectLE(s.utf8.length,
        s.maximumLengthOfBytesUsingEncoding(NSUTF8StringEncoding))
  }
  do {
    let s = "abc абв"
    expectLE(s.utf8.length,
        s.maximumLengthOfBytesUsingEncoding(NSUTF8StringEncoding))
  }
  do {
    let s = "\u{1F60A}"
    expectLE(s.utf8.length,
        s.maximumLengthOfBytesUsingEncoding(NSUTF8StringEncoding))
  }
}

NSStringAPIs.test("paragraphRangeFor(_:)") {
  let s = "Глокая куздра\nштеко будланула\u{2028}бокра и кудрячит\u{2028}бокрёнка.\n Абв."
  let r = s.startIndex.advancedBy(16)..<s.startIndex.advancedBy(35)
  do {
    let result = s.paragraphRangeFor(r)
    expectEqual("штеко будланула\u{2028}бокра и кудрячит\u{2028}бокрёнка.\n", s[result])
  }
}

NSStringAPIs.test("pathComponents") {
  expectEqual([ "/", "foo", "bar" ], "/foo/bar".pathComponents)
  expectEqual([ "/", "абв", "где" ], "/абв/где".pathComponents)
}

NSStringAPIs.test("pathExtension") {
  expectEqual("", "/foo/bar".pathExtension)
  expectEqual("txt", "/foo/bar.txt".pathExtension)
}

NSStringAPIs.test("precomposedStringWithCanonicalMapping") {
  expectEqual("abc", "abc".precomposedStringWithCanonicalMapping)
  expectEqual("だくてん",
      "\u{305f}\u{3099}くてん".precomposedStringWithCanonicalMapping)
  expectEqual("ﾀﾞｸﾃﾝ",
      "\u{ff80}\u{ff9e}ｸﾃﾝ".precomposedStringWithCanonicalMapping)
  expectEqual("\u{fb03}", "\u{fb03}".precomposedStringWithCanonicalMapping)
}

NSStringAPIs.test("precomposedStringWithCompatibilityMapping") {
  expectEqual("abc", "abc".precomposedStringWithCompatibilityMapping)
  /*
  Test disabled because of:
  <rdar://problem/17041347> NFKD normalization as implemented by
  'precomposedStringWithCompatibilityMapping:' is not idempotent

  expectEqual("\u{30c0}クテン",
      "\u{ff80}\u{ff9e}ｸﾃﾝ".precomposedStringWithCompatibilityMapping)
  */
  expectEqual("ffi", "\u{fb03}".precomposedStringWithCompatibilityMapping)
}

NSStringAPIs.test("propertyList()") {
  expectEqual([ "foo", "bar" ],
      "(\"foo\", \"bar\")".propertyList() as! [String])
}

NSStringAPIs.test("propertyListFromStringsFileFormat()") {
  expectEqual([ "foo": "bar", "baz": "baz" ],
      "/* comment */\n\"foo\" = \"bar\";\n\"baz\";"
          .propertyListFromStringsFileFormat() as Dictionary<String, String>)
}

NSStringAPIs.test("rangeOfCharacterFrom(_:options:range:)") {
  do {
    let charset = NSCharacterSet(charactersIn: "абв")
    do {
      let s = "Глокая куздра"
      let r = s.rangeOfCharacterFrom(charset)!
      expectEqual(s.startIndex.advancedBy(4), r.startIndex)
      expectEqual(s.startIndex.advancedBy(5), r.endIndex)
    }
    do {
      expectEmpty("клмн".rangeOfCharacterFrom(charset))
    }
    do {
      let s = "абвклмнабвклмн"
      let r = s.rangeOfCharacterFrom(charset,
          options: .BackwardsSearch)!
      expectEqual(s.startIndex.advancedBy(9), r.startIndex)
      expectEqual(s.startIndex.advancedBy(10), r.endIndex)
    }
    do {
      let s = "абвклмнабв"
      let r = s.rangeOfCharacterFrom(charset,
          range: s.startIndex.advancedBy(3)..<s.endIndex)!
      expectEqual(s.startIndex.advancedBy(7), r.startIndex)
      expectEqual(s.startIndex.advancedBy(8), r.endIndex)
    }
  }

  do {
    let charset = NSCharacterSet(charactersIn: "\u{305f}\u{3099}")
    expectEmpty("\u{3060}".rangeOfCharacterFrom(charset))
  }
  do {
    let charset = NSCharacterSet(charactersIn: "\u{3060}")
    expectEmpty("\u{305f}\u{3099}".rangeOfCharacterFrom(charset))
  }

  do {
    let charset = NSCharacterSet(charactersIn: "\u{1F600}")
    do {
      let s = "abc\u{1F600}"
      expectEqual("\u{1F600}",
          s[s.rangeOfCharacterFrom(charset)!])
    }
    do {
      expectEmpty("abc\u{1F601}".rangeOfCharacterFrom(charset))
    }
  }
}

NSStringAPIs.test("rangeOfComposedCharacterSequenceAt(_:)") {
  let s = "\u{1F601}abc \u{305f}\u{3099} def"
  expectEqual("\u{1F601}", s[s.rangeOfComposedCharacterSequenceAt(
      s.startIndex)])
  expectEqual("a", s[s.rangeOfComposedCharacterSequenceAt(
      s.startIndex.advancedBy(1))])
  expectEqual("\u{305f}\u{3099}", s[s.rangeOfComposedCharacterSequenceAt(
      s.startIndex.advancedBy(5))])
  expectEqual(" ", s[s.rangeOfComposedCharacterSequenceAt(
      s.startIndex.advancedBy(6))])
}

NSStringAPIs.test("rangeOfComposedCharacterSequencesFor(_:)") {
  let s = "\u{1F601}abc さ\u{3099}し\u{3099}す\u{3099}せ\u{3099}そ\u{3099}"

  expectEqual("\u{1F601}a", s[s.rangeOfComposedCharacterSequencesFor(
      s.startIndex..<s.startIndex.advancedBy(2))])
  expectEqual("せ\u{3099}そ\u{3099}", s[s.rangeOfComposedCharacterSequencesFor(
      s.startIndex.advancedBy(8)..<s.startIndex.advancedBy(10))])
}

func toIntRange(
  string: String, _ maybeRange: Range<String.Index>?
) -> Range<Int>? {
  guard let range = maybeRange else { return nil }

  return
    string.startIndex.distanceTo(range.startIndex) ..<
    string.startIndex.distanceTo(range.endIndex)
}

NSStringAPIs.test("rangeOf(_:options:range:locale:)") {
  do {
    let s = ""
    expectEmpty(s.rangeOf(""))
    expectEmpty(s.rangeOf("abc"))
  }
  do {
    let s = "abc"
    expectEmpty(s.rangeOf(""))
    expectEmpty(s.rangeOf("def"))
    expectOptionalEqual(0..<3, toIntRange(s, s.rangeOf("abc")))
  }
  do {
    let s = "さ\u{3099}し\u{3099}す\u{3099}せ\u{3099}そ\u{3099}"
    expectOptionalEqual(2..<3, toIntRange(s, s.rangeOf("す\u{3099}")))
    expectOptionalEqual(2..<3, toIntRange(s, s.rangeOf("\u{305a}")))

    expectEmpty(s.rangeOf("\u{3099}す"))
    expectEmpty(s.rangeOf("す"))

    // Note: here `rangeOf` API produces indexes that don't point between
    // grapheme cluster boundaries -- these can not be created with public
    // String interface.
    //
    // FIXME: why does this search succeed and the above queries fail?  There is
    // no apparent pattern.
    expectEqual("\u{3099}", s[s.rangeOf("\u{3099}")!])
  }
  do {
    let s = "а\u{0301}б\u{0301}в\u{0301}г\u{0301}"
    expectOptionalEqual(0..<1, toIntRange(s, s.rangeOf("а\u{0301}")))
    expectOptionalEqual(1..<2, toIntRange(s, s.rangeOf("б\u{0301}")))

    expectEmpty(s.rangeOf("б"))
    expectEmpty(s.rangeOf("\u{0301}б"))

    // FIXME: Again, indexes that don't correspond to grapheme
    // cluster boundaries.
    expectEqual("\u{0301}", s[s.rangeOf("\u{0301}")!])
  }
}

NSStringAPIs.test("contains(_:)") {
  withOverriddenNSLocaleCurrentLocale("en") { () -> Void in
    expectFalse("".contains(""))
    expectFalse("".contains("a"))
    expectFalse("a".contains(""))
    expectFalse("a".contains("b"))
    expectTrue("a".contains("a"))
    expectFalse("a".contains("A"))
    expectFalse("A".contains("a"))
    expectFalse("a".contains("a\u{0301}"))
    expectTrue("a\u{0301}".contains("a\u{0301}"))
    expectFalse("a\u{0301}".contains("a"))
    expectTrue("a\u{0301}".contains("\u{0301}"))
    expectFalse("a".contains("\u{0301}"))

    expectFalse("i".contains("I"))
    expectFalse("I".contains("i"))
    expectFalse("\u{0130}".contains("i"))
    expectFalse("i".contains("\u{0130}"))

    return ()
  }

  withOverriddenNSLocaleCurrentLocale("tr") {
    expectFalse("\u{0130}".contains("ı"))
  }
}

NSStringAPIs.test("localizedCaseInsensitiveContains(_:)") {
  withOverriddenNSLocaleCurrentLocale("en") { () -> Void in
    expectFalse("".localizedCaseInsensitiveContains(""))
    expectFalse("".localizedCaseInsensitiveContains("a"))
    expectFalse("a".localizedCaseInsensitiveContains(""))
    expectFalse("a".localizedCaseInsensitiveContains("b"))
    expectTrue("a".localizedCaseInsensitiveContains("a"))
    expectTrue("a".localizedCaseInsensitiveContains("A"))
    expectTrue("A".localizedCaseInsensitiveContains("a"))
    expectFalse("a".localizedCaseInsensitiveContains("a\u{0301}"))
    expectTrue("a\u{0301}".localizedCaseInsensitiveContains("a\u{0301}"))
    expectFalse("a\u{0301}".localizedCaseInsensitiveContains("a"))
    expectTrue("a\u{0301}".localizedCaseInsensitiveContains("\u{0301}"))
    expectFalse("a".localizedCaseInsensitiveContains("\u{0301}"))

    expectTrue("i".localizedCaseInsensitiveContains("I"))
    expectTrue("I".localizedCaseInsensitiveContains("i"))
    expectFalse("\u{0130}".localizedCaseInsensitiveContains("i"))
    expectFalse("i".localizedCaseInsensitiveContains("\u{0130}"))

    return ()
  }

  withOverriddenNSLocaleCurrentLocale("tr") {
    expectFalse("\u{0130}".localizedCaseInsensitiveContains("ı"))
  }
}

NSStringAPIs.test("localizedStandardContains(_:)") {
  if #available(OSX 10.11, iOS 9.0, *) {
    withOverriddenNSLocaleCurrentLocale("en") { () -> Void in
      expectFalse("".localizedStandardContains(""))
      expectFalse("".localizedStandardContains("a"))
      expectFalse("a".localizedStandardContains(""))
      expectFalse("a".localizedStandardContains("b"))
      expectTrue("a".localizedStandardContains("a"))
      expectTrue("a".localizedStandardContains("A"))
      expectTrue("A".localizedStandardContains("a"))
      expectTrue("a".localizedStandardContains("a\u{0301}"))
      expectTrue("a\u{0301}".localizedStandardContains("a\u{0301}"))
      expectTrue("a\u{0301}".localizedStandardContains("a"))
      expectTrue("a\u{0301}".localizedStandardContains("\u{0301}"))
      expectFalse("a".localizedStandardContains("\u{0301}"))

      expectTrue("i".localizedStandardContains("I"))
      expectTrue("I".localizedStandardContains("i"))
      expectTrue("\u{0130}".localizedStandardContains("i"))
      expectTrue("i".localizedStandardContains("\u{0130}"))

      return ()
    }

    withOverriddenNSLocaleCurrentLocale("tr") {
      expectTrue("\u{0130}".localizedStandardContains("ı"))
    }
  }
}

NSStringAPIs.test("localizedStandardRangeOf(_:)") {
  if #available(OSX 10.11, iOS 9.0, *) {
    func rangeOf(string: String, _ substring: String) -> Range<Int>? {
      return toIntRange(
        string, string.localizedStandardRangeOf(substring))
    }
    withOverriddenNSLocaleCurrentLocale("en") { () -> Void in
      expectEmpty(rangeOf("", ""))
      expectEmpty(rangeOf("", "a"))
      expectEmpty(rangeOf("a", ""))
      expectEmpty(rangeOf("a", "b"))
      expectEqual(0..<1, rangeOf("a", "a"))
      expectEqual(0..<1, rangeOf("a", "A"))
      expectEqual(0..<1, rangeOf("A", "a"))
      expectEqual(0..<1, rangeOf("a", "a\u{0301}"))
      expectEqual(0..<1, rangeOf("a\u{0301}", "a\u{0301}"))
      expectEqual(0..<1, rangeOf("a\u{0301}", "a"))
      do {
        // FIXME: Indices that don't correspond to grapheme cluster boundaries.
        let s = "a\u{0301}"
        expectEqual(
          "\u{0301}", s[s.localizedStandardRangeOf("\u{0301}")!])
      }
      expectEmpty(rangeOf("a", "\u{0301}"))

      expectEqual(0..<1, rangeOf("i", "I"))
      expectEqual(0..<1, rangeOf("I", "i"))
      expectEqual(0..<1, rangeOf("\u{0130}", "i"))
      expectEqual(0..<1, rangeOf("i", "\u{0130}"))
      return ()
    }

    withOverriddenNSLocaleCurrentLocale("tr") {
      expectEqual(0..<1, rangeOf("\u{0130}", "ı"))
    }
  }
}

NSStringAPIs.test("smallestEncoding") {
  let availableEncodings: [NSStringEncoding] = String.availableStringEncodings()
  expectTrue(availableEncodings.contains("abc".smallestEncoding))
}

func getHomeDir() -> String {
#if os(OSX)
  return String(cString: getpwuid(getuid()).pointee.pw_dir)
#elseif os(iOS) || os(tvOS) || os(watchOS)
  // getpwuid() returns null in sandboxed apps under iOS simulator.
  return NSHomeDirectory()
#else
  preconditionFailed("implement")
#endif
}

NSStringAPIs.test("addingPercentEscapesUsingEncoding(_:)") {
  expectEmpty(
    "abcd абвг".addingPercentEscapesUsingEncoding(
      NSASCIIStringEncoding))
  expectOptionalEqual("abcd%20%D0%B0%D0%B1%D0%B2%D0%B3",
    "abcd абвг".addingPercentEscapesUsingEncoding(
      NSUTF8StringEncoding))
}

NSStringAPIs.test("appendingFormat(_:_:...)") {
  expectEqual("", "".appendingFormat(""))
  expectEqual("a", "a".appendingFormat(""))
  expectEqual(
    "abc абв \u{0001F60A}",
    "abc абв \u{0001F60A}".appendingFormat(""))

  let formatArg: NSString = "привет мир \u{0001F60A}"
  expectEqual(
    "abc абв \u{0001F60A}def привет мир \u{0001F60A} 42",
    "abc абв \u{0001F60A}"
      .appendingFormat("def %@ %ld", formatArg, 42))
}

NSStringAPIs.test("appendingPathComponent(_:)") {
  expectEqual("", "".appendingPathComponent(""))
  expectEqual("a.txt", "".appendingPathComponent("a.txt"))
  expectEqual("/tmp/a.txt", "/tmp".appendingPathComponent("a.txt"))
}

NSStringAPIs.test("appending(_:)") {
  expectEqual("", "".appending(""))
  expectEqual("a", "a".appending(""))
  expectEqual("a", "".appending("a"))
  expectEqual("さ\u{3099}", "さ".appending("\u{3099}"))
}

NSStringAPIs.test("deletingLastPathComponent") {
  expectEqual("", "".deletingLastPathComponent)
  expectEqual("/", "/".deletingLastPathComponent)
  expectEqual("/", "/tmp".deletingLastPathComponent)
  expectEqual("/tmp", "/tmp/a.txt".deletingLastPathComponent)
}

NSStringAPIs.test("folding(options:locale:)") {

  func fwo(
    s: String, _ options: NSStringCompareOptions
<<<<<<< HEAD
  )(loc: NSLocale?) -> String {
    return s.folding(options: options, locale: loc)
=======
  ) -> (NSLocale?) -> String {
    return { loc in s.stringByFoldingWithOptions(options, locale: loc) }
>>>>>>> 69b4a818
  }
  
  expectLocalizedEquality("abcd", fwo("abCD", .CaseInsensitiveSearch), "en")

  // U+0130 LATIN CAPITAL LETTER I WITH DOT ABOVE
  // to lower case:
  // U+0069 LATIN SMALL LETTER I
  // U+0307 COMBINING DOT ABOVE
  expectLocalizedEquality(
    "\u{0069}\u{0307}", fwo("\u{0130}", .CaseInsensitiveSearch), "en")

  // U+0130 LATIN CAPITAL LETTER I WITH DOT ABOVE
  // to lower case in Turkish locale:
  // U+0069 LATIN SMALL LETTER I
  expectLocalizedEquality(
    "\u{0069}", fwo("\u{0130}", .CaseInsensitiveSearch), "tr")

  expectLocalizedEquality(
    "example123", fwo("ｅｘａｍｐｌｅ１２３", .WidthInsensitiveSearch), "en")
}

NSStringAPIs.test("byPaddingToLength(_:withString:startingAtIndex:)") {
  expectEqual(
    "abc абв \u{0001F60A}",
    "abc абв \u{0001F60A}".byPaddingToLength(
      10, withString: "XYZ", startingAt: 0))
  expectEqual(
    "abc абв \u{0001F60A}XYZXY",
    "abc абв \u{0001F60A}".byPaddingToLength(
      15, withString: "XYZ", startingAt: 0))
  expectEqual(
    "abc абв \u{0001F60A}YZXYZ",
    "abc абв \u{0001F60A}".byPaddingToLength(
      15, withString: "XYZ", startingAt: 1))
}

NSStringAPIs.test("removingPercentEncoding/OSX 10.9")
  .xfail(.OSXMinor(10, 9, reason: "looks like a bug in Foundation in OS X 10.9"))
  .xfail(.iOSMajor(7, reason: "same bug in Foundation in iOS 7.*"))
  .skip(.iOSSimulatorAny("same bug in Foundation in iOS Simulator 7.*"))
  .code {
  expectOptionalEqual("", "".removingPercentEncoding)
}

NSStringAPIs.test("removingPercentEncoding") {
  expectEmpty("%".removingPercentEncoding)
  expectOptionalEqual(
    "abcd абвг",
    "ab%63d %D0%B0%D0%B1%D0%B2%D0%B3".removingPercentEncoding)
}

NSStringAPIs.test("replacingCharactersIn(_:withString:)") {
  do {
    let empty = ""
    expectEqual("", empty.replacingCharactersIn(
      empty.startIndex..<empty.startIndex, withString: ""))
  }

  let s = "\u{1F601}abc さ\u{3099}し\u{3099}す\u{3099}せ\u{3099}そ\u{3099}"

  expectEqual(s, s.replacingCharactersIn(
    s.startIndex..<s.startIndex, withString: ""))
  expectEqual(s, s.replacingCharactersIn(
    s.endIndex..<s.endIndex, withString: ""))
  expectEqual("zzz" + s, s.replacingCharactersIn(
    s.startIndex..<s.startIndex, withString: "zzz"))
  expectEqual(s + "zzz", s.replacingCharactersIn(
    s.endIndex..<s.endIndex, withString: "zzz"))

  expectEqual(
    "す\u{3099}せ\u{3099}そ\u{3099}",
    s.replacingCharactersIn(
      s.startIndex..<s.startIndex.advancedBy(7), withString: ""))
  expectEqual(
    "zzzす\u{3099}せ\u{3099}そ\u{3099}",
    s.replacingCharactersIn(
      s.startIndex..<s.startIndex.advancedBy(7), withString: "zzz"))
  expectEqual(
    "\u{1F602}す\u{3099}せ\u{3099}そ\u{3099}",
    s.replacingCharactersIn(
      s.startIndex..<s.startIndex.advancedBy(7), withString: "\u{1F602}"))

  expectEqual("\u{1F601}", s.replacingCharactersIn(
    s.startIndex.successor()..<s.endIndex, withString: ""))
  expectEqual("\u{1F601}zzz", s.replacingCharactersIn(
    s.startIndex.successor()..<s.endIndex, withString: "zzz"))
  expectEqual("\u{1F601}\u{1F602}", s.replacingCharactersIn(
    s.startIndex.successor()..<s.endIndex, withString: "\u{1F602}"))

  expectEqual(
    "\u{1F601}aす\u{3099}せ\u{3099}そ\u{3099}",
    s.replacingCharactersIn(
      s.startIndex.advancedBy(2)..<s.startIndex.advancedBy(7), withString: ""))
  expectEqual(
    "\u{1F601}azzzす\u{3099}せ\u{3099}そ\u{3099}",
    s.replacingCharactersIn(
      s.startIndex.advancedBy(2)..<s.startIndex.advancedBy(7), withString: "zzz"))
  expectEqual(
    "\u{1F601}a\u{1F602}す\u{3099}せ\u{3099}そ\u{3099}",
    s.replacingCharactersIn(
      s.startIndex.advancedBy(2)..<s.startIndex.advancedBy(7),
      withString: "\u{1F602}"))
}

NSStringAPIs.test("replacingOccurrencesOf(_:withString:options:range:)") {
  do {
    let empty = ""
    expectEqual("", empty.replacingOccurrencesOf(
      "", withString: ""))
    expectEqual("", empty.replacingOccurrencesOf(
      "", withString: "xyz"))
    expectEqual("", empty.replacingOccurrencesOf(
      "abc", withString: "xyz"))
  }

  let s = "\u{1F601}abc さ\u{3099}し\u{3099}す\u{3099}せ\u{3099}そ\u{3099}"

  expectEqual(s, s.replacingOccurrencesOf("", withString: "xyz"))
  expectEqual(s, s.replacingOccurrencesOf("xyz", withString: ""))

  expectEqual("", s.replacingOccurrencesOf(s, withString: ""))

  expectEqual(
    "\u{1F601}xyzbc さ\u{3099}し\u{3099}す\u{3099}せ\u{3099}そ\u{3099}",
    s.replacingOccurrencesOf("a", withString: "xyz"))

  expectEqual(
    "\u{1F602}\u{1F603}abc さ\u{3099}し\u{3099}す\u{3099}せ\u{3099}そ\u{3099}",
    s.replacingOccurrencesOf(
      "\u{1F601}", withString: "\u{1F602}\u{1F603}"))

  expectEqual(
    "\u{1F601}abc さ\u{3099}xyzす\u{3099}せ\u{3099}そ\u{3099}",
    s.replacingOccurrencesOf(
      "し\u{3099}", withString: "xyz"))

  expectEqual(
    "\u{1F601}abc さ\u{3099}xyzす\u{3099}せ\u{3099}そ\u{3099}",
    s.replacingOccurrencesOf(
      "し\u{3099}", withString: "xyz"))

  expectEqual(
    "\u{1F601}abc さ\u{3099}xyzす\u{3099}せ\u{3099}そ\u{3099}",
    s.replacingOccurrencesOf(
      "\u{3058}", withString: "xyz"))

  //
  // Use non-default 'options:'
  //

  expectEqual(
    "\u{1F602}\u{1F603}abc さ\u{3099}し\u{3099}す\u{3099}せ\u{3099}そ\u{3099}",
    s.replacingOccurrencesOf(
      "\u{1F601}", withString: "\u{1F602}\u{1F603}",
      options: NSStringCompareOptions.LiteralSearch))

  expectEqual(s, s.replacingOccurrencesOf(
    "\u{3058}", withString: "xyz",
    options: NSStringCompareOptions.LiteralSearch))

  //
  // Use non-default 'range:'
  //

  expectEqual(
    "\u{1F602}\u{1F603}abc さ\u{3099}し\u{3099}す\u{3099}せ\u{3099}そ\u{3099}",
    s.replacingOccurrencesOf(
      "\u{1F601}", withString: "\u{1F602}\u{1F603}",
      options: NSStringCompareOptions.LiteralSearch,
      range: s.startIndex..<s.startIndex.advancedBy(1)))

  expectEqual(s, s.replacingOccurrencesOf(
      "\u{1F601}", withString: "\u{1F602}\u{1F603}",
      options: NSStringCompareOptions.LiteralSearch,
      range: s.startIndex.advancedBy(1)..<s.startIndex.advancedBy(3)))
}

NSStringAPIs.test("replacingPercentEscapesUsingEncoding(_:)") {
  expectOptionalEqual(
    "abcd абвг",
    "abcd абвг".replacingPercentEscapesUsingEncoding(
      NSASCIIStringEncoding))

  expectOptionalEqual(
    "abcd абвг\u{0000}\u{0001}",
    "abcd абвг%00%01".replacingPercentEscapesUsingEncoding(
      NSASCIIStringEncoding))

  expectOptionalEqual(
    "abcd абвг",
    "%61%62%63%64%20%D0%B0%D0%B1%D0%B2%D0%B3"
      .replacingPercentEscapesUsingEncoding(NSUTF8StringEncoding))

  expectEmpty("%ED%B0".replacingPercentEscapesUsingEncoding(
    NSUTF8StringEncoding))

  expectEmpty("%zz".replacingPercentEscapesUsingEncoding(
    NSUTF8StringEncoding))
}

NSStringAPIs.test("replacingPercentEscapesUsingEncoding(_:)/rdar18029471")
  .xfail(
    .Custom({ true },
    reason: "<rdar://problem/18029471> NSString " +
      "replacingPercentEscapesUsingEncoding: does not return nil " +
      "when a byte sequence is not legal in ASCII"))
  .code {
  expectEmpty(
    "abcd%FF".replacingPercentEscapesUsingEncoding(
      NSASCIIStringEncoding))
}

NSStringAPIs.test("resolvingSymlinksInPath") {
  // <rdar://problem/18030188> Difference between
  // resolvingSymlinksInPath and stringByStandardizingPath is unclear
  expectEqual("", "".resolvingSymlinksInPath)
  expectEqual(
    "/var", "/private/var/tmp////..//".resolvingSymlinksInPath)
}

NSStringAPIs.test("standardizingPath") {
  // <rdar://problem/18030188> Difference between
  // resolvingSymlinksInPath and standardizingPath is unclear
  expectEqual("", "".standardizingPath)
  expectEqual(
    "/var", "/private/var/tmp////..//".standardizingPath)
}

NSStringAPIs.test("byTrimmingCharactersIn(_:)") {
  expectEqual("", "".byTrimmingCharactersIn(
    NSCharacterSet.decimalDigit()))

  expectEqual("abc", "abc".byTrimmingCharactersIn(
    NSCharacterSet.decimalDigit()))

  expectEqual("", "123".byTrimmingCharactersIn(
    NSCharacterSet.decimalDigit()))

  expectEqual("abc", "123abc789".byTrimmingCharactersIn(
    NSCharacterSet.decimalDigit()))

  // Performs Unicode scalar comparison.
  expectEqual(
    "し\u{3099}abc",
    "し\u{3099}abc".byTrimmingCharactersIn(
      NSCharacterSet(charactersIn: "\u{3058}")))
}

NSStringAPIs.test("stringsByAppendingPaths(_:)") {
  expectEqual([], "".stringsByAppendingPaths([]))
  expectEqual(
    [ "/tmp/foo", "/tmp/bar" ],
    "/tmp".stringsByAppendingPaths([ "foo", "bar" ]))
}

NSStringAPIs.test("substringFrom(_:)") {
  let s = "\u{1F601}abc さ\u{3099}し\u{3099}す\u{3099}せ\u{3099}そ\u{3099}"

  expectEqual(s, s.substringFrom(s.startIndex))
  expectEqual("せ\u{3099}そ\u{3099}",
      s.substringFrom(s.startIndex.advancedBy(8)))
  expectEqual("", s.substringFrom(s.startIndex.advancedBy(10)))
}

NSStringAPIs.test("substringTo(_:)") {
  let s = "\u{1F601}abc さ\u{3099}し\u{3099}す\u{3099}せ\u{3099}そ\u{3099}"

  expectEqual("", s.substringTo(s.startIndex))
  expectEqual("\u{1F601}abc さ\u{3099}し\u{3099}す\u{3099}",
      s.substringTo(s.startIndex.advancedBy(8)))
  expectEqual(s, s.substringTo(s.startIndex.advancedBy(10)))
}

NSStringAPIs.test("substringWith(_:)") {
  let s = "\u{1F601}abc さ\u{3099}し\u{3099}す\u{3099}せ\u{3099}そ\u{3099}"

  expectEqual("", s.substringWith(s.startIndex..<s.startIndex))
  expectEqual(
    "",
    s.substringWith(s.startIndex.advancedBy(1)..<s.startIndex.advancedBy(1)))
  expectEqual("", s.substringWith(s.endIndex..<s.endIndex))
  expectEqual(s, s.substringWith(s.startIndex..<s.endIndex))
  expectEqual(
    "さ\u{3099}し\u{3099}す\u{3099}",
    s.substringWith(s.startIndex.advancedBy(5)..<s.startIndex.advancedBy(8)))
}

NSStringAPIs.test("localizedUppercase") {
  if #available(OSX 10.11, iOS 9.0, *) {
    withOverriddenNSLocaleCurrentLocale("en") {
      expectEqual("ABCD", "abCD".localizedUppercase)
    }

    withOverriddenNSLocaleCurrentLocale("en") {
      expectEqual("АБВГ", "абВГ".localizedUppercase)
    }

    withOverriddenNSLocaleCurrentLocale("ru") {
      expectEqual("АБВГ", "абВГ".localizedUppercase)
    }

    withOverriddenNSLocaleCurrentLocale("ru") {
      expectEqual("たちつてと", "たちつてと".localizedUppercase)
    }

    //
    // Special casing.
    //

    // U+0069 LATIN SMALL LETTER I
    // to upper case:
    // U+0049 LATIN CAPITAL LETTER I
    withOverriddenNSLocaleCurrentLocale("en") {
      expectEqual("\u{0049}", "\u{0069}".localizedUppercase)
    }

    // U+0069 LATIN SMALL LETTER I
    // to upper case in Turkish locale:
    // U+0130 LATIN CAPITAL LETTER I WITH DOT ABOVE
    withOverriddenNSLocaleCurrentLocale("tr") {
      expectEqual("\u{0130}", "\u{0069}".localizedUppercase)
    }

    // U+00DF LATIN SMALL LETTER SHARP S
    // to upper case:
    // U+0053 LATIN CAPITAL LETTER S
    // U+0073 LATIN SMALL LETTER S
    // But because the whole string is converted to uppercase, we just get two
    // U+0053.
    withOverriddenNSLocaleCurrentLocale("en") {
      expectEqual("\u{0053}\u{0053}", "\u{00df}".localizedUppercase)
    }

    // U+FB01 LATIN SMALL LIGATURE FI
    // to upper case:
    // U+0046 LATIN CAPITAL LETTER F
    // U+0069 LATIN SMALL LETTER I
    // But because the whole string is converted to uppercase, we get U+0049
    // LATIN CAPITAL LETTER I.
    withOverriddenNSLocaleCurrentLocale("ru") {
      expectEqual("\u{0046}\u{0049}", "\u{fb01}".localizedUppercase)
    }
  }
}

NSStringAPIs.test("uppercaseStringWith(_:)") {
  expectLocalizedEquality("ABCD", "abCD".uppercaseStringWith, "en")

  expectLocalizedEquality("АБВГ", "абВГ".uppercaseStringWith, "en")
  expectLocalizedEquality("АБВГ", "абВГ".uppercaseStringWith, "ru")

  expectLocalizedEquality("たちつてと", "たちつてと".uppercaseStringWith, "ru")

  //
  // Special casing.
  //

  // U+0069 LATIN SMALL LETTER I
  // to upper case:
  // U+0049 LATIN CAPITAL LETTER I
  expectLocalizedEquality("\u{0049}", "\u{0069}".uppercaseStringWith, "en")

  // U+0069 LATIN SMALL LETTER I
  // to upper case in Turkish locale:
  // U+0130 LATIN CAPITAL LETTER I WITH DOT ABOVE
  expectLocalizedEquality("\u{0130}", "\u{0069}".uppercaseStringWith, "tr")

  // U+00DF LATIN SMALL LETTER SHARP S
  // to upper case:
  // U+0053 LATIN CAPITAL LETTER S
  // U+0073 LATIN SMALL LETTER S
  // But because the whole string is converted to uppercase, we just get two
  // U+0053.
  expectLocalizedEquality("\u{0053}\u{0053}", "\u{00df}".uppercaseStringWith, "en")

  // U+FB01 LATIN SMALL LIGATURE FI
  // to upper case:
  // U+0046 LATIN CAPITAL LETTER F
  // U+0069 LATIN SMALL LETTER I
  // But because the whole string is converted to uppercase, we get U+0049
  // LATIN CAPITAL LETTER I.
  expectLocalizedEquality("\u{0046}\u{0049}", "\u{fb01}".uppercaseStringWith, "ru")
}

NSStringAPIs.test("writeToFile(_:atomically:encoding:error:)") {
  let (_, nonExistentPath) = createNSStringTemporaryFile()
  do {
    let s = "Lorem ipsum dolor sit amet, consectetur adipisicing elit"
    try s.writeToFile(
      nonExistentPath, atomically: false, encoding: NSASCIIStringEncoding)

    let content = try String(
      contentsOfFile: nonExistentPath, encoding: NSASCIIStringEncoding)

    expectEqual(s, content)
  } catch {
    expectUnreachableCatch(error)
  }
}

NSStringAPIs.test("writeToURL(_:atomically:encoding:error:)") {
  let (_, nonExistentPath) = createNSStringTemporaryFile()
  let nonExistentURL = NSURL(string: "file://" + nonExistentPath)!
  do {
    let s = "Lorem ipsum dolor sit amet, consectetur adipisicing elit"
    try s.writeToURL(
      nonExistentURL, atomically: false, encoding: NSASCIIStringEncoding)

    let content = try String(
      contentsOfFile: nonExistentPath, encoding: NSASCIIStringEncoding)

    expectEqual(s, content)
  } catch {
    expectUnreachableCatch(error)
  }
}

NSStringAPIs.test("applyingTransform(_:reverse:)") {
  if #available(OSX 10.11, iOS 9.0, *) {
    do {
      let source = "tre\u{300}s k\u{fc}hl"
      expectEqual(
        "tres kuhl",
        source.applyingTransform(
          NSStringTransformStripDiacritics, reverse: false))
    }
    do {
      let source = "hiragana"
      expectEqual(
        "ひらがな",
        source.applyingTransform(
          NSStringTransformLatinToHiragana, reverse: false))
    }
    do {
      let source = "ひらがな"
      expectEqual(
        "hiragana",
        source.applyingTransform(
          NSStringTransformLatinToHiragana, reverse: true))
    }
  }
}

struct ComparisonTest {
  let expectedUnicodeCollation: ExpectedComparisonResult
  let lhs: String
  let rhs: String
  let loc: SourceLoc

  init(
    _ expectedUnicodeCollation: ExpectedComparisonResult,
    _ lhs: String, _ rhs: String,
    file: String = __FILE__, line: UInt = __LINE__
  ) {
    self.expectedUnicodeCollation = expectedUnicodeCollation
    self.lhs = lhs
    self.rhs = rhs
    self.loc = SourceLoc(file, line, comment: "test data")
  }
}

let comparisonTests = [
  ComparisonTest(.EQ, "", ""),
  ComparisonTest(.LT, "", "a"),

  // ASCII cases
  ComparisonTest(.LT, "t", "tt"),
  ComparisonTest(.GT, "t", "Tt"),
  ComparisonTest(.GT, "\u{0}", ""),
  ComparisonTest(.EQ, "\u{0}", "\u{0}"),
  // Currently fails:
  // ComparisonTest(.LT, "\r\n", "t"),
  // ComparisonTest(.GT, "\r\n", "\n"),
  // ComparisonTest(.LT, "\u{0}", "\u{0}\u{0}"),

  // Whitespace
  // U+000A LINE FEED (LF)
  // U+000B LINE TABULATION
  // U+000C FORM FEED (FF)
  // U+0085 NEXT LINE (NEL)
  // U+2028 LINE SEPARATOR
  // U+2029 PARAGRAPH SEPARATOR
  ComparisonTest(.GT, "\u{0085}", "\n"),
  ComparisonTest(.GT, "\u{000b}", "\n"),
  ComparisonTest(.GT, "\u{000c}", "\n"),
  ComparisonTest(.GT, "\u{2028}", "\n"),
  ComparisonTest(.GT, "\u{2029}", "\n"),
  ComparisonTest(.GT, "\r\n\r\n", "\r\n"),

  // U+0301 COMBINING ACUTE ACCENT
  // U+00E1 LATIN SMALL LETTER A WITH ACUTE
  ComparisonTest(.EQ, "a\u{301}", "\u{e1}"),
  ComparisonTest(.LT, "a", "a\u{301}"),
  ComparisonTest(.LT, "a", "\u{e1}"),

  // U+304B HIRAGANA LETTER KA
  // U+304C HIRAGANA LETTER GA
  // U+3099 COMBINING KATAKANA-HIRAGANA VOICED SOUND MARK
  ComparisonTest(.EQ, "\u{304b}", "\u{304b}"),
  ComparisonTest(.EQ, "\u{304c}", "\u{304c}"),
  ComparisonTest(.LT, "\u{304b}", "\u{304c}"),
  ComparisonTest(.LT, "\u{304b}", "\u{304c}\u{3099}"),
  ComparisonTest(.EQ, "\u{304c}", "\u{304b}\u{3099}"),
  ComparisonTest(.LT, "\u{304c}", "\u{304c}\u{3099}"),

  // U+212B ANGSTROM SIGN
  // U+030A COMBINING RING ABOVE
  // U+00C5 LATIN CAPITAL LETTER A WITH RING ABOVE
  ComparisonTest(.EQ, "\u{212b}", "A\u{30a}"),
  ComparisonTest(.EQ, "\u{212b}", "\u{c5}"),
  ComparisonTest(.EQ, "A\u{30a}", "\u{c5}"),
  ComparisonTest(.LT, "A\u{30a}", "a"),
  ComparisonTest(.LT, "A", "A\u{30a}"),

  // U+2126 OHM SIGN
  // U+03A9 GREEK CAPITAL LETTER OMEGA
  ComparisonTest(.EQ, "\u{2126}", "\u{03a9}"),

  // U+0323 COMBINING DOT BELOW
  // U+0307 COMBINING DOT ABOVE
  // U+1E63 LATIN SMALL LETTER S WITH DOT BELOW
  // U+1E69 LATIN SMALL LETTER S WITH DOT BELOW AND DOT ABOVE
  ComparisonTest(.EQ, "\u{1e69}", "s\u{323}\u{307}"),
  ComparisonTest(.EQ, "\u{1e69}", "s\u{307}\u{323}"),
  ComparisonTest(.EQ, "\u{1e69}", "\u{1e63}\u{307}"),
  ComparisonTest(.EQ, "\u{1e63}", "s\u{323}"),
  ComparisonTest(.EQ, "\u{1e63}\u{307}", "s\u{323}\u{307}"),
  ComparisonTest(.EQ, "\u{1e63}\u{307}", "s\u{307}\u{323}"),
  ComparisonTest(.LT, "s\u{323}", "\u{1e69}"),

  // U+FB01 LATIN SMALL LIGATURE FI
  ComparisonTest(.EQ, "\u{fb01}", "\u{fb01}"),
  ComparisonTest(.LT, "fi", "\u{fb01}"),

  // Test that Unicode collation is performed in deterministic mode.
  //
  // U+0301 COMBINING ACUTE ACCENT
  // U+0341 COMBINING ACUTE TONE MARK
  // U+0954 DEVANAGARI ACUTE ACCENT
  //
  // Collation elements from DUCET:
  // 0301  ; [.0000.0024.0002] # COMBINING ACUTE ACCENT
  // 0341  ; [.0000.0024.0002] # COMBINING ACUTE TONE MARK
  // 0954  ; [.0000.0024.0002] # DEVANAGARI ACUTE ACCENT
  //
  // U+0301 and U+0954 don't decompose in the canonical decomposition mapping.
  // U+0341 has a canonical decomposition mapping of U+0301.
  ComparisonTest(.EQ, "\u{0301}", "\u{0341}"),
  ComparisonTest(.LT, "\u{0301}", "\u{0954}"),
  ComparisonTest(.LT, "\u{0341}", "\u{0954}"),
]

func checkStringComparison(
  expected: ExpectedComparisonResult,
  _ lhs: String, _ rhs: String, _ stackTrace: SourceLocStack
) {
  // String / String
  expectEqual(expected.isEQ(), lhs == rhs, stackTrace: stackTrace)
  expectEqual(expected.isNE(), lhs != rhs, stackTrace: stackTrace)
  checkHashable(
    expected.isEQ(), lhs, rhs, stackTrace: stackTrace.withCurrentLoc())

  expectEqual(expected.isLT(), lhs < rhs, stackTrace: stackTrace)
  expectEqual(expected.isLE(), lhs <= rhs, stackTrace: stackTrace)
  expectEqual(expected.isGE(), lhs >= rhs, stackTrace: stackTrace)
  expectEqual(expected.isGT(), lhs > rhs, stackTrace: stackTrace)
  checkComparable(expected, lhs, rhs, stackTrace: stackTrace.withCurrentLoc())

  // NSString / NSString
  let lhsNSString = lhs as NSString
  let rhsNSString = rhs as NSString
  let expectedEqualUnicodeScalars =
    Array(lhs.unicodeScalars) == Array(rhs.unicodeScalars)
  // FIXME: Swift String and NSString comparison may not be equal.
  expectEqual(
    expectedEqualUnicodeScalars, lhsNSString == rhsNSString,
    stackTrace: stackTrace)
  expectEqual(
    !expectedEqualUnicodeScalars, lhsNSString != rhsNSString,
    stackTrace: stackTrace)
  checkHashable(
    expectedEqualUnicodeScalars, lhsNSString, rhsNSString,
    stackTrace: stackTrace.withCurrentLoc())
}

NSStringAPIs.test("String.{Equatable,Hashable,Comparable}") {
  for test in comparisonTests {
    checkStringComparison(
      test.expectedUnicodeCollation, test.lhs, test.rhs,
      test.loc.withCurrentLoc())
    checkStringComparison(
      test.expectedUnicodeCollation.flip(), test.rhs, test.lhs,
      test.loc.withCurrentLoc())
  }
}

func checkCharacterComparison(
  expected: ExpectedComparisonResult,
  _ lhs: Character, _ rhs: Character, _ stackTrace: SourceLocStack
) {
  // Character / Character
  expectEqual(expected.isEQ(), lhs == rhs, stackTrace: stackTrace)
  expectEqual(expected.isNE(), lhs != rhs, stackTrace: stackTrace)
  checkHashable(
    expected.isEQ(), lhs, rhs, stackTrace: stackTrace.withCurrentLoc())

  expectEqual(expected.isLT(), lhs < rhs, stackTrace: stackTrace)
  expectEqual(expected.isLE(), lhs <= rhs, stackTrace: stackTrace)
  expectEqual(expected.isGE(), lhs >= rhs, stackTrace: stackTrace)
  expectEqual(expected.isGT(), lhs > rhs, stackTrace: stackTrace)
  checkComparable(expected, lhs, rhs, stackTrace: stackTrace.withCurrentLoc())
}

NSStringAPIs.test("Character.{Equatable,Hashable,Comparable}") {
  for test in comparisonTests {
    if test.lhs.characters.length == 1 && test.rhs.characters.length == 1 {
      let lhsCharacter = Character(test.lhs)
      let rhsCharacter = Character(test.rhs)
      checkCharacterComparison(
        test.expectedUnicodeCollation, lhsCharacter, rhsCharacter,
        test.loc.withCurrentLoc())
      checkCharacterComparison(
        test.expectedUnicodeCollation.flip(), rhsCharacter, lhsCharacter,
        test.loc.withCurrentLoc())
    }
  }
}

func checkHasPrefixHasSuffix(
  lhs: String, _ rhs: String, _ stackTrace: SourceLocStack
) {
  if lhs == "" {
    return
  }
  if rhs == "" {
    expectFalse(lhs.hasPrefix(rhs), stackTrace: stackTrace)
    expectFalse(lhs.hasSuffix(rhs), stackTrace: stackTrace)
    return
  }

  // To determine the expected results, compare grapheme clusters,
  // scalar-to-scalar, of the NFD form of the strings.
  let lhsNFDGraphemeClusters =
    lhs.decomposedStringWithCanonicalMapping.characters.map {
      Array(String($0).unicodeScalars)
    }
  let rhsNFDGraphemeClusters =
    rhs.decomposedStringWithCanonicalMapping.characters.map {
      Array(String($0).unicodeScalars)
    }
  let expectHasPrefix = lhsNFDGraphemeClusters.startsWith(
    rhsNFDGraphemeClusters, isEquivalent: (==))
  let expectHasSuffix =
    lhsNFDGraphemeClusters.lazy.reversed().startsWith(
      rhsNFDGraphemeClusters.lazy.reversed(), isEquivalent: (==))

  expectEqual(expectHasPrefix, lhs.hasPrefix(rhs), stackTrace: stackTrace)
  expectEqual(
    expectHasPrefix, (lhs + "abc").hasPrefix(rhs), stackTrace: stackTrace)
  expectEqual(expectHasSuffix, lhs.hasSuffix(rhs), stackTrace: stackTrace)
  expectEqual(
    expectHasSuffix, ("abc" + lhs).hasSuffix(rhs), stackTrace: stackTrace)
}

NSStringAPIs.test("hasPrefix,hasSuffix") {
  for test in comparisonTests {
    checkHasPrefixHasSuffix(test.lhs, test.rhs, test.loc.withCurrentLoc())
    checkHasPrefixHasSuffix(test.rhs, test.lhs, test.loc.withCurrentLoc())
  }
}

NSStringAPIs.test("Failures{hasPrefix,hasSuffix}-CF")
  .xfail(.Custom({ true }, reason: "rdar://problem/19034601")).code {
  let test = ComparisonTest(.LT, "\u{0}", "\u{0}\u{0}")
  checkHasPrefixHasSuffix(test.lhs, test.rhs, test.loc.withCurrentLoc())
}

NSStringAPIs.test("Failures{hasPrefix,hasSuffix}")
  .xfail(.Custom({ true }, reason: "blocked on rdar://problem/19036555")).code {
  let tests =
    [ComparisonTest(.LT, "\r\n", "t"), ComparisonTest(.GT, "\r\n", "\n")]
  tests.forEach {
    checkHasPrefixHasSuffix($0.lhs, $0.rhs, $0.loc.withCurrentLoc())
  }
}

NSStringAPIs.test("SameTypeComparisons") {
  // U+0323 COMBINING DOT BELOW
  // U+0307 COMBINING DOT ABOVE
  // U+1E63 LATIN SMALL LETTER S WITH DOT BELOW
  let xs = "\u{1e69}"
  expectTrue(xs == "s\u{323}\u{307}")
  expectFalse(xs != "s\u{323}\u{307}")
  expectTrue("s\u{323}\u{307}" == xs)
  expectFalse("s\u{323}\u{307}" != xs)
  expectTrue("\u{1e69}" == "s\u{323}\u{307}")
  expectFalse("\u{1e69}" != "s\u{323}\u{307}")
  expectTrue(xs == xs)
  expectFalse(xs != xs)
}

NSStringAPIs.test("MixedTypeComparisons") {
  // U+0323 COMBINING DOT BELOW
  // U+0307 COMBINING DOT ABOVE
  // U+1E63 LATIN SMALL LETTER S WITH DOT BELOW
  // NSString does not decompose characters, so the two strings will be (==) in
  // swift but not in Foundation.
  let xs = "\u{1e69}"
  let ys: NSString = "s\u{323}\u{307}"
  expectFalse(ys == "\u{1e69}")
  expectTrue(ys != "\u{1e69}")
  expectFalse("\u{1e69}" == ys)
  expectTrue("\u{1e69}" != ys)
  expectFalse(xs == ys)
  expectTrue(xs != ys)
  expectTrue(ys == ys)
  expectFalse(ys != ys)
}

NSStringAPIs.test("CompareStringsWithUnpairedSurrogates")
  .xfail(
    .Custom({ true },
    reason: "<rdar://problem/18029104> Strings referring to underlying " +
      "storage with unpaired surrogates compare unequal"))
  .code {
  let donor = "abcdef"
  let acceptor = "\u{1f601}\u{1f602}\u{1f603}"

  expectEqual("\u{fffd}\u{1f602}\u{fffd}",
    acceptor[donor.startIndex.advancedBy(1)..<donor.startIndex.advancedBy(5)])
}

NSStringAPIs.test("copy construction") {
  let expected = "abcd"
  let x = NSString(string: expected as NSString)
  expectEqual(expected, x as String)
  let y = NSMutableString(string: expected as NSString)
  expectEqual(expected, y as String)
}

var CStringTests = TestSuite("CStringTests")

func getNullCString() -> UnsafeMutablePointer<CChar> {
  return nil
}

func getASCIICString() -> (UnsafeMutablePointer<CChar>, dealloc: ()->()) {
  let up = UnsafeMutablePointer<CChar>(allocatingCapacity: 100)
  up[0] = 0x61
  up[1] = 0x62
  up[2] = 0
  return (up, { up.deallocateCapacity(100) })
}

func getNonASCIICString() -> (UnsafeMutablePointer<CChar>, dealloc: ()->()) {
  let up = UnsafeMutablePointer<UInt8>(allocatingCapacity: 100)
  up[0] = 0xd0
  up[1] = 0xb0
  up[2] = 0xd0
  up[3] = 0xb1
  up[4] = 0
  return (UnsafeMutablePointer(up), { up.deallocateCapacity(100) })
}

func getIllFormedUTF8String1(
) -> (UnsafeMutablePointer<CChar>, dealloc: ()->()) {
  let up = UnsafeMutablePointer<UInt8>(allocatingCapacity: 100)
  up[0] = 0x41
  up[1] = 0xed
  up[2] = 0xa0
  up[3] = 0x80
  up[4] = 0x41
  up[5] = 0
  return (UnsafeMutablePointer(up), { up.deallocateCapacity(100) })
}

func getIllFormedUTF8String2(
) -> (UnsafeMutablePointer<CChar>, dealloc: ()->()) {
  let up = UnsafeMutablePointer<UInt8>(allocatingCapacity: 100)
  up[0] = 0x41
  up[1] = 0xed
  up[2] = 0xa0
  up[3] = 0x81
  up[4] = 0x41
  up[5] = 0
  return (UnsafeMutablePointer(up), { up.deallocateCapacity(100) })
}

func asCCharArray(a: [UInt8]) -> [CChar] {
  return a.map { CChar(bitPattern: $0) }
}

CStringTests.test("String.init(validatingUTF8:)") {
  do {
    let (s, dealloc) = getASCIICString()
    expectOptionalEqual("ab", String(validatingUTF8: s))
    dealloc()
  }
  do {
    let (s, dealloc) = getNonASCIICString()
    expectOptionalEqual("аб", String(validatingUTF8: s))
    dealloc()
  }
  do {
    let (s, dealloc) = getIllFormedUTF8String1()
    expectEmpty(String(validatingUTF8: s))
    dealloc()
  }
}

CStringTests.test("String(cString:)") {
  do {
    let (s, dealloc) = getASCIICString()
    let result = String(cString: s)
    expectEqual("ab", result)
    dealloc()
  }
  do {
    let (s, dealloc) = getNonASCIICString()
    let result = String(cString: s)
    expectEqual("аб", result)
    dealloc()
  }
  do {
    let (s, dealloc) = getIllFormedUTF8String1()
    let result = String(cString: s)
    expectEqual("\u{41}\u{fffd}\u{fffd}\u{fffd}\u{41}", result)
    dealloc()
  }
}

CStringTests.test("String.decodeCString") {
  do {
    let s = getNullCString()
    let result = String.decodeCString(UnsafePointer(s), `as`: UTF8.self)
    expectEmpty(result)
  }
  do { // repairing
    let (s, dealloc) = getIllFormedUTF8String1()
    if let (result, repairsMade) = String.decodeCString(
      UnsafePointer(s), `as`: UTF8.self, repairingInvalidCodeUnits: true) {
      expectOptionalEqual("\u{41}\u{fffd}\u{fffd}\u{fffd}\u{41}", result)
      expectTrue(repairsMade)
    } else {
      expectUnreachable("Expected .Some()")
    }
    dealloc()
  }
  do { // non repairing
    let (s, dealloc) = getIllFormedUTF8String1()
    let result = String.decodeCString(
      UnsafePointer(s), `as`: UTF8.self, repairingInvalidCodeUnits: false)
    expectEmpty(result)
    dealloc()
  }
}

runAllTests()
<|MERGE_RESOLUTION|>--- conflicted
+++ resolved
@@ -1396,13 +1396,8 @@
 
   func fwo(
     s: String, _ options: NSStringCompareOptions
-<<<<<<< HEAD
-  )(loc: NSLocale?) -> String {
-    return s.folding(options: options, locale: loc)
-=======
   ) -> (NSLocale?) -> String {
     return { loc in s.stringByFoldingWithOptions(options, locale: loc) }
->>>>>>> 69b4a818
   }
   
   expectLocalizedEquality("abcd", fwo("abCD", .CaseInsensitiveSearch), "en")
