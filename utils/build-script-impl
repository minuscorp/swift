--- conflicted
+++ resolved
@@ -2021,83 +2021,6 @@
     swiftevolve_build_command=("${stresstester_build_script_helper_command[@]}")
 }
 
-<<<<<<< HEAD
-# Construct the appropriate options to pass to an Xcode
-# build of any LLDB target.
-function set_lldb_xcodebuild_options() {
-    llvm_build_dir=$(build_directory ${host} llvm)
-    cmark_build_dir=$(build_directory ${host} cmark)
-    lldb_build_dir=$(build_directory ${host} lldb)
-    swift_build_dir=$(build_directory ${host} swift)
-
-    lldb_xcodebuild_options=(
-        LLDB_PATH_TO_LLVM_SOURCE="${LLVM_SOURCE_DIR}"
-        LLDB_PATH_TO_CLANG_SOURCE="${CLANG_SOURCE_DIR}"
-        LLDB_PATH_TO_SWIFT_SOURCE="${SWIFT_SOURCE_DIR}"
-        LLDB_PATH_TO_LLVM_BUILD="${llvm_build_dir}"
-        LLDB_PATH_TO_CLANG_BUILD="${llvm_build_dir}"
-        LLDB_PATH_TO_SWIFT_BUILD="${swift_build_dir}"
-        LLDB_IS_BUILDBOT_BUILD="${LLDB_IS_BUILDBOT_BUILD}"
-        LLDB_BUILD_DATE="\"${LLDB_BUILD_DATE}\""
-        SYMROOT="${lldb_build_dir}"
-        OBJROOT="${lldb_build_dir}"
-        -UseNewBuildSystem=NO
-        ${LLDB_EXTRA_XCODEBUILD_ARGS}
-        MACOSX_DEPLOYMENT_TARGET=10.13
-    )
-    if [[ "${LLDB_NO_DEBUGSERVER}" ]] ; then
-        lldb_xcodebuild_options=(
-            "${lldb_xcodebuild_options[@]}"
-            DEBUGSERVER_DISABLE_CODESIGN="1"
-            DEBUGSERVER_DELETE_AFTER_BUILD="1"
-        )
-    fi
-    if [[ "${LLDB_USE_SYSTEM_DEBUGSERVER}" ]] ; then
-        lldb_xcodebuild_options=(
-            "${lldb_xcodebuild_options[@]}"
-            DEBUGSERVER_USE_FROM_SYSTEM="1"
-        )
-    fi
-    if [[ "${ENABLE_ASAN}" ]] ; then
-	lldb_xcodebuild_options=(
-	    "${lldb_xcodebuild_options[@]}"
-	    ENABLE_ADDRESS_SANITIZER="YES"
-	    -enableAddressSanitizer=YES
-	)
-    fi
-    if [[ "${ENABLE_UBSAN}" ]] ; then
-	lldb_xcodebuild_options=(
-	    "${lldb_xcodebuild_options[@]}"
-	    ENABLE_UNDEFINED_BEHAVIOR_SANITIZER="YES"
-	    -enableUndefinedBehaviorSanitizer=YES
-	)
-    fi
-    if [[ "$(true_false ${LLDB_ASSERTIONS})" == "FALSE" ]]; then
-	lldb_xcodebuild_options=(
-	    "${lldb_xcodebuild_options[@]}"
-	    OTHER_CFLAGS="-DNDEBUG"
-	)
-    fi
-    # SWIFT_ENABLE_TENSORFLOW
-    if [[ "${ENABLE_TENSORFLOW}" && "$(uname -s)" == "Darwin" ]] ; then
-        set_lldb_build_mode
-        # FIXME: This is a hack: adding rpaths with many `..` that jump across
-        # frameworks is bad practice. It would be cleaner/more robust to copy
-        # the TensorFlow libraries to LLDB.framework.
-        LLDB_BINARY_RPATH="-Wl,-rpath,@executable_path/../lib/swift/\$(PLATFORM_NAME)"
-        LLDB_BINARES_RPATH="-Wl,-rpath,@executable_path/../../../../../../../usr/lib/swift/\$(PLATFORM_NAME)"
-        LLDB_SO_RPATH="-Wl,-rpath,@loader_path/../../../../../../usr/lib/swift/\$(PLATFORM_NAME)"
-        RPATHS="${LLDB_BINARY_RPATH} ${LLDB_BINARIES_RPATH} ${LLDB_SO_RPATH}"
-        lldb_xcodebuild_options=(
-            "${lldb_xcodebuild_options[@]}"
-            ENABLE_TENSORFLOW=1
-            EXTRA_OTHER_LDFLAGS="-L\$(LLDB_PATH_TO_SWIFT_BUILD)/lib/swift/\$(PLATFORM_NAME) ${RPATHS} -ltensorflow"
-        )
-    fi
-}
-
-=======
->>>>>>> 34449718
 #
 # Configure and build each product
 #
@@ -2708,19 +2631,8 @@
                 # Get the build date
                 LLDB_BUILD_DATE=$(date +%Y-%m-%d)
 
-
-<<<<<<< HEAD
-                if [[ "${using_xcodebuild}" == "TRUE" ]] ; then
-                  # Set up flags to pass to xcodebuild
-                  set_lldb_build_mode
-                  set_lldb_xcodebuild_options
-                  with_pushd ${source_dir} \
-                      call xcodebuild -target desktop -configuration "${LLDB_BUILD_MODE} ${lldb_xcodebuild_options[@]}"
-                  continue
-=======
                 if [[ "$(uname -s)" == "Darwin" ]] ; then
                   cmake_cache="Apple-lldb-macOS.cmake"
->>>>>>> 34449718
                 else
                   cmake_cache="Apple-lldb-Linux.cmake"
                 fi
@@ -3254,38 +3166,7 @@
                 swift_build_dir=$(build_directory ${host} swift)
                 module_cache="${build_dir}/module-cache"
 
-<<<<<<< HEAD
-                using_xcodebuild="FALSE"
-                if [[ "$(uname -s)" == "Darwin" && "$(true_false ${LLDB_BUILD_WITH_XCODE})" == "TRUE" ]] ; then
-                    using_xcodebuild="TRUE"
-                fi
-
-
-                # Run the unittests.
-                # FIXME: The xcode build project currently doesn't know how to run the lit style tests.
-                if [[ "$using_xcodebuild" == "TRUE" ]] ; then
-                    set_lldb_xcodebuild_options
-                    set_lldb_build_mode
-                    # Run the LLDB unittests (gtests).
-                    with_pushd ${LLDB_SOURCE_DIR} \
-                               call xcodebuild -scheme lldb-gtest -configuration ${LLDB_BUILD_MODE} "${lldb_xcodebuild_options[@]}"
-                    rc=$?
-                    if [[ "$rc" -ne 0 ]] ; then
-                        >&2 echo "error: LLDB gtests failed"
-                        exit 1
-                    fi
-                fi
-
-                # Setup lldb executable path
-                if [[ "$using_xcodebuild" == "TRUE" ]] ; then
-                    lldb_executable="${lldb_build_dir}"/${LLDB_BUILD_MODE}/lldb
-                else
-                    lldb_executable="${lldb_build_dir}"/bin/lldb
-                fi
-
-=======
                 lldb_executable="${lldb_build_dir}"/bin/lldb
->>>>>>> 34449718
                 results_dir="${lldb_build_dir}/test-results"
 
                 # Handle test results formatter
@@ -3751,28 +3632,6 @@
                     echo "--install-destdir is required to install products."
                     exit 1
                 fi
-<<<<<<< HEAD
-                if [[ "$using_xcodebuild" == "TRUE" ]] ; then
-                    case ${host} in
-                        linux-*)
-                        ;;
-                        freebsd-*)
-                        ;;
-                        cygwin-*)
-                        ;;
-                        haiku-*)
-                        ;;
-                        macosx-*)
-                            set_lldb_xcodebuild_options
-                            set_lldb_build_mode
-                            with_pushd ${LLDB_SOURCE_DIR} \
-                                       call xcodebuild -target toolchain -configuration ${LLDB_BUILD_MODE} install "${lldb_xcodebuild_options[@]}" DSTROOT="${host_install_destdir}" LLDB_TOOLCHAIN_PREFIX="${TOOLCHAIN_PREFIX}"
-                        continue
-                        ;;
-                    esac
-                fi
-=======
->>>>>>> 34449718
                 ;;
             swiftpm)
                 if [[ -z "${INSTALL_SWIFTPM}" ]] ; then
